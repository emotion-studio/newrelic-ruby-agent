# This file is distributed under New Relic's license terms.
# See https://github.com/newrelic/newrelic-ruby-agent/blob/main/LICENSE for complete details.
# frozen_string_literal: true

module NewRelic::Agent::Instrumentation
  module OpenAI
    VENDOR = 'openAI' # AIM expects this capitalization style for the UI
    INSTRUMENTATION_NAME = NewRelic::Agent.base_name(name)
    EMBEDDINGS_PATH = '/embeddings'
    CHAT_COMPLETIONS_PATH = '/chat/completions'
    EMBEDDINGS_SEGMENT_NAME = 'Llm/embedding/OpenAI/embeddings'
    CHAT_COMPLETIONS_SEGMENT_NAME = 'Llm/completion/OpenAI/chat'

    def json_post_with_new_relic(path:, parameters:)
      return yield unless path == EMBEDDINGS_PATH || path == CHAT_COMPLETIONS_PATH

      NewRelic::Agent.record_instrumentation_invocation(INSTRUMENTATION_NAME)
      NewRelic::Agent::Llm::LlmEvent.set_llm_agent_attribute_on_transaction

      if path == EMBEDDINGS_PATH
        embeddings_instrumentation(parameters) { yield }
      elsif path == CHAT_COMPLETIONS_PATH
        chat_completions_instrumentation(parameters) { yield }
      end
    end

    private

    def embeddings_instrumentation(parameters)
      segment = NewRelic::Agent::Tracer.start_segment(name: EMBEDDINGS_SEGMENT_NAME)
      record_openai_metric
      event = create_embeddings_event(parameters)
      segment.llm_event = event
      begin
        response = NewRelic::Agent::Tracer.capture_segment_error(segment) { yield }
        # TODO: Remove !response.include?('error') when we drop support for versions below 4.0.0
        add_embeddings_response_params(response, event) if response && !response.include?('error')

        response
      ensure
        finish(segment, event)
      end
    end

    def chat_completions_instrumentation(parameters)
      segment = NewRelic::Agent::Tracer.start_segment(name: CHAT_COMPLETIONS_SEGMENT_NAME)
      record_openai_metric
      event = create_chat_completion_summary(parameters)
      segment.llm_event = event
      messages = create_chat_completion_messages(parameters, event.id)

      begin
        response = NewRelic::Agent::Tracer.capture_segment_error(segment) { yield }
        # TODO: Remove !response.include?('error') when we drop support for versions below 4.0.0
        if response && !response.include?('error')
          add_chat_completion_response_params(parameters, response, event)
          messages = update_chat_completion_messages(messages, response, event)
        end

        response
      ensure
        finish(segment, event)
        messages&.each { |m| m.record }
      end
    end

    def create_chat_completion_summary(parameters)
      NewRelic::Agent::Llm::ChatCompletionSummary.new(
        vendor: VENDOR,
        request_max_tokens: parameters[:max_tokens] || parameters['max_tokens'],
        request_model: parameters[:model] || parameters['model'],
        temperature: parameters[:temperature] || parameters['temperature'],
        metadata: llm_custom_attributes
      )
    end

    def create_embeddings_event(parameters)
<<<<<<< HEAD
      event = NewRelic::Agent::Llm::Embedding.new(
        # TODO: POST-GA: Add metadata from add_custom_attributes if prefixed with 'llm.', except conversation_id
        vendor: VENDOR,
        request_model: parameters[:model] || parameters['model']
=======
      NewRelic::Agent::Llm::Embedding.new(
        vendor: VENDOR,
        input: parameters[:input] || parameters['input'],
        request_model: parameters[:model] || parameters['model'],
        metadata: llm_custom_attributes
>>>>>>> a155f8c3
      )
      add_input(event, (parameters[:input] || parameters['input']))

      event
    end

    def add_chat_completion_response_params(parameters, response, event)
      event.response_number_of_messages = (parameters[:messages] || parameters['messages']).size + response['choices'].size
      # The response hash always returns keys as strings, so we don't need to run an || check here
      event.response_model = response['model']
      event.response_choices_finish_reason = response['choices'][0]['finish_reason']
    end

    def add_embeddings_response_params(response, event)
      event.response_model = response['model']
    end

    def create_chat_completion_messages(parameters, summary_id)
      (parameters[:messages] || parameters['messages']).map.with_index do |message, index|
        msg = NewRelic::Agent::Llm::ChatCompletionMessage.new(
          role: message[:role] || message['role'],
          sequence: index,
          completion_id: summary_id,
          vendor: VENDOR,
          is_response: true
        )
        add_content(msg, (message[:content] || message['content']))

        msg
      end
    end

    def create_chat_completion_response_messages(response, sequence_origin, summary_id)
      response['choices'].map.with_index(sequence_origin) do |choice, index|
        msg = NewRelic::Agent::Llm::ChatCompletionMessage.new(
          role: choice['message']['role'],
          sequence: index,
          completion_id: summary_id,
          vendor: VENDOR,
          is_response: true
        )
        add_content(msg, choice['message']['content'])

        msg
      end
    end

    def update_chat_completion_messages(messages, response, summary)
      messages += create_chat_completion_response_messages(response, messages.size, summary.id)
      response_id = response['id'] || NewRelic::Agent::GuidGenerator.generate_guid

      messages.each do |message|
        message.id = "#{response_id}-#{message.sequence}"
        message.request_id = summary.request_id
        message.response_model = response['model']
        message.metadata = llm_custom_attributes
      end
    end

<<<<<<< HEAD
    def record_content_enabled?
      NewRelic::Agent.config[:'ai_monitoring.record_content.enabled']
    end

    def add_content(message, content)
      message.content = content if record_content_enabled?
    end

    def add_input(event, input)
      event.input = input if record_content_enabled?
=======
    def llm_custom_attributes
      attributes = NewRelic::Agent::Tracer.current_transaction&.attributes&.custom_attributes&.select { |k| k.to_s.match(/llm.*/) }

      attributes&.transform_keys! { |key| key[4..-1] }
>>>>>>> a155f8c3
    end

    def record_openai_metric
      NewRelic::Agent.record_metric(nr_supportability_metric, 0.0)
    end

    def segment_noticed_error?(segment)
      segment&.instance_variable_get(:@noticed_error)
    end

    def nr_supportability_metric
      @nr_supportability_metric ||= "Supportability/Ruby/ML/OpenAI/#{::OpenAI::VERSION}"
    end

    def finish(segment, event)
      segment&.finish

      return unless event

      if segment
        event.error = true if segment_noticed_error?(segment)
        event.duration = segment.duration
      end

      event.record
    end
  end
end<|MERGE_RESOLUTION|>--- conflicted
+++ resolved
@@ -75,18 +75,9 @@
     end
 
     def create_embeddings_event(parameters)
-<<<<<<< HEAD
       event = NewRelic::Agent::Llm::Embedding.new(
-        # TODO: POST-GA: Add metadata from add_custom_attributes if prefixed with 'llm.', except conversation_id
         vendor: VENDOR,
         request_model: parameters[:model] || parameters['model']
-=======
-      NewRelic::Agent::Llm::Embedding.new(
-        vendor: VENDOR,
-        input: parameters[:input] || parameters['input'],
-        request_model: parameters[:model] || parameters['model'],
-        metadata: llm_custom_attributes
->>>>>>> a155f8c3
       )
       add_input(event, (parameters[:input] || parameters['input']))
 
@@ -146,7 +137,6 @@
       end
     end
 
-<<<<<<< HEAD
     def record_content_enabled?
       NewRelic::Agent.config[:'ai_monitoring.record_content.enabled']
     end
@@ -157,12 +147,11 @@
 
     def add_input(event, input)
       event.input = input if record_content_enabled?
-=======
+      
     def llm_custom_attributes
       attributes = NewRelic::Agent::Tracer.current_transaction&.attributes&.custom_attributes&.select { |k| k.to_s.match(/llm.*/) }
 
       attributes&.transform_keys! { |key| key[4..-1] }
->>>>>>> a155f8c3
     end
 
     def record_openai_metric
