# New Relic Ruby Agent Release Notes #

## v3.11.1 ##

<<<<<<< HEAD
  * Fix for segmentation fault with sequel_pg 1.6.11

  The Ruby agent incorrectly rescued exceptions at a point which caused
  sequel_pg 1.6.11 to segfault. This has been fixed. Thanks to Oldrich
  Vetesnik for the report!
=======
  * Better naming for Rack::URLMap

  If a Rack app made direct use of Rack::URLMap, instrumentation would miss
  out on using the clearest naming based on the app class. This has been
  fixed.

  * Avoid performance regression in makara database adapter

  Delegation in the makara database adapter caused performance issues when the
  agent looked up a connection in the pool.  The agent now uses a faster
  lookup to work around this problem in makara, and allocates less as well.
  Thanks Mike Nelson for the help in resolving this!

  * Fix for crash during startup when Rails required but not used

  If an application requires Rails but wasn't actually running it, the Ruby
  agent would fail during startup. This has been fixed.
>>>>>>> 15d41833

## v3.11.0 ##

  * Unified view for SQL database and NoSQL datastore products.

  The response time charts in the application overview page will now include
  NoSQL datastores, such as MongoDB, and also the product name of existing SQL
  databases such as MySQL, Postgres, etc.

  The Databases page will now enable the filtering of metrics and operations
  by product, and includes a table listing all operations.

  For existing SQL databases, in addition to the existing breakdown of SQL
  statements and operations, the queries are now also associated with the
  database product being used.

  For NoSQL datastores, such as MongoDB, we have now added information about
  operations performed against those products, similar to what is being done
  for SQL databases.

  Because this introduces a notable change to how SQL database metrics are
  collected, it is important that you upgrade the agent version on all hosts.
  If you are unable to transition to the latest agent version on all hosts at
  the same time, you can still access old and new metric data for SQL
  databases, but the information will be split across two separate views.

  For more information see https://docs.newrelic.com/docs/apm/applications-menu/monitoring/databases-slow-queries-dashboard

  * Track background transactions as Key Transactions

  In prior versions of the Ruby agent, only web transactions could be tracked
  as Key Transactions. This functionality is now available to all
  transactions, including custom Apdex values and X-Ray sessions.

  For more information see https://docs.newrelic.com/docs/apm/selected-transactions/key-transactions/key-transactions-tracking-important-transactions-or-events

  * More support and documentation for third-party extensions

  It's always been possible to write extension gems for the Ruby agent, but
  now there's one location with best practices and recommendations to guide
  you in writing extensions. Check out
  https://docs.newrelic.com/docs/agents/ruby-agent/frameworks/third-party-instrumentation

  We've also added simpler APIs for tracing datastores and testing your
  extensions. It's our way of giving back to everyone who's helped build on
  the agent over the years. <3

  * Fix for anonymous class middleware naming

  Metric names based off anonymous middlewares lacked a class name in the UI.
  The Ruby agent will now look for a superclass, or default to AnonymousClass
  in those cases.

  * Improved exit behavior in the presence of Sinatra

  The agent uses an `at_exit` hook to ensure data from the last < 60s before a
  process exits is sent to New Relic. Previously, this hook was skipped if
  Sinatra::Application was defined. This unfortunately missed data for
  short-lived background processes that required, but didn't run, Sinatra. Now
  the agent only skips its `at_exit` hook if Sinatra actually runs from
  `at_exit`.

## v3.10.0 ##

  * Support for the Grape framework

  We now instrument the Grape REST API framework! To avoid conflicts with the
  third-party newrelic-grape gem, our instrumentation will not be installed if
  newrelic-grape is present in the Gemfile.

  For more details, see https://docs.newrelic.com/docs/agents/ruby-agent/frameworks/grape-instrumentation

  * Automatic Cross Application Tracing support for all Rack applications

  Previously Rack apps not using Rails or Sinatra needed to include the
  AgentHooks middleware to get Cross Application Tracing support. With
  these changes, this is no longer necessary. Any explicit references to
  AgentHooks can be removed unless the `disable_middleware_instrumentation`
  setting is set to `true`.

  * Metrics no longer reported from Puma master processes

  When using Puma's cluster mode with the preload_app! configuration directive,
  the agent will no longer start its reporting thread in the Puma master
  process. This should result in more accurate instance counts, and more
  accurate stats on the Ruby VMs page (since the master process will be
  excluded).

  * Better support for Sinatra apps used with Rack::Cascade

  Previously, using a Sinatra application as part of a Rack::Cascade chain would
  cause all transactions to be named after the Sinatra application, rather than
  allowing downstream applications to set the transaction name when the Sinatra
  application returned a 404 response. This has been fixed.

  * Updated support for Rubinius 2.3+ metrics

  Rubinius 2.3 introduced a new system for gathering metrics from the
  underlying VM. Data capture for the Ruby VM's page has been updated to take
  advantage of these. Thanks Yorick Peterse for the contribution!

  * Fix for missing ActiveJob traced errors

  ActiveJobs processed by backends where the Ruby agent lacked existing
  instrumentation missed reporting traced errors. This did not impact
  ActiveJobs used with Sidekiq or Resque, and has been fixed.

  * Fix possible crash in middleware tracing

  In rare circumstances, a failure in the agent early during tracing of a web
  request could lead to a cascading error when trying to capture the HTTP status
  code of the request. This has been fixed. Thanks to Michal Cichra for the fix!

## v3.9.9 ##

  * Support for Ruby 2.2

  A new version of Ruby is available, and the Ruby agent is ready to run on
  it. We've been testing things out since the early previews so you can
  upgrade to the latest and greatest and use New Relic right away to see how
  the new Ruby's performing for you.

  * Support for Rails 4.2 and ActiveJob

  Not only is a new Ruby available, but a new Rails is out too! The Ruby agent
  provides all the usual support for Rails that you'd expect, and we
  instrument the newly released ActiveJob framework that's part of 4.2.

  * Security fix for handling of error responses from New Relic servers

  This release fixes a potential security issue wherein an attacker who was able
  to impersonate New Relic's servers could have triggered arbitrary code
  execution in agent's host processes by sending a specially-crafted error
  response to a data submission request.

  This issue is mitigated by the fact that the agent uses SSL certificate
  checking in order to verify the identity of the New Relic servers to which it
  connects. SSL is enabled by default by the agent, and can be enforced
  account-wide by enabling High Security Mode for your account:

  https://docs.newrelic.com/docs/accounts-partnerships/accounts/security/high-security

  * Fix for transactions with invalid URIs

  If an application used the agent's `ignore_url_regexes` config setting to
  ignore certain transactions, but received an invalid URI, the agent would
  fail to record the transaction. This has been fixed.

  * Fixed incompatibility with newrelic-grape

  The 3.9.8 release of the Ruby agent included disabled prototyped
  instrumentation for the Grape API framework. This introduced an
  incompatibility with the existing third party extension newrelic-grape. This
  has been fixed. Newrelic-grape continues to be the right solution until
  full agent support for Grape is available.

## v3.9.8 ##

  * Custom Insights events API

  In addition to attaching custom parameters to the events that the Ruby agent
  generates automatically for each transaction, you can now record custom event
  types into Insights with the new NewRelic::Agent.record_custom_event API.

  For details, see https://docs.newrelic.com/docs/insights/new-relic-insights/adding-querying-data/inserting-custom-events-new-relic-agents

  * Reduced memory usage for idling applications

  Idling applications using the agent could previously appear to leak memory
  because of native allocations during creation of new SSL connections to our
  servers. These native allocations didn't factor into triggering Ruby's
  garbage collector.

  The agent will now re-use a single TCP connection to our servers for as long
  as possible, resulting in improved memory usage for applications that are
  idling and not having GC triggered for other reasons.

  * Don't write to stderr during CPU sampling

  The Ruby agent's code for gathering CPU information would write error
  messages to stderr on some FreeBSD systems. This has been fixed.

  * LocalJumpError on Rails 2.x

  Under certain conditions, Rails 2.x controller instrumentation could fail
  with a LocalJumpError when an action was not being traced. This has been
  fixed.

  * Fixed config lookup in warbler packaged apps

  When running a Ruby application from a standalone warbler .jar file on
  JRuby, the packaged config/newrelic.yml was not properly found. This has
  been fixed, and thanks to Bob Beaty for the help getting it fixed!

  * Hash iteration failure in middleware

  If a background thread iterated over the keys in the Rack env hash, it could
  cause failures in New Relic's AgentHooks middleware. This has been fixed.

## v3.9.7 ##

  * Support for New Relic Synthetics

  The Ruby agent now gives you additional information for requests from New
  Relic Synthetics. More transaction traces and events give you a clearer look
  into how your application is performing around the world.

  For more details, see https://docs.newrelic.com/docs/synthetics/new-relic-synthetics/getting-started/new-relic-synthetics

  * Support for multiple job per fork gems with Resque

  The resque-jobs-per-fork and resque-multi-job-forks gems alter Resque to
  fork every N jobs instead of every job. This previously caused issues for
  the Ruby agent, but those have been resolved. These gems are fully supported.

  Running Resque with the FORK_PER_JOB=false environment variable setting is
  also supported now.

  For more details on our Resque support, see https://docs.newrelic.com/docs/agents/ruby-agent/background-jobs/resque-instrumentation

  * Support agent when starting Resque Pool from Rake task

  When running resque-pool with its provided rake tasks, the agent would not
  start up properly. Thanks Tiago Sousa for the fix!

  * Fix for DelayedJob + Rails 4.x queue depth metrics

  The Ruby agent periodically records DelayedJob queuedepth as a metric, but
  this didn't work properly in Rails 4.x applications.  This has been fixed.
  Thanks Jonathan del Strother for his help with the issue!

  * Fix for failure in background transactions with rules.ignore_url_regexes

  The recently added feature for ignoring transactions via URL regexes caused
  errors for non-web transactions. This has been fixed.

  * Rename the TransactionNamer.name method to TransactionNamer.name_for

  The internal TransactionNamer class had a class method called 'name', with a
  different signature than the existing Class#name method and could cause
  problems when trying to introspect instances of the class.

  Thanks to Dennis Taylor for contributing this fix!

## v3.9.6 ##

  * Rails 4.2 ActiveJob support

  A new version of Rails is coming! One of the highlight features is
  ActiveJob, a framework for interacting with background job processors. This
  release of the Ruby agent adds instrumentation to give you insight into
  ActiveJob, whether you're just testing it out or running it for real.

  Metrics are recorded around enqueuing ActiveJobs, and background transactions
  are started for any ActiveJob performed where the agent didn't already
  provide specific instrumentation (such as DelayedJob, Resque and Sidekiq).

  Since Rails 4.2 is still in beta we'd love to hear any feedback on this
  instrumentation so it'll be rock solid for the general release!

  * Ruby 2.2.0-preview1 updates

  Ruby 2.2.0 is on its way later in the year, and the Ruby agent is ready for
  it. Updates to the GC stats and various other small changes have already been
  applied, and our automated tests are running against 2.2.0 so the agent will
  be ready on release day.

  * Ignoring transactions by URL

  While you could always ignore transactions by controller and action, the
  Ruby agent previously lacked a way to ignore by specific URLs or patterns
  without code changes. This release adds the config setting,
  `rules.ignore_url_regexes` to ignore specific transactions based on the
  request URL as well. For more information, see the documentation at:
  https://docs.newrelic.com/docs/agents/ruby-agent/installation-configuration/ignoring-specific-transactions#config-ignoring

  * Better dependency detection in non-Rack applications

  The Ruby agent runs dependency detection at key points in the Rack and Rails
  lifecycle, but non-Rails apps could occasionally miss out instrumenting late
  loaded libraries. The agent now runs an additional dependency detection
  during manual_start to more seamlessly install instrumentation in any app.

  * Excluding /newrelic routes from developer mode

  Recent changes to track time in middleware resulted in New Relic's developer
  mode capturing its own page views in the list. This has been fixed. Thanks
  to Ignatius Reza Lesmana for the report!

  * Spikes in external time

  Timeouts during certain external HTTP requests could result in incorrect
  large spikes in the time recorded by the agent. This has been fixed.

  * Recognize browser_monitoring.auto_instrument setting in non-Rails apps

  The `browser_monitoring.auto_instrument` config setting disables
  auto-injection of JavaScript into your pages, but was not properly obeyed in
  Sinatra and other non-Rails contexts.  This has been fixed.

  * Failures to gather CPU thread time on JRuby

  JRuby running on certain JVM's and operating systems (FreeBSD in particular)
  did not always support the method being used to gather CPU burn metrics.
  This would result in a failure during those transactions. This has been
  fixed.

  * Fix for rare race condition in Resque instrumentation

  A race condition in the agent's Resque instrumentation that could cause rare
  Resque job failures in high-throughput Resque setups has been fixed. This bug
  would manifest as an exception with the following error message:
  "RuntimeError: can't add a new key into hash during iteration" and a backtrace
  leading through the PipeChannelManager class in the agent.

## v3.9.5 ##

  * Per-dyno data on Heroku

  When running on Heroku, data from the agent can now be broken out by dyno
  name, allowing you to more easily see what's happening on a per-dyno level.
  Dynos on Heroku are now treated in the same way that distinct hosts on other
  platforms work.

  By default, 'scheduler' and 'run' dyno names will be aggregated into
  'scheduler.*' and 'run.*' to avoid unbounded growth in the number of reported
  hostnames.

  Read more about this feature on our Heroku docs page:
  https://docs.newrelic.com/docs/agents/ruby-agent/miscellaneous/ruby-agent-heroku

  * HTTP response codes in Insights events

  The Ruby agent will now capture HTTP response codes from Rack applications
  (including Rails and Sinatra apps) and include them under the httpResponseCode
  attribute on events sent to Insights.

  * Stricter limits on memory usage of SQL traces

  The agent now imposes stricter limits on the number of distinct SQL traces
  that it will buffer in memory at any point in time, leading to more
  predictable memory consumption even in exceptional circumstances.

  * Improved reliability of thread profiling

  Several issues that would previously have prevented the successful completion
  and transmission of thread profiles to New Relic's servers have been fixed.

  These issues were related to the use of recursion in processing thread
  profiles, and have been addressed by both limiting the maximum depth of the
  backtraces recorded in thread profiles, and eliminating the agent's use of
  recursion in processing profile data.

  * Allow tracing Rails view helpers with add_method_tracer

  Previously, attempting to trace a Rails view helper method using
  add_method_tracer on the view helper module would lead to a NoMethodError
  when the traced method was called (undefined method `trace_execution_scoped').
  This has been fixed.

  This issue was an instance of the Ruby 'dynamic module inclusion' or 'double
  inclusion' problem. Usage of add_method_tracer now no longer relies upon the
  target class having actually picked up the trace_execution_scoped method from
  the NewRelic::Agent::MethodTracer module.

  * Improved performance of queue time parsing

  The number of objects allocated while parsing the front-end timestamps on
  incoming HTTP requests has been significantly reduced.

  Thanks to Aleksei Magusev for the contribution!

## v3.9.4 ##

  * Allow agent to use alternate certificate stores

  When connecting via SSL to New Relic services, the Ruby agent verifies its
  connection via a certificate bundle shipped with the agent. This had problems
  with certain proxy configurations, so the `ca_bundle_path` setting in
  newrelic.yml can now override where the agent locates the cert bundle to use.

  For more information see the documentation at:
  https://docs.newrelic.com/docs/agents/ruby-agent/installation-configuration/ssl-settings-ruby-agent

  * Rails 4.2 beta in tests

  Although still in beta, a new version of Rails is on its way!  We're
  already running our automated test suites against the beta to ensure New
  Relic is ready the day the next Rails is released.

  * ActiveRecord 4 cached queries fix

  Queries that were hitting in the ActiveRecord 4.x query cache were
  incorrectly being counted as database time by the agent.

  * Fix for error in newrelic.yml loading

  If your application ran with a RAILS_ENV that was not listed in newrelic.yml
  recent agent versions would give a NameError rather than a helpful message.
  This has been fixed. Thanks Oleksiy Kovyrin for the patch!

## v3.9.3 ##

  * Fix to prevent proxy credentials transmission

  This update prevents proxy credentials set in the agent config file from
  being transmitted to New Relic.

## v3.9.2 ##

  * Added API for ignoring transactions

  This release adds three new API calls for ignoring transactions:

    - `NewRelic::Agent.ignore_transaction`
    - `NewRelic::Agent.ignore_apdex`
    - `NewRelic::Agent.ignore_enduser`

  The first of these ignores a transaction completely: nothing about it will be
  reported to New Relic. The second ignores only the Apdex metric for a single
  transaction. The third disables javascript injection for browser monitoring
  for the current transaction.

  These methods differ from the existing newrelic_ignore_* method in that they
  may be called *during* a transaction based on some dynamic runtime criteria,
  as opposed to at the class level on startup.

  See the docs for more details on how to use these methods:
  https://docs.newrelic.com/docs/agents/ruby-agent/installation-and-configuration/ignoring-specific-transactions

  * Improved SQL obfuscation

  SQL queries containing string literals ending in backslash ('\') characters
  would previously not have been obfuscated correctly by the Ruby agent prior to
  transmission to New Relic. In addition, SQL comments were left un-obfuscated.
  This has been fixed, and the test coverage for SQL obfuscation has been
  improved.

  * newrelic_ignore* methods now work when called in a superclass

  The newrelic_ignore* family of methods previously did not apply to subclasses
  of the class from which it was called, meaning that Rails controllers
  inheriting from a single base class where newrelic_ignore had been called
  would not be ignored. This has been fixed.

  * Fix for rare crashes in Rack::Request#params on Sinatra apps

  Certain kinds of malformed HTTP requests could previously have caused
  unhandled exceptions in the Ruby agent's Sinatra instrumentation, in the
  Rack::Request#params method. This has been fixed.

  * Improved handling for rare errors caused by timeouts in Excon requests

  In some rare cases, the agent would emit a warning message in its log file and
  abort instrumentation of a transaction if a timeout occurred during an
  Excon request initiated from within that transaction. This has been fixed.

  * Improved behavior when the agent is misconfigured

  When the agent is misconfigured by attempting to shut it down without
  it ever having been started, or by attempting to disable instrumentation after
  instrumentation has already been installed, the agent will no longer raise an
  exception, but will instead log an error to its log file.

  * Fix for ignore_error_filter not working in some configurations

  The ignore_error_filter method allows you to specify a block to be evaluated
  in order to determine whether a given error should be ignored by the agent.
  If the agent was initially disabled, and then later enabled with a call to
  manual_start, the ignore_error_filter would not work. This has been fixed.

  * Fix for Capistrano 3 ignoring newrelic_revision

  New Relic's Capistrano recipes support passing parameters to control the
  values recorded with deployments, but user provided :newrelic_revision was
  incorrectly overwritten. This has been fixed.

  * Agent errors logged with ruby-prof in production

  If the ruby-prof gem was available in an environment without New Relic's
  developer mode enabled, the agent would generate errors to its log. This has
  been fixed.

  * Tighter requirements on naming for configuration environment variables

  The agent would previously assume any environment variable containing
  'NEWRELIC' was a configuration setting. It now looks for this string as a
  prefix only.

  Thanks to Chad Woolley for the contribution!

## v3.9.1 ##

  * Ruby 1.8.7 users: upgrade or add JSON gem now

  Ruby 1.8.7 is end-of-lifed, and not receiving security updates, so we strongly
  encourage all users with apps on 1.8.7 to upgrade.

  If you're not able to upgrade yet, be aware that a coming release of the Ruby
  agent will require users of Ruby 1.8.7 to have the 'json' gem available within
  their applications in order to continue sending data to New Relic.

  For more details, see:
  https://docs.newrelic.com/docs/ruby/ruby-1.8.7-support

  * Support for new Cross Application Trace view

  This release enhances cross application tracing with a visualization of
  the cross application calls that a specific Transaction Trace is involved
  in. The new visualization helps you spot bottlenecks in external services
  within Transaction Traces and gives you an end-to-end understanding
  of how the transaction trace is used by other applications and services.
  This leads to faster problem diagnosis and better collaboration across
  teams. All agents involved in the cross application communication must
  be upgraded to see the complete graph. You can view cross application
  traces from in the Transaction Trace drill-down.

  * High security mode V2

  The Ruby agent now supports V2 of New Relic's high security mode. To enable
  it, you must add 'high_security: true' to your newrelic.yml file, *and* enable
  high security mode through the New Relic web interface. The local agent
  setting must be in agreement with the server-side setting, or the agent will
  shut down and no data will be collected.

  Customers who already had the server-side high security mode setting enabled
  must add 'high_security: true' to their agent configuration files when
  upgrading to this release.

  For details on high security mode, see:
  http://docs.newrelic.com/docs/accounts-partnerships/accounts/security/high-security

  * Improved memcached instrumentation

  More accurate instrumentation for the 'cas' command when using version 1.8.0
  or later of the memcached gem. Previous versions of the agent would count all
  time spent in the block given to 'cas' as memcache time, but 1.8.0 and later
  allows us to more accurately measure just the time spent talking to memcache.

  Many thanks to Francis Bogsanyi for contributing this change!

  * Improved support for Rails apps launched from outside the app root directory

  The Ruby agent attempts to resolve the location of its configuration file at
  runtime relative to the directory that the host process is started from.

  In cases where the host process was started from outside of the application's
  root directory (for example, if the process is started from from '/'), it will
  now also attempt to locate its configuration file based on the value of
  Rails.root for Rails applications.

  * Better compatibility with ActionController::Live

  Browser Application Monitoring auto-injection can cause request failures under
  certain circumstances when used with ActionController::Live, so the agent will
  now automatically detect usage of ActionController::Live, and not attempt
  auto-injection for those requests (even if auto-instrumentation is otherwise
  enabled).

  Many thanks to Rodrigo Rosenfeld Rosas for help diagnosing this issue!

  * Fix for occasional spikes in external services time

  Certain kinds of failures during HTTP requests made by an application could
  have previously resulted in the Ruby agent reporting erroneously large amounts
  of time spent in outgoing HTTP requests. This issue manifested most obviously
  in spikes on the 'Web external' band on the main overview graph. This issue
  has now been fixed.

  * Fix 'rake newrelic:install' for Rails 4 applications

  The newrelic:install rake task was previously not working for Rails 4
  applications and has been fixed.

  Thanks to Murahashi Sanemat Kenichi for contributing this fix!

## v3.9.0 ##

  * Rack middleware instrumentation

  The Ruby agent now automatically instruments Rack middlewares!

  This means that the agent can now give you a more complete picture of your
  application's response time, including time spent in middleware. It also means
  that requests which previously weren't captured by the agent because they
  never made it to the bottom of your middleware stack (usually a Rails or
  Sinatra application) will now be captured.

  After installing this version of the Ruby agent, you'll see a new 'Middleware'
  band on your application's overview graph, and individual middlewares will
  appear in transaction breakdown charts and transaction traces.

  The agent can instrument middlewares that are added from a config.ru file via
  Rack::Builder, or via Rails' middleware stack in Rails 3.0+.

  This instrumentation may be disabled with the
  disable_middlware_instrumentation configuration setting.

  For more details, see the documentation for this feature:

    - http://docs.newrelic.com/docs/ruby/rack-middlewares
    - http://docs.newrelic.com/docs/ruby/middleware-upgrade-changes

  * Capistrano 3.x support

  Recording application deployments using Capistrano 3.x is now supported.

  Many thanks to Jennifer Page for the contribution!

  * Better support for Sidekiq's Delayed extensions

  Sidekiq jobs executed via the Delayed extensions (e.g. the #delay method) will
  now be named after the actual class that #delay was invoked against, and will
  have their job arguments correctly captured if the sidekiq.capture_params
  configuration setting is enabled.

  Many thanks to printercu for the contribution!

  * Improved Apdex calculation with ignored error classes

  Previously, a transaction resulting in an exception that bubbled up to the top
  level would always be counted as failing for the purposes of Apdex
  calculations (unless the transaction name was ignored entirely). Now,
  exceptions whose classes have been ignored by the
  error_collector.ignore_errors configuration setting will not cause a
  transaction to be automatically counted as failing.

  * Allow URIs that are not parseable by stdlib's URI if addressable is present

  There are some URIs that are valid by RFC 3986, but not parseable by Ruby's
  stdlib URI class. The Ruby agent will now attempt to use the addressable gem
  to parse URIs if it is present, allowing requests against these problematic
  URIs to be instrumented.

  Many thanks to Craig R Webster and Amir Yalon for their help with this issue!

  * More robust error collection from Resque processes

  Previously, traced errors where the exception class was defined in the Resque
  worker but not in the Resque master process would not be correctly handled by
  the agent. This has been fixed.

  * Allow Sinatra apps to set the New Relic environment without setting RACK_ENV

  The NEW_RELIC_ENV environment variable may now be used to specify the
  environment the agent should use from its configuration file, independently of
  RACK_ENV.

  Many thanks to Mario Izquierdo for the contribution!

  * Better error handling in Browser Application Monitoring injection

  The agent middleware that injects the JavaScript code necessary for Browser
  Application Monitoring now does a better job of catching errors that might
  occur during the injection process.

  * Allow disabling of Net::HTTP instrumentation

  Most instrumentation in the Ruby agent can be disabled easily via a
  configuration setting. Our Net::HTTP instrumentation was previously an
  exception, but now it can also be disabled with the disable_net_http
  configuration setting.

  * Make Rails constant presence check more defensive

  The Ruby agent now guards against the (rare) case where an application has a
  Rails constant defined, but no Rails::VERSION constant (because Rails is not
  actually present).

  Many thanks to Vladimir Kiselev for the contribution!

## v3.8.1 ##

  * Better handling for Rack applications implemented as middlewares

  When using a Sinatra application as a middleware around another app (for
  example, a Rails app), or manually instrumenting a Rack middleware wrapped
  around another application, the agent would previously generate two separate
  transaction names in the New Relic UI (one for the middleware, and one for
  the inner application).

  As of this release, the agent will instead unify these two parts into a single
  transaction in the UI. The unified name will be the name assigned to the
  inner-most traced transaction by default. Calls to
  NewRelic::Agent.set_transaction_name will continue to override the default
  names assigned by the agent's instrumentation code.

  This change also makes it possible to run X-Ray sessions against transactions
  of the 'inner' application in cases where one instrumented app is wrapped in
  another that's implemented as a middleware.

  * Support for mongo-1.10.0

  The Ruby agent now instruments version 1.10.0 of the mongo gem (versions 1.8.x
  and 1.9.x were already supported, and continue to be).

  * Allow setting configuration file path via an option to manual_start

  Previously, passing the :config_path option to NewRelic::Agent.manual_start
  would not actually affect the location that the agent would use to look for
  its configuration file. This has been fixed, and the log messages emitted when
  a configuration file is not found should now be more helpful.

## v3.8.0 ##

  * Better support for forking and daemonizing dispatchers (e.g. Puma, Unicorn)

  The agent should now work out-of-the box with no special configuration on
  servers that fork or daemonize themselves (such as Unicorn or Puma in some
  configurations). The agent's background thread will be automatically restarted
  after the first transaction processed within each child process.

  This change means it's no longer necessary to set the
  'restart_thread_in_children setting' in your agent configuration file if you
  were doing so previously.

  * Rails 4.1 support

  Rails 4.1 has shipped, and the Ruby agent is ready for it! We've been running
  our test suites against the release candidates with no significant issues, so
  we're happy to announce full compatibility with this new release of Rails.

  * Ruby VM measurements

  The Ruby agent now records more detailed information about the performance and
  behavior of the Ruby VM, mainly focused around Ruby's garbage collector. This
  information is exposed on the new 'Ruby VM' tab in the UI. For details about
  what is recorded, see:

  http://docs.newrelic.com/docs/ruby/ruby-vm-stats

  * Separate in-transaction GC timings for web and background processes

  Previously, an application with GC instrumentation enabled, and both web and
  background processes reporting in to it would show an overly inflated GC band
  on the application overview graph, because data from both web and non-web
  transactions would be included. This has been fixed, and GC time during web
  and non-web transactions is now tracked separately.

  * More accurate GC measurements on multi-threaded web servers

  The agent could previously have reported inaccurate GC times on multi-threaded
  web servers such as Puma. It will now correctly report GC timings in
  multi-threaded contexts.

  * Improved ActiveMerchant instrumentation

  The agent will now trace the store, unstore, and update methods on
  ActiveMerchant gateways. In addition, a bug preventing ActiveMerchant
  instrumentation from working on Ruby 1.9+ has been fixed.

  Thanks to Troex Nevelin for the contribution!

  * More robust Real User Monitoring script injection with charset meta tags

  Previous versions of the agent with Real User Monitoring enabled could have
  injected JavaScript code into the page above a charset meta tag. By the HTML5
  spec, the charset tag must appear in the first 1024 bytes of the page, so the
  Ruby agent will now attempt to inject RUM script after a charset tag, if one
  is present.

  * More robust connection sequence with New Relic servers

  A rare bug that could cause the agent's initial connection handshake with
  New Relic servers to silently fail has been fixed, and better logging has been
  added to the related code path to ease diagnosis of any future issues.

  * Prevent over-counting of queue time with nested transactions

  When using add_transaction_tracer on methods called from within a Rails or
  Sinatra action, it was previously possible to get inflated queue time
  measurements, because queue time would be recorded for both the outer
  transaction (the Rails or Sinatra action) and the inner transaction (the
  method given to add_transaction_tracer). This has been fixed, so only the
  outermost transaction will now record queue time.

## v3.7.3 ##

  * Obfuscation for PostgreSQL explain plans

  Fixes an agent bug with PostgreSQL where parameters from the original query
  could appear in explain plans sent to New Relic servers, even when SQL
  obfuscation was enabled. Parameters from the query are now masked in explain
  plans prior to transmission when transaction_tracer.record_sql is set to
  'obfuscated' (the default setting).

  For more information, see:
  https://docs.newrelic.com/docs/traces/security-for-postgresql-explain-plans

  * More accurate categorization of SQL statements

  Some SQL SELECT statements that were previously being mis-categorized as
  'SQL - OTHER' will now correctly be tagged as 'SQL - SELECT'. This
  particularly affected ActiveRecord users using PostgreSQL.

  * More reliable Typhoeus instrumentation

  Fixed an issue where an exception raised from a user-specified on_complete
  block would cause our Typhoeus instrumentation to fail to record the request.

  * Fix for Puma 2.8.0 cluster mode (3.7.3.204)

  Puma's 2.8.0 release renamed a hook New Relic used to support Puma's cluster
  mode.  This resulted in missing data for users running Puma. Thanks Benjamin
  Kudria for the fix!

  * Fix for deployment command bug (3.7.3.204)

  Problems with file loading order could result in `newrelic deployments`
  failing with an unrecognized command error. This has been fixed.

## v3.7.2 ##

  * Mongo instrumentation improvements

  Users of the 'mongo' MongoDB client gem will get more detailed instrumentation
  including support for some operations that were not previously captured, and
  separation of aggregate metrics for web transactions from background jobs.

  An issue with ensure_index when passed a symbol or string was also fixed.
  Thanks Maxime RETY for the report!

  * More accurate error tracing in Rails 4

  Traced errors in Rails 4 applications will now be correctly associated with
  the transaction they occurred in, and custom attributes attached to the
  transaction will be correctly attached to the traced error as well.

  * More accurate partial-rendering metrics for Rails 4

  View partials are now correctly treated as sub-components of the containing
  template render in Rails 4 applications, meaning that the app server breakdown
  graphs for Rails 4 transactions should be more accurate and useful.

  * Improved Unicorn 4.8.0 compatibility

  A rare issue that could lead to spurious traced errors on app startup for
  applications using Unicorn 4.8.0 has been fixed.

  * meta_request gem compatibility

  An incompatibility with the meta_request gem has been fixed.

  * Typhoeus 0.6.4+ compatibility

  A potential crash with Typhoeus 0.6.4+ when passing a URI object instead of a
  String instance to one of Typhoeus's HTTP request methods has been fixed.

  * Sequel single threaded mode fix

  The agent will no longer attempt to run EXPLAIN queries for slow SQL
  statements issued using the Sequel gem in single-threaded mode, since
  doing so could potentially cause crashes.

  * Additional functionality for add_custom_parameters

  Calling add_custom_parameters adds parameters to the system codenamed
  Rubicon. For more information, see http://newrelic.com/software-analytics

  * Update gem signing cert (3.7.2.195)

  The certificate used to sign newrelic_rpm expired in February. This patch
  updates that for clients installing with verification.

## v3.7.1 ##

  * MongoDB support

  The Ruby agent provides support for the mongo gem, versions 1.8 and 1.9!
  Mongo calls are captured for transaction traces along with their parameters,
  and time spent in Mongo shows up on the Database tab.

  Support for more Mongo gems and more UI goodness will be coming, so watch
  http://docs.newrelic.com/docs/ruby/mongo for up-to-date status.

  * Harvest thread restarts for forked and daemonized processes

  Historically framework specific code was necessary for the Ruby agent to
  successfully report data after an app forked or daemonized. Gems or scripts
  with daemonizing modes had to wait for agent support or find workarounds.

  With 3.7.1 setting `restart_thread_in_children: true` in your newrelic.yml
  automatically restarts the agent in child processes without requiring custom
  code. For now the feature is opt-in, but future releases may default it on.

  * Fix for missing HTTP time

  The agent previously did not include connection establishment time for
  outgoing Net::HTTP requests. This has been corrected, and reported HTTP
  timings should now be more accurate.

  * Fix for Mongo ensure_index instrumentation (3.7.1.182)

  The Mongo instrumentation for ensure_index in 3.7.1.180 was not properly
  calling through to the uninstrumented version of this method. This has been
  fixed in 3.7.1.182. Thanks to Yuki Miyauchi for the fix!

  * Correct first reported metric timespan for forking dispatchers (3.7.1.188)

  The first time a newly-forked process (in some configurations) reported metric
  data, it would use the startup time of the parent process as the start time
  for that metric data instead of its own start time. This has been fixed.

## v3.7.0 ##

  * Official Rubinius support (for Rubinius >= 2.2.1)

  We're happy to say that all known issues with the Ruby agent running on
  Rubinius have been resolved as of Rubinius version 2.2.1! See
  http://docs.newrelic.com/docs/ruby/rubinius for the most up-to-date status.

  * RUM injection updates

  The Ruby agent's code for both automatic and manual injection of Real User
  Monitoring scripts has been improved. No application changes are required, but
  the new injection logic is simpler, faster, more robust, and paves the way for
  future improvements to Real User Monitoring.

  * More robust communication with New Relic

  Failures when transmitting data to New Relic could cause data to be held over
  unnecessarily to a later harvest. This has been improved both to handle
  errors more robustly and consistently, and to send data as soon as possible.

  * Fix for agent not restarting on server-side config changes

  A bug in 3.6.9 caused the agent to not reset correctly after server-side
  config changes. New settings would not be received without a full process
  restart. This has been fixed.

  * Blacklisting rake spec tasks

  A blacklist helps the agent avoid starting during rake tasks. Some default
  RSpec tasks were missing. Thanks for the contribution Kohei Hasegawa!

## v3.6.9 ##

  * Experimental Rubinius 2.x support

  The agent is now being tested against the latest version of Rubinius. While
  support is still considered experimental, you can track the progress at
  http://docs.newrelic.com/docs/ruby/rubinius for up to date status.

  * Capture arguments for Resque and Sidekiq jobs

  The agent can optionally record arguments for your Resque and Sidekiq jobs on
  transaction traces and traced errors. This is disabled by default, but may be
  enabled by setting resque.capture_params or sidekiq.capture_params.

  Thanks to Juan Ignacio Pumarino, Ken Mayer, Paul Henry, and Eric Saxby for
  their help with this feature!

  * Supported versions rake task and documentation

  We've improved our documentation for what Ruby and gem versions we support.
  Run `rake newrelic:supported_versions` or see the latest agent's versions at
  https://docs.newrelic.com/docs/ruby/supported-frameworks.

  * ActiveRecord 4.0 explain plans for JRuby and Rubinius

  The agent's ActiveRecord 4.0 instrumentation could not gather SQL explain
  plans on JRuby by default because of a dependency on ObjectSpace, which isn't
  avialable by default. This has been fixed.

  * Fix for Curb http_put_with_newrelic

  A bug in the agent caused PUT calls in the Curb gem to crash. This has been
  fixed. Thanks to Michael D'Auria and Kirk Diggler for the contributions!

  * Fix for head position on RUM injection

  Certain unusual HTML documents resulted in browser monitoring injecting
  incorrect content. Thanks Alex McHale for the contribution!

  * Specify the Content-Type header in developer mode

  Thanks Jared Ning for the contribution!

## v3.6.8 ##

  * X-Ray Sessions support

  X-Ray Sessions provide more targeted transaction trace samples and thread
  profiling for web transactions. For full details see our X-Ray sessions
  documentation at https://newrelic.com/docs/site/xray-sessions.

  * Percentiles and Histograms

  The Ruby Agent now captures data that provides percentile and histogram views
  in the New Relic UI.

  * CPU metrics re-enabled for JRuby >= 1.7.0

  To work around a JRuby bug, the Ruby agent stopped gathering CPU metrics on
  that platform.  With the bug fixed, the agent can gather those metrics again.
  Thanks Bram de Vries for the contribution!

  * Missing Resque transaction traces (3.6.8.168)

  A bug in 3.6.8.164 prevented transaction traces in Resque jobs from being
  communicated back to New Relic. 3.6.8.168 fixes this.

  * Retry on initial connect (3.6.8.168)

  Failure to contact New Relic on agent start-up would not properly retry. This
  has been fixed.

  * Fix potential memory leak on failure to send to New Relic (3.6.8.168)

  3.6.8.164 introduced a potential memory leak when transmission of some kinds
  of data to New Relic servers failed. 3.6.8.168 fixes this.

## v3.6.7 ##

  * Resque-pool support

  Resque processes started via the resque-pool gem weren't recognized by the
  Ruby agent. The agent now starts correctly in those worker processes.

  * Environment-based configuration

  All settings in newrelic.yml can now be configured via environment variables.
  See https://newrelic.com/docs/ruby/ruby-agent-configuration for full details.

  * Additional locking option for Resque (3.6.7.159)

  There have been reports of worker process deadlocks in Resque when using the
  Ruby agent. An optional lock is now available to avoid those deadlocks. See
  https://newrelic.com/docs/ruby/resque-instrumentation for more details.

  * HTTP connection setup timeout (3.6.7.159)

  HTTP initialization in the agent lacked an appropriate timeout,
  leading to dropouts in reporting under certain network error conditions.

  * Unnecessary requests from Resque jobs (3.6.7.159)

  An issue causing Resque jobs to unnecessarily make requests against New Relic
  servers was fixed.

  * Fix compatibility issues with excon and curb instrumentation

  This release of the agent fixes a warning seen under certain circumstances
  with the excon gem (most notably, when excon was used by fog), as well as
  a bug with the curb instrumentation that conflicted with the  feedzirra gem.

  * Allow license key to be set by Capistrano variables

  A license key can be passed via a Capistrano variable where previously it
  could only be in newrelic.yml. Thanks Chris Marshall for the contribution!

  * Make HTTP client instrumentation aware of "Host" request header

  If a "Host" header is set explicitly on an HTTP request, that hostname will
  be used for external metrics. Thanks Mislav Marohnić for the contribution!

  * Fix ActiveSupport::Concern warnings with MethodTracer

  Including NewRelic::Agent::MethodTracer in a class using Concerns could cause
  deprecation warnings. Thanks Mike Połtyn for the contribution!

  * Fix Authlogic constant name

  Code checking for the Authlogic module was using in the wrong case. Thanks
  Dharam Gollapudi for the contribution!

## v3.6.6 ##

  * HTTPClient and Curb support

  The Ruby agent now supports the HTTPClient and Curb HTTP libraries! Cross
  application tracing and more is fully supported for these libraries. For more
  details see https://newrelic.com/docs/ruby/ruby-http-clients.

  * Sinatra startup improvements

  In earlier agent versions, newrelic_rpm had to be required after Sinatra to
  get instrumentation. Now the agent should start when your Sinatra app starts
  up in rackup, thin, unicorn, or similar web servers.

  * Puma clustered mode support

  Clustered mode in Puma was not reporting data without manually adding a hook
  to Puma's configuration. The agent will now automatically add this hook.

  * SSL certificate verification

  Early versions of the agent's SSL support provided an option to skip
  certificate verification. This option has been removed.

## v3.6.5 ##

  * Rails 4.0 Support

  The Ruby agent is all set for the recent general release of Rails 4.0! We've
  been tracking the RC's, and that work paid off. Versions 3.6.5 and 3.6.4 of
  the Ruby agent should work fine with Rails 4.0.0.

  * Excon and Typhoeus support

  The Ruby agent now supports the Excon and Typhoeus HTTP libraries! For more
  details see https://newrelic.com/docs/ruby/ruby-http-clients.

## v3.6.4 ##

  * Exception Whitelist

  We've improved exception message handling for applications running in
  high security mode. Enabling 'high_security' now removes exception messages
  entirely rather than simply obfuscating any SQL.

  By default this feature affects all exceptions, though you can configure a
  whitelist of exceptions whose messages should be left intact.

  More details: https://newrelic.com/docs/ruby/ruby-agent-configuration

  * Fix a race condition affecting some Rails applications at startup

  Some Rails applications using newrelic_rpm were affected by a race condition
  at startup that manifested as an error when model classes with associations
  were first loaded. The cause of these errors has been addressed by moving the
  generation of the agent's EnvironmentReport on startup from a background
  thread to the main thread.

## v3.6.3 ##

  * Better Sinatra Support

  A number of improvements have been made to our Sinatra instrumentation.
  More details: https://newrelic.com/docs/ruby/sinatra-support-in-the-ruby-agent

  Sinatra instrumentation has been updated to more accurately reflect the final
  route that was actually executed, taking pass and conditions into account.

  New Relic middlewares for error collection, real user monitoring, and cross
  application tracing are automatically inserted into the middleware stack.

  Ignoring routes, similar to functionality available to Rails controllers, is
  now available in Sinatra as well.

  Routes in 1.4 are properly formatting in transaction names. Thanks Zachary
  Anker for the contribution!

  * Padrino Support

  Along with improving our support of Sinatra, we've also extended that to
  supporting Padrino, a framework that builds on Sinatra. Web transactions
  should show up in New Relic now for Padrino apps automatically. The agent has
  been tested against the latest Padrino in versions 0.11.x and 0.10.x.

  * Main overview graph only shows web transactions

  In the past database times from background jobs mixed with other web transaction
  metrics in the main overview graph. This often skewed graphs. A common workaround
  was to send background jobs to a separate application, but that should no longer
  be necessary as the overview graphs now only represent web transactions.

## v3.6.2 ##

  * Sequel support

  The Ruby agent now supports Sequel, a database toolkit for Ruby. This
  includes capturing SQL calls and model operations in transaction traces, and
  recording slow SQL calls. See https://newrelic.com/docs/ruby/sequel-instrumentation
  for full details.

  * Thread profiling fix

  The prior release of the agent (version 3.6.1) broke thread profiling. A
  profile would appear to run, but return no data. This has been fixed.

  * Fix for over-counted Net::HTTP calls

  Under some circumstances, calls into Net::HTTP were being counted twice in
  metrics and transaction traces. This has been fixed.

  * Missing traced errors for Resque applications

  Traced errors weren't displaying for some Resque workers, although the errors
  were factored into the overall count graphs. This has been fixed, and traced
  errors should be available again after upgrading the agent.

## v3.6.1 ##

  * Full URIs for HTTP requests are recorded in transaction traces

  When recording a transaction trace node for an outgoing HTTP call via
  Net::HTTP, the agent will now save the full URI (instead of just the hostname)
  for the request. Embedded credentials, the query string, and the fragment will
  be stripped from the URI before it is saved.

  * Simplify Agent Autostart Logic

  Previously the agent would only start when it detected a supported
  "Dispatcher", meaning a known web server or background task framework.  This
  was problematic for customers using webservers that the agent was not
  configured to detect (e.g. Puma).  Now the agent will attempt to report any
  time it detects it is running in a monitored environment (e.g. production).
  There are two exceptions to this.  The agent will not autostart in a rails
  console or irb session or when the process was invoked by a rake task (e.g.
  rake assets:precompile).  The NEWRELIC_ENABLE environment variable can be set
  to true or false to force the agent to start or not start.

  * Don't attempt to resolve collector hostname when proxy is in use

  When a proxy is configured, the agent will not attempt to lookup and cache the
  IP address of New Relic server to which it is sending data, since DNS may not
  be available in some environments. Thanks to Bill Kirtley for the contribution

  * Added NewRelic::Agent.set_transaction_name and NewRelic::Agent.get_transaction_name

  Ordinarily the name of your transaction is defined up-front, but if you'd like to
  change the name of a transaction while it is still running you can use
  **NewRelic::Agent.set_transaction_name()**.  Similarly, if you need to know the name
  of the currently running transaction, you can use **NewRelic::Agent.get_transaction_name()**.

## v3.6.0 ##

  * Sidekiq support

  The Ruby agent now supports the Sidekiq background job framework. Traces from
  Sidekiq jobs will automatically show up in the Background tasks on New Relic
  similar to Resque and Delayed::Job tasks.

  * Improved thread safety

  The primary metrics data structures in the Ruby agent are now thread safe.
  This should provide better reliability for the agent under JRuby and threaded
  scenarios such as Sidekiq or Puma.

  * More robust environment report

  The agent's analysis of the local environment (e.g. OS, Processors, loaded
  gems) will now work in a wider variety of app environments, including
  Sinatra.

  * Experimental Rainbows! support

  The Ruby agent now automatically detects and instruments the Rainbows! web
  server. This support is considered experimental at present, and has not been
  tested with all dispatch modes.

  Thanks to Joseph Chen for the contribution.

  * Fix a potential file descriptor leak in Resque instrumentation

  A file descriptor leak that occurred when DontPerform exceptions were used to
  abort processing of a job has been fixed. This should allow the Resque
  instrumentation work correctly with the resque-lonely_job gem.

## v3.5.8 ##

  * Key Transactions

    The Ruby agent now supports Key Transactions! Check out more details on the
    feature at https://newrelic.com/docs/site/key-transactions

  * Ruby 2.0

    The Ruby agent is compatible with Ruby 2.0.0 which was just released.

  * Improved Sinatra instrumentation

    Several cases around the use of conditions and pass in Sinatra are now
    better supported by the Ruby agent. Thanks Konstantin for the help!

  * Outbound HTTP headers

    Adds a 'X-NewRelic-ID' header to outbound Net::HTTP requests. This change
    helps improve the correlation of performance between services in a service-
    oriented architecture for a forthcoming feature. In the meantime, to disable
    the header, set this in your newrelic.yml:

      cross_application_tracer:
        enabled: false

  * Automatically detect Resque dispatcher

    The agent does better auto-detection for the Resque worker process.
    This should reduce the need to set NEW_RELIC_DISPATCHER=resque directly.

## v3.5.7 ##

  * Resolved some issues with tracking of frontend queue time, particularly
    when the agent is running on an app hosted on Heroku.  The agent will now
    more reliably parse the headers described in
    https://newrelic.com/docs/features/tracking-front-end-time and will
    automatically detect whether the times provided are in seconds,
    milliseconds or microseconds.

## v3.5.6 ##

  * Use HTTPS by default

    The agent now defaults to using SSL when it communicates with New Relic's
    servers.  By default is already configured New Relic does not transmit any
    sensitive information (e.g. SQL parameters are masked), but SSL adds an
    additional layer of security.  Upgrading customers may need to remove the
    "ssl: false" directive from their newrelic.yml to enable ssl.  Customers on
    Jruby may need to install the jruby-openssl gem to take advantage of this
    feature.

  * Fix two Resque-related issues

    Fixes a possible hang on exit of an instrumented Resque master process
    (https://github.com/defunkt/resque/issues/578), as well as a file descriptor
    leak that could occur during startup of the Resque master process.

  * Fix for error graph over 100%

    Some errors were double counted toward the overall error total. This
    resulted in graphs with error percentages over 100%. This duplication did
    not impact the specific error traces captured, only the total metric.

  * Notice gracefully handled errors in Sinatra

    When show_exceptions was set to false in Sinatra, errors weren't caught
    by New Relic's error collector. Now handled errors also have the chance
    to get reported back.

  * Ruby 2.0 compatibility fixes

    Ruby 2.0 no longer finds protected methods by default, but will with a flag.
    http://tenderlovemaking.com/2012/09/07/protected-methods-and-ruby-2-0.html

    Thanks Ravil Bayramgalin and Charlie Somerville for the fixes.

  * Auto-detect Trinidad as dispatcher

    Code already existing for detecting Trinidad as a dispatcher, but was only
    accessible via an ENV variable. This now auto-detects on startup. Thanks
    Robert Rasmussen for catching that.

  * Coercion of types in collector communication

    Certain metrics can be recorded with a Ruby Rational type, which JSON
    serializes as a string rather than a floating point value. We now treat
    coerce each outgoing value, and log issues before sending the data.

  * Developer mode fix for chart error

    Added require to fix a NameError in developer mode for summary page. Thanks
    to Ryan B. Harvey.

  * Don't touch deprecated RAILS_ROOT if on Rails 3

    Under some odd startup conditions, we would look for the RAILS_ROOT constant
    after failing to find the ::Rails.root in a Rails 3 app, causing deprecation
    warnings. Thanks for Adrian Irving-Beer for the fix.

## v3.5.5 ##

  * Add thread profiling support

    Thread profiling performs statistical sampling of backtraces of all threads
    within your Ruby processes. This feature requires MRI >= 1.9.2, and is
    controlled via the New Relic web UI. JRuby support (in 1.9.x compat mode) is
    considered experimental, due to issues with JRuby's Thread#backtrace.

  * Add audit logging capability

    The agent can now log all of the data it sends to the New Relic servers to
    a special log file for human inspection. This feature is off by default, and
    can be enabled by setting the audit_log.enabled configuration key to true.
    You may also control the location of the audit log with the audit_log.path key.

  * Use config system for dispatcher, framework, and config file detection

    Several aspects of the agent's configuration were not being handled by the
    configuration system.  Detection/configuration of the dispatcher (e.g. passenger,
    unicorn, resque), framework (e.g. rails3, sinatra), and newrelic.yml
    location are now handled via the Agent environment, manual, and default
    configuration sources.

  * Updates to logging across the agent

    We've carefully reviewed the logging messages that the agent outputs, adding
    details in some cases, and removing unnecessary clutter. We've also altered
    the startup sequence to ensure that we don't spam STDOUT with messages
    during initialization.

  * Fix passing environment to manual_start()

    Thanks to Justin Hannus.  The :env key, when passed to Agent.manual_start,
    can again be used to specify which section of newrelic.yml is loaded.

  * Rails 4 support

    This release includes preliminary support for Rails 4 as of 4.0.0.beta.
    Rails 4 is still in development, but the agent should work as expected for
    people who are experimenting with the beta.

## v3.5.4 ##

  * Add queue time support for sinatra apps

    Sinatra applications can now take advantage of front end queue time
    reporting. Thanks to Winfield Peterson for this contribution.

  * Simplify queue time configuration for nginx 1.2.6+

    Beginning in version 1.2.6, recently released as a development version, the
    $msec variable can be used to set an http header.  This change allows front
    end queue time to be tracked in New Relic simply by adding this line to the
    nginx config:

    proxy_set_header X-Queue-Start "t=${msec}000"

    It will no longer be necessary to compile a patched version of nginx or
    compile in the perl or lua module to enable this functionality.

    Thanks to Lawrence Pit for the contribution.

  * Report back build number and stage along with version info

    In the 3.5.3 series the agent would fail to report its full version number
    to NewRelic's environment report.  For example it would report its version
    as 3.5.3 instead of 3.5.3.25 or 3.5.3.25.beta.  The agent will now report
    its complete version number as defined in newrelic_rpm.gemspec.

  * The host and the port that the agent reports to can now be set from environment vars

    The host can be set with NEW_RELIC_HOST and the port with NEW_RELIC_PORT.  These setting
    will override any other settings in your newrelic.yml.

  * Fix RUM reporting to multiple applications

    When the agent is configured to report to multiple "roll up" applications
    RUM did not work correctly.

## v3.5.3 ##

  * Update the collector protocol to use JSON and Ruby primitives

    The communication between the agent and the NewRelic will not longer be
    marshaled Ruby objects, but rather JSON in the case of Ruby 1.9 and marshaled
    Ruby primitives in the case of 1.8.  This results in greater harvest efficiency
    as well as feature parity with other New Relic agents.

  * Fix incorrect application of conditions in sinatra instrumentation

    The agent's sinatra instrumentation was causing sinatra's conditions to
    be incorrectly applied in some obscure cases.  The bug was triggered
    when a condition was present on a lower priority route that would match
    the current request, except for the presence of a higher priority route.

## v3.5.2 ##

 * Simplified process of running agent test suite and documented code
   contribution process in GUIDELINES_FOR_CONTRIBUTING.

## v3.5.1 ##

 * Enabling Memory Profiling on Lion and Mountain Lion

   The agent's list of supported platforms for memory profiling wasn't correctly checking
   for more recent versions of OS X.

 * Fixed an arity issue encountered when calling newrelic_notice_error from Rails applications.

 * End user queue time was not being properly reported, works properly now.

 * Server-side configuration for ignoring errors was not being heeded by agent.

 * Better handling of a thread safety issue.

   Some issues may remain, which we are working to address, but they should be gracefully handled
   now, rather than crashing the running app.

 * Use "java_import" rather than "include_class" when require Java Jars into a JRuby app.

   Thanks to Jan Habermann for the pull request

 * Replaced alias_method mechanism with super call in DataMapper instrumentation.

   Thanks to Michael Rykov for the pull request

 * Fixed the Rubinius GC profiler.

   Thanks to Dirkjan Bussink

 * Use ActiveSupport.on_load to load controller instrumentation Rails 3.

   Thanks to Jonathan del Strother

 * Reduce the number of thread local reference in a particular high traffic method

   Thanks to Jeremy Kemper

## v3.5.0.1 ##

 * (Fix) Due to a serious resource leak we have ended support for versions of Phusion Passenger
   older than 2.1.1. Users of older versions are encouraged upgrade to a more recent version.

## v3.5.0 ##

 * (Fix) RUM Stops Working After 3.4.2.1 Agent Upgrade

   v3.4.2.1 introduced a bug that caused the browser monitor auto instrumentation
   (for RUM) default to be false. The correct value of true is now used

 * When the Ruby Agent detects Unicorn as the dispatcher it creates an INFO level log message
   with additional information

   To help customers using Unicorn, if the agent detects it (Unicorn) is being used as the
   dispatcher an INFO level log message it created that includes a link to New Relic
   online doc that has additional steps that may be required to get performance data reporting.

 * (Fix) In version 3.4.2 of the Ruby Agent the server side value for Apdex T was disregarded

   With version 3.4.2 of the agent, the value set in the newrelic.yml file took precedence over the
   value set in the New Relic UI.  As of version 3.5.0 only the value for Apdex T set in the
   New Relic UI will be used. Any setting in the yaml file will be ignored.

 * Improved Error Detection/Reporting capabilities for Rails 3 apps

   Some errors are missed by the agent's exception reporting handlers because they are
   generated in the rails stack, outside of the instrumented controller action. A Rack
   middleware is now included that can detect these errors as they bubble out of the middleware stack.
   Note that this does not include Routing Errors.

 * The Ruby Agent now logs certain information it receives from the New Relic servers

   After connecting to the New Relic servers the agent logs the New Relic URL
   of the app it is reporting to.

 * GC profiling overhead for Ruby 1.9 reduced

   For Ruby 1.9 the amount of time spent in GC profiling has been reduced.

 * Know issue with Ruby 1.8.7-p334, sqlite3-ruby 1.3.0 or older, and resque 1.23.0

   The Ruby Agent will not work in conjunction with Ruby 1.8.7-p334, sqlite3-ruby 1.3.3
   or earlier, and resque 1.23.0. Your app will likely stop functioning. This is a known problem
   with Ruby versions up to 1.8.7-p334. Upgrading to the last release of Ruby 1.8.7
   is recommended.  This issue has been present in every version of the agent we've tested
   going back for a year.


## v3.4.2.1 ##

* Fix issue when app_name is nil

  If the app_name setting ends up being nil an exception got generated and the application
  wouldn't run. This would notably occur when running a Heroku app locally without the
  NEW_RELIC_APP_NAME environment variable set. A nil app_name is now detected and an
  error logged specifying remediation.

## v3.4.2 ##

 * The RUM NRAGENT tk value gets more robustly sanitized to prevent potential XSS vulnerabilities

   The code that scrubs the token used in Real User Monitoring has been enhanced to be
   more robust.

 * Support for Apdex T in server side configuration

   For those using server side configuration the Ruby Agent now supports setting
   the Apdex T value via the New Relic UI.

 * Refactoring of agent config code

   The code that reads the configuration information and configures the agent
   got substantially reorganized, consolidated, simplified, and made more robust.

## v3.4.1 ##
#### Bug Fixes ####
 * Fix edge case in RUM auto instrumentation where X-UA-Compatible meta tag is
   present but </head> tag is missing.

   There is a somewhat obscure edge case where RUM auto instrumentation will
   crash a request. The issue seems to be triggered when the X-UA-Compatible
   meta tag is present and the </head> tag is missing.

 * Fixed reference to @service.request_timeout to @request_timeout in
   new_relic_service.rb. (Thanks to Matthew Savage)

   When a timeout occurred during connection to the collector an "undefined
   method `request_timeout' for nil:NilClass'" would get raised.

 * preserve visibility on traced methods.

   Aliased methods now have the same visibility as the original traced method.
   A couple of the esoteric methods created in the process weren't getting the
   visibility  set properly.

 * Agent service does not connect to directed shard collector after connecting
   to proxy

   After connecting to collector proxy name of real collector was updated, but
   ip address was not being updated causing connections to go to the proxy.
   Agent now looks up ip address for real collector.

 * corrupt marshal data from pipe children crashing agent

   If the agent received corrupted data from the Reqsue worker child agent
   it could crash the agent itself. fixed.

 * should reset RubyBench GC counter between polls

   On Ruby REE, the GC profiler does not reset the counter between polls. This
   is only a problem if GC could happen *between* transactions, as in, for
   example, out-of-band GC in Unicorn. fixed.

v3.4.0.1
 * Prevent the agent from resolving the collector address when disabled.
 * Fix for error collector configuration that was introduced during beta.
 * Preserve method visibility when methods are traced with #add_method_tracer and #add_transaction_tracer

v3.4.0
 * Major refactor of data transmission mechanism.  This enabled child processes to send data to parent processes, which then send the data to the New Relic service.  This should only affect Resque users, dramatically improving their experience.
 * Moved Resque instrumentation from rpm_contrib to main agent.  Resque users should discontinue use of rpm_contrib or upgrade to 2.1.11.
 * Resolve issue with configuring the Error Collector when using server-side configuration.

v3.3.5
 * [FIX] Allow tracing of methods ending in ! and ?
 * [PERF] Give up after scanning first 50k of the response in RUM
   auto-instrumentation.
 * [FIX] Don't raise when extracting metrics from SQL queries with non UTF-8 bytes.
 * Replaced "Custom/DJ Locked Jobs" metric with new metrics for
   monitoring DelayedJob: queue_length, failed_jobs, and locked_jobs, all under
   Workers/DelayedJob.  queue_length is also broken out by queue name or priority
   depending on the version of DelayedJob deployed.

v3.3.4.1
 * Bug fix when rendering empty collection in Rails 3.1+

v3.3.4
  * Rails 3 view instrumentation

v3.3.3
  * Improved Sinatra instrumentation
  * Limit the number of nodes collected in long running transactions to prevent leaking memory

v3.3.2.1
  * [SECURITY] fix for cookie handling by End User Monitoring instrumentation

v3.3.2
  * deployments recipe change: truncate git SHAs to 7 characters
  * Fixes for obfuscation of PostgreSQL and SQLite queries
  * Fix for lost database connections when using a forking framework
  * Workaround for RedHat kernel bug which prevented blocking reads of /proc fs
  * Do not trap signals when handling exceptions

v3.3.1
  * improved Ruby 1.8.6 support
  * fix for issues with RAILS_ROOT deprecation warnings
  * fixed incorrect 1.9 GC time reporting
  * obfuscation for Slow SQL queries respects transaction trace config
  * fix for RUM instrumentation repoting bad timing info in some cases
  * refactored ActiveRecord instrumentation, no longer requires Rails

v3.3.0
  * fix for GC instrumentation when using Ruby 1.9
  * new feature to correlate browser and server transaction traces
  * new feature to trace slow sql statements
  * fix to help cope with malformed rack responses
  * do not try to instrument versions of ActiveMerchant that are too old

v3.2.0.1
  * Updated LICENSE
  * Updated links to support docs

v3.2.0
  * Fix over-detection of mongrel and unicorn and only start the agent when
    actual server is running
  * Improve developer mode backtraces to support ruby 1.9.2, windows
  * Fixed some cases where Memcache instrumentation was failing to load
  * Ability to set log destination by NEW_RELIC_LOG env var
  * Fix to mutex lib load issue
  * Performance enhancements (thanks to Jeremy Kemper)
  * Fix overly verbose STDOUT message (thanks to Anselm Helbig)

v3.1.2
  * Fixed some thread safety issues
  * Work around for Ruby 1.8.7 Marshal crash bug
  * Numerous community patches (Gabriel Horner, Bradley Harris, Diego Garcia,
    Tommy Sullivan, Greg Hazel, John Thomas Marino, Paul Elliott, Pan Thomakos)
  * Fixed RUM instrumentation bug

v3.1.1
  * Support for Rails 3.1 (thanks to Ben Hoskings via github)
  * Support for Rubinius
  * Fixed issues affecting some Delayed Job users where log files were not appearing
  * Fixed an issue where some instrumentation might not get loaded in Rails apps
  * Fix for memcached cas method (thanks to Andrew Long and Joseph Palermo )
  * Fix for logger deprecation warning (thanks to Jonathan del Strother via github)
  * Support for logging to STDOUT
  * Support for Spymemcached client on jruby

v3.1.0
  * Support for aggregating data from short-running
    processes to reduce reporting overhead
  * Numerous bug fixes
  * Increased unit test coverage

v3.0.1
  * Updated Real User Monitoring to reduce javascript size and improve
    compatibility, fix a few known bugs

v3.0.0
  * Support for Real User Monitoring
  * Back end work on internals to improve reliability
  * added a 'log_file_name' and 'log_file_path' configuration variable to allow
    setting the path and name of the agent log file
  * Improve reliability of statistics calculations
  * Remove some previously deprecated methods
  * Remove Sequel instrumentation pending more work

v2.14.1
  * Avoid overriding methods named 'log' when including the MethodTracer module
  * Ensure that all load paths for 'new_relic/agent' go through 'new_relic/control' first
  * Remove some debugging output from tests

v2.14.0
  * Dependency detection framework to prevent multi-loading or early-loading
    of instrumentation files

v2.13.5
  * Moved the API helper to the github newrelic_api gem.
  * Revamped queue time to include server, queue, and middleware time
  * Increased test coverage and stability
  * Add Trinidad as a dispatcher (from Calavera, on github)
  * Sequel instrumentation from Aman Gupta
  * patches to 1.9 compatibility from dkastner on github
  * Support for 1.9.2's garbage collection instrumentation from Justin Weiss
  * On Heroku, existing queue time headers will be detected
  * Fix rack constant scoping in dev mode for 1.9 (Rack != ::Rack)
  * Fixes for instrumentation loading failing on Exception classes that
    are not subclasses of StandardError
  * Fix active record instrumentation load order for Rails 3

v2.13.4
  * Update DNS lookup code to remove hardcoded IP addresses

v2.13.3
  * Dalli instrumentation from Mike Perham (thanks Mike)
  * Datamapper instrumentation from Jordan Ritter (thanks Jordan)
  * Apdex now defaults to 0.5
    !!! Please be aware that if you are not setting an apdex,
    !!! this will cause a change in the apparent performance of your app.
  * Make metric hashes threadsafe (fixes problems sending metrics in Jruby
    threaded code)
  * Delete obsolete links to metric docs in developer mode
  * Detect gems when using Bundler
  * Fix newrelic_ignore in Rails 3
  * Break metric parser into a separate vendored gem
  * When using Unicorn, preload_app: true is recommended to get proper
    after_fork behavior.

v2.13.2
  * Remove a puts. Yes, a whole release for a puts.

v2.13.1
  * Add missing require in rails 3 framework control

v2.13.0
  * developer mode is now a rack middleware and can be used on any framework;
    it is no longer supported automatically on versions of Rails prior to 2.3;
    see README for details
  * memcache key recording for transaction traces
  * use system_timer gem if available, fall back to timeout lib
  * address instability issues in JRuby 1.2
  * renamed executable 'newrelic_cmd' to 'newrelic'; old name still supported
    for backward compatibility
  * added 'newrelic install' command to install a newrelic.yml file in the
    current directory
  * optimization to execution time measurement
  * optimization to startup sequence
  * change startup sequence so that instrumentation is installed after all
    other gems and plugins have loaded
  * add option to override automatic flushing of data on exit--send_data_on_exit
    defaults to 'true'
  * ignored errors no longer affect apdex score
  * added record_transaction method to the api to allow recording
    details from web and background transactions occurring outside RPM
  * fixed a bug related to enabling a gold trial / upgrade not sending
    transaction traces correctly

v2.12.3
  * fix regression in startup sequence

v2.12.2
  * fix for regression in Rails 2.1 inline rendering
  * workaround bug found in some rubies that caused a segv and/or NoMemoryError
    when deflating content for upload
  * avoid creating connection thread in unicorn/passenger spawners

v2.12.1
  * fix bug in profile mode
  * fix race condition in Delayed::Job instrumentation loading
  * fix glassfish detection in latest glassfish gem

v2.12.0
  * support basic instrumentation for ActsAsSolr and Sunspot

v2.11.3
  * fix bug in startup when running JRuby

v2.11.2
  * fix for unicorn not reporting when the proc line had 'master' in it
  * fix regression for passenger 2.0 and earlier
  * fix after_fork in the shim

v2.11.1
  * republished gem without generated rdocs

v2.11.0
  * rails3 instrumentation (no developer mode support yet)
  * removed the ensure_worker_thread started and instead defined an after_fork
    handler that will set up the agent properly in forked processes.
  * change at_exit handler so the shutdown always goes after other shutdown
    handlers
  * add visibility to active record db transactions in the rpm transaction
    traces (thanks to jeremy kemper)
  * fix regression in merb support which caused merb apps not to start
  * added NewRelic::Agent.logger to the public api to write to the agent
    log file.
  * optimizations to background thread, controller instrumentation, memory
    usage
  * add logger method to public_api
  * support list notation for ignored exceptions in the newrelic.yml

v2.10.8
  * fix bug in delayed_job instrumentation that caused the job queue sampler
    to run in the wrong place
  * change startup sequence and code that restarts the worker loop
    thread
  * detect the unicorn master and dont start the agent; hook in after_fork
  * fix problem with the Authlogic metric names which caused errors in
    developer mode.  Authlogic metrics now adhere to the convention of
    prefixing the name with  'Custom'
  * allow more correct overriding of transaction trace settings in the
    call to #manual_start
  * simplify WorkerLoop and add better protection for concurrency
  * preliminary support for rails3

v2.10.6
  * fix missing URL and referrer on some traced errors and transactions
  * gather traced errors *after* executing the rescue chain in ActionController
  * always load controller instrumentation
  * pick up token validation from newrelic.yml

v2.10.5
  * fix bug in delayed_job instrumentation occurring when there was no DJ log

v2.10.4
  * fix incompatibility with Capistrano 2.5.16
  * strip down URLs reported in transactions and errors to path only

v2.10.3
  * optimization to reduce overhead: move background samplers into foreground thread
  * change default config file to ignore RoutingErrors
  * moved the background task instrumentation into a separate tab in the RPM UI
  * allow override of the RPM application name via NEWRELIC_APP_NAME environment variable
  * revised Delayed::Job instrumentation so no manual_start is required
  * send buffered data on shutdown
  * expanded support for queue length and queue time
  * remove calls to starts_with to fix Sinatra and non-rails deployments
  * fix problem with apdex scores recording too low in some circumstances
  * switch to jeweler for gem building
  * minor fixes, test improvements, doc and rakefile improvements
  * fix incompatibility with Hoptoad where Hoptoad was not getting errors handled by New Relic
  * many other optimizations, bug fixes and documentation improvements

v2.10.2.
  * beta release of 2.10
  * fix bugs with Sinatra app instrumentation
  * minor doc updates

v2.10.1.
  * alpha release of 2.10
  * rack support, including metal; ignores 404s; requires a module inclusion (see docs)
  * sinatra support, displays actions named by the URI pattern matched
  * add API method to abort transaction recording for in-flight transactions
  * remove account management calls from newrelic_api.rb
  * truncating extremely large transaction traces for efficiency
  * fix error reporting in recipes; add newrelic_rails_env option to recipes to
    override the rails env used to pull the app_name out of newrelic.yml
  * added TorqueBox recognition (thanks Bob McWhirter)
  * renamed config settings: enabled => monitor_mode; developer => developer_mode;
    old names will still work in newrelic.yml
  * instrumentation for DelayedJob (thanks Travis Tilley)
  * added config switches to turn off certain instrumentation when you aren't
    interested in the metrics, to save on overhead--see newrelic.yml for details.
  * add profiling support to dev mode; very experimental!
  * add 'multi_threaded' config option to indicate when the app is running
    multi-threaded, so we can disable some instrumentation
  * fix test failures in JRuby, REE
  * improve Net::HTTP instrumentation so it's more efficient and distinguishes calls
    between web and non-web transactions.
  * database instrumentation notices all database commands in addition to the core commands
  * add support for textmate to dev mode
  * added add_transaction_tracer method to support instrumenting methods as
    if they were web transactions; this will facilitate better visibility of background
    tasks and eventually things like rack, metal and Sinatra
  * adjusted apdex scores to reflect time spent in the mongrel queue
  * fixed incompatibility with JRuby on startup
  * implemented CPU measure for JRuby which reflects the cpu burn for
    all controller actions (does not include background tasks)
  * fixed scope issue with GC instrumentation, subtracting time from caller
  * added # of GC calls to GC instrumentation
  * renamed the dispatcher metric
  * refactored stats_engine code for readability
  * optimization: reduce wakeup times for harvest thread

v2.10.0.
  * alpha release of 2.10
  * support unicorn
  * instrumentation of GC for REE and MRE with GC patch
  * support agent restarting when changes are made to the account
  * removed #newrelic_notice_error from Object class, replaced by NewRelic::Agent#notice_error
  * collect histogram statistics
  * add custom parameters to newrelic_notice_error call to display
    extra info for errors
  * add method disable_all_tracing(&block) to execute a block without
    capturing metrics
  * newrelic_ignore now blocks all instrumentation collection for
    the specified actions
  * added doc to method_tracer API and removed second arg
    requirement for add_method_tracer call
  * instrumentation for Net::HTTP
  * remove method_tracer shim to avoid timing problems in monitoring daemons
  * for non-rails daemons, look at APP_ROOT and NRCONFIG env vars for custom locations

v2.9.9.
  * Disable at_exit handler for Unicorn which sometimes caused the
    agent to stop reporting immediately.

v2.9.8.
  * add instrumentation for Net::HTTP calls, to show up as "External"
  * added support for validating agents in the cloud.
  * recognize Unicorn dispatcher
  * add NewRelic module definitions to ActiveRecord instrumentation

v2.9.5.
  * Snow Leopard memory fix

v2.9.4.
  * clamp size of data sent to server
  * reset statistics for passenger when forking to avoid erroneous data
  * fix problem deserializing errors from the server
  * fix incompatibility with postgres introduced in 2.9.

v2.9.3.
  * fix startup failure in Windows due to memory sampler
  * add JRuby environment information

v2.9.2.
  * change default apdex_t to 0.5 seconds
  * fix bug in deployments introduced by multi_homed setting
  * support overriding the log in the agent api
  * fix JRuby problem using objectspace
  * display custom parameters when looking at transactions in dev mode
  * display count of sql statements on the list of transactions in dev mode
  * fixes for merb--thanks to Carl Lerche

v2.9.1.
  * add newrelic_ignore_apdex method to controller classes to allow
    you to omit some actions from apdex statistics
  * Add hook for Passenger shutdown events to get more timely shutdown
    notices; this will help in more accurate memory readings in
    Passenger
  * add newrelic_notice_error to Object class
  * optional ability to verify SSL certificates, note that this has some
    performance and reliability implications
  * support multi-homed host with multiple apps running on duplicate
    ports

v2.9.0.
  Noteworthy Enhancements
  * give visibility to templates and partials in Rails 2.1 and later, in
    dev mode and production
  * change active record metrics to capture statistics in adapter log()
    call, resulting in lower overhead and improved visibility into
    different DB operations; only AR operations that are not hitting the
    query cache will be measured to avoid overhead
  * added mongrel_rpm to the gem, a standalone daemon listening for custom
    metric values sent from local processes (experimental); do mongrel_rpm
    --help
  * add API for system monitoring daemons (refer to KB articles); changed
    API for manual starting of the agent; refer to
    NewRelic::Agent.manual_start for details
  * do certificate verification on ssl connections to
    collector.newrelic.com
  * support instances appearing in more than one application by allowing a
    semicolon separated list of names for the newrelic.yml app_name
    setting.
  * combined agent logfiles into a single logfile
  * use rpm server time for transaction traces rather than agent time

  Developer Mode (only) Enhancements
  * show partial rendering in traces
  * improved formatting of metric names in traces
  * added number of queries to transactions in the transaction list
  * added some sorting options for the transaction list
  * added a page showing the list of active threads

  Compatibility Enhancements
  * ruby 1.9.1 compatibility
  * support concurrency when determining busy times, for 2.2 compatibility
  * in jruby, use Java used heap for memory sampling if the system memory
    is not accessible from an unsupported platform
  * jruby will no longer start the agent now when running the console or
    rake tasks
  * API support for RPM as a footnote add-in
  * webrick support restored

  Noteworthy bugfixes
  * sample memory on linux by reading /proc/#{$$}/status file
  * fixed ambiguous 'View' metrics showing up in controller breakdown
  * removed Numeric extensions, including round_to, and to_ms
  * using a different timeout mechanism when we post data to RPM
  * remove usage of Rails::Info which had a side effect of enabling
    ActiveRecord even when it wasn't an active framework
  * moved CPU sampler off background thread and onto the harvest thread
  * tests now run cleanly in any rails app using test:newrelic or
    test:plugins

  Agent improvements to support future RPM enhancements
  * add instrumentation to capture metrics on response codes; not yet
    working in rails 2.3.*
  * added http referrer to traced errors
  * capture gem requirements from rails
  * capture cpu utilization adjusted for processor count
  * transaction sampling

v2.8.10.
  * fix thin support with rails 2.3.2 when using script/server
  * fix incompatibility with rails 2.3.2 and script/server options
    processing
  * minor tweak to environment gathering for gem mode

v2.8.9.
  * fix problem finding the newrelic controller in dev mode
  * fix incompatibility with older versions of optparse
  * fix potential jvm problem with jruby
  * remove test:all task definition to avoid conflicts
  * change error message about window sampler in windows not supported to a
    warning message

v2.8.8.
  * fix error with jruby on windows
  * fix problem where webrick was being incorrectly detected causing some
    problems with mongrel application assignments--had to disable webrick
    for now

v2.8.7.
  * fix for ssl connection hanging problems
  * fix problem recognizing mongrel in rails 2.3.2
  * fastcgi support in rails 2.3.2
  * put back webrick support

v2.8.6.
  * fix for capture_params when using file uploads in controller actions
  * use pure ruby NS lookup for collector host to eliminate possibly
    blocking applications

v2.8.5.
  * fix reference to CommandError which was breaking some cap scripts
  * fix incompatibility with Rails 2.0 in the server API
  * fix problem with litespeed with Lite accounts
  * fix problem when ActiveRecord is disabled
  * moved merb instrumentation to Merb::Controller instead of
    AbstractController to address incompatibility with MailController
  * fix problem in devmode displaying sql with embedded urls

v2.8.4.
  * fix bug in capistrano recipe causing cap commands to fail with error
    about not finding Version class

v2.8.3.
  * refactor unit tests so they will run in a generic rails environment
  * require classes in advance to avoid autoloading.  this is to address
    incompatibilities with desert as well as more flexibility in gem
    initialization
  * fixed newrelic_helper.rb 1.9 incompatibility

v2.8.2.
  * fix Ruby 1.9 syntax compatibility errors
  * update the class loading sanity check, will notify server of errors
  * fix agent output on script and rake task execution

v2.8.1.
  * Convert the deployment information upload script to an executable and
    put in the bin directory.  When installed as a gem this command is
    symlinked to /usr/bin.  Usage: newrelic_cmd deployments --help
  * Fix issue invoking api when host is not set in newrelic.yml
  * Fix deployments api so it will work from a gem
  * Fix thin incompatibility in developer mode

v2.8.0.
  * add beta of api in new_relic_api.rb
  * instrumented dynamic finders in ActiveRecord
  * preliminary support for capturing deployment information via capistrano
  * change memory sampler for solaris to use /usr/bin/ps
  * allow ERB in newrelic.yml file
  * merged support for merb into this version
  * fix incompatibility in the developer mode with the safe_erb plugin
  * fix module namespace issue causing an error accessing
    NewRelic::Instrumentation modules
  * fix issue where the agent sometimes failed to start up if there was a
    transient network problem
  * fix IgnoreSilentlyException message

v2.7.4.
  * fix error when trying to serialize some kinds of Enumerable objects
  * added extra debug logging
  * added app_name to app mapping

v2.7.3.
  * fix compatibility issue with 1.8.5 causing error with Dir.glob

v2.7.2.
  * fix problem with passenger edge not being a detected environment

v2.7.1.
  * fix problem with skipped dispatcher instrumentation

v2.7.0.
  * Repackage to support both plugin and Gem installation
  * Support passenger/litespeed/jruby application naming
  * Update method for calculating dispatcher queue time
  * Show stack traces in RPM Transaction Traces
  * Capture error source for TemplateErrors
  * Clean up error stack traces.
  * Support query plans from postgres
  * Performance tuning
  * bugfixes

v2.5.3.
  * fix error in transaction tracing causing traces not to show up

v2.5.2.
  * fixes for postgres explain plan support

v2.5.1.
  * bugfixes

v2.5.0.
  * add agent support for rpm 1.1 features
  * Fix regression error with thin support

v2.4.3.
  * added 'newrelic_ignore' controller class method with :except and :only options for finer grained control
    over the blocking of instrumentation in controllers.
  * bugfixes

v2.4.2.
  * error reporting in early access

v2.4.1.
  * bugfix: initializing developer mode

v2.4.0.
  * Beta support for LiteSpeed and Passenger

v2.3.7.
  * bugfixes

v2.3.6.
  * bugfixes

v2.3.5.
  * bugfixes: pie chart data, rails 1.1 compatibility

v2.3.4.
  * bugfix

v2.3.3.
  * bugfix for non-mysql databases

v2.3.2.
  * bugfixes
  * Add enhancement for Transaction Traces early access feature

v2.3.1.
  * bugfixes

v2.3.0.
  + Add support for Transaction Traces early access feature

v2.2.2.
  * bugfixes

v2.2.1.
  + Add rails 2.1 support for Developer Mode
  + Changes to memory sampler: Add support for JRuby and fix Solaris support.
  * Stop catching exceptions and start catching StandardError; other exception cleanup
  * Add protective exception catching to the stats engine
  * Improved support for thin domain sockets
  * Support JRuby environments

v2.1.6.
  * bugfixes

v2.1.5.
  * bugfixes

v2.1.4.
  * bugfixes

v2.1.3.
  * bugfixes

v2.1.2.
  * bugfixes

v2.1.1.
  * bugfixes

v2.1.0.
  * release for private beta

<|MERGE_RESOLUTION|>--- conflicted
+++ resolved
@@ -1,32 +1,30 @@
 # New Relic Ruby Agent Release Notes #
 
-## v3.11.1 ##
-
-<<<<<<< HEAD
-  * Fix for segmentation fault with sequel_pg 1.6.11
-
-  The Ruby agent incorrectly rescued exceptions at a point which caused
-  sequel_pg 1.6.11 to segfault. This has been fixed. Thanks to Oldrich
-  Vetesnik for the report!
-=======
-  * Better naming for Rack::URLMap
+## v3.11.2 ##
+
+* Better naming for Rack::URLMap
 
   If a Rack app made direct use of Rack::URLMap, instrumentation would miss
   out on using the clearest naming based on the app class. This has been
   fixed.
 
-  * Avoid performance regression in makara database adapter
+* Avoid performance regression in makara database adapter
 
   Delegation in the makara database adapter caused performance issues when the
   agent looked up a connection in the pool.  The agent now uses a faster
   lookup to work around this problem in makara, and allocates less as well.
   Thanks Mike Nelson for the help in resolving this!
 
-  * Fix for crash during startup when Rails required but not used
+* Fix for crash during startup when Rails required but not used
 
   If an application requires Rails but wasn't actually running it, the Ruby
   agent would fail during startup. This has been fixed.
->>>>>>> 15d41833
+
+## v3.11.1 ##
+
+  The Ruby agent incorrectly rescued exceptions at a point which caused
+  sequel_pg 1.6.11 to segfault. This has been fixed. Thanks to Oldrich
+  Vetesnik for the report!
 
 ## v3.11.0 ##
 
