--- conflicted
+++ resolved
@@ -2,10 +2,6 @@
 
   ## v6.12.0
 
-<<<<<<< HEAD
-  * **Ruby agent license is now open source under Apache 2.0**
-
-=======
   * **Security: Updated all uses of Rake to >= 12.3.3**
 
     All versions of Rake testing prior to 12.3.3 were removed to address
@@ -21,7 +17,6 @@
     "NoMethodError: undefined method `to_i` for Array" Error.  This bug is now fixed and 
     multi-part content lengths are summed for a total when an `Array` is present.
     
->>>>>>> 04582187
   * **Added support for auto-instrumenting Mongo gem versions 2.6 to 2.12**
   
   * **Bugfix: MongoDB instrumentation did not handle CommandFailed events when noticing errors**
