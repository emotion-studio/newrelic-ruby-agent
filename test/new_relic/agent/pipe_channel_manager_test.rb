# encoding: utf-8
# This file is distributed under New Relic's license terms.
# See https://github.com/newrelic/rpm/blob/master/LICENSE for complete details.

require 'timeout'
require File.expand_path(File.join(File.dirname(__FILE__), '..', '..', 'test_helper'))
require 'new_relic/agent/pipe_channel_manager'

<<<<<<< HEAD
class NewRelic::Agent::PipeChannelManagerTest < MiniTest::Unit::TestCase
  include TransactionSampleTestHelper

  def setup
    @test_config = { :developer_mode => true }
    NewRelic::Agent.agent.drop_buffered_data
    NewRelic::Agent.config.apply_config(@test_config)
    NewRelic::Agent::PipeChannelManager.listener.close_all_pipes
    NewRelic::Agent.manual_start
    NewRelic::Agent::TransactionState.clear
  end

  def teardown
    NewRelic::Agent::PipeChannelManager.listener.stop
    NewRelic::Agent.shutdown
    NewRelic::Agent.config.remove_config(@test_config)
  end

  def test_registering_a_pipe
    NewRelic::Agent::PipeChannelManager.listener.wake.in.expects(:<<).with('.')
    NewRelic::Agent::PipeChannelManager.register_report_channel(1)
    pipe = NewRelic::Agent::PipeChannelManager.channels[1]

    assert pipe.out.kind_of?(IO)
    assert pipe.in.kind_of?(IO)

    NewRelic::Agent::PipeChannelManager.listener.close_all_pipes
  end

  if NewRelic::LanguageSupport.can_fork? && !NewRelic::LanguageSupport.using_version?('1.9.1')
    def test_listener_merges_timeslice_metrics
      metric = 'Custom/test/method'
      engine = NewRelic::Agent.agent.stats_engine
      engine.get_stats_no_scope(metric).record_data_point(1.0)

      listener = start_listener_with_pipe(666)

      pid = Process.fork do
        NewRelic::Agent.after_fork
        new_engine = NewRelic::Agent::StatsEngine.new
        new_engine.get_stats_no_scope(metric).record_data_point(2.0)
        listener.pipes[666].write(:stats => new_engine.harvest!)
      end
      Process.wait(pid)
      listener.stop

      assert_equal(3.0, engine.lookup_stats(metric).total_call_time)
      engine.reset!
    end

    def test_listener_merges_transaction_traces
      sampler = NewRelic::Agent.agent.transaction_sampler
      sample = run_sample_trace_on(sampler)
      assert_equal(1, sampler.count)

      listener = start_listener_with_pipe(667)
      pid = Process.fork do
        NewRelic::Agent.after_fork
        with_config(:'transaction_tracer.transaction_threshold' => 0.0) do
          sample = run_sample_trace_on(sampler)
          listener.pipes[667].write(:transaction_traces => sampler.harvest!)
        end
      end
      Process.wait(pid)
      listener.stop

      assert_equal(2, sampler.count)
    end

    def test_listener_merges_error_traces
      sampler = NewRelic::Agent.agent.error_collector
      sampler.errors.clear
      sampler.notice_error(Exception.new("message"), :uri => '/myurl/',
                           :metric => 'path', :referer => 'test_referer',
                           :request_params => {:x => 'y'})
      NewRelic::Agent.agent.merge_data_from([nil, nil, sampler.errors])

      assert_equal(1, NewRelic::Agent.agent.error_collector.errors.size)

      listener = start_listener_with_pipe(668)

      pid = Process.fork do
        NewRelic::Agent.after_fork
        new_sampler = NewRelic::Agent::ErrorCollector.new
        new_sampler.notice_error(Exception.new("new message"), :uri => '/myurl/',
                                 :metric => 'path', :referer => 'test_referer',
                                 :request_params => {:x => 'y'})
        listener.pipes[668].write(:error_traces => new_sampler.harvest!)
      end
      Process.wait(pid)
      listener.stop

      assert_equal(2, NewRelic::Agent.agent.error_collector.errors.size)
    end

    def pipe_finished?(id)
      (!NewRelic::Agent::PipeChannelManager.channels[id] ||
        NewRelic::Agent::PipeChannelManager.channels[id].closed?)
    end

    def assert_pipe_finished(id)
      assert(pipe_finished?(id),
        "Expected pipe with ID #{id} to be nil or closed")
    end

    def test_close_pipe_on_child_explicit_close
      listener = start_listener_with_pipe(669)
      pid = Process.fork do
        NewRelic::Agent::PipeService.new(669)
      end
      Process.wait(pid)
      listener.stop_listener_thread
      assert_pipe_finished(669)
    end

    def test_close_pipe_on_child_exit
      listener = start_listener_with_pipe(669)
      pid = Process.fork do
        NewRelic::Agent::PipeService.new(669)
        exit!
      end
      Process.wait(pid)
      listener.stop_listener_thread
      assert_pipe_finished(669)
    end

    def test_manager_does_not_crash_when_given_bad_data
      listener = start_listener_with_pipe(670)
      pid = Process.fork do
        listener.pipes[670].in << 'some unloadable garbage'
      end
      Process.wait(pid)
      listener.stop
    end
  end

  def start_listener_with_pipe(pipe_id)
    listener = NewRelic::Agent::PipeChannelManager.listener
    listener.start
    listener.register_pipe(pipe_id)
    listener
  end
end
=======
#class NewRelic::Agent::PipeChannelManagerTest < Minitest::Test
#  include TransactionSampleTestHelper
#
#  def setup
#    @test_config = { :developer_mode => true }
#    NewRelic::Agent.agent.drop_buffered_data
#    NewRelic::Agent.config.apply_config(@test_config)
#    NewRelic::Agent::PipeChannelManager.listener.close_all_pipes
#    NewRelic::Agent.manual_start
#    NewRelic::Agent::TransactionState.clear
#  end
#
#  def teardown
#    NewRelic::Agent::PipeChannelManager.listener.stop
#    NewRelic::Agent.shutdown
#    NewRelic::Agent.config.remove_config(@test_config)
#  end
#
#  def test_registering_a_pipe
#    NewRelic::Agent::PipeChannelManager.listener.wake.in.expects(:<<).with('.')
#    NewRelic::Agent::PipeChannelManager.register_report_channel(1)
#    pipe = NewRelic::Agent::PipeChannelManager.channels[1]
#
#    assert pipe.out.kind_of?(IO)
#    assert pipe.in.kind_of?(IO)
#
#    NewRelic::Agent::PipeChannelManager.listener.close_all_pipes
#  end
#
#  if NewRelic::LanguageSupport.can_fork? && !NewRelic::LanguageSupport.using_version?('1.9.1')
#    def test_listener_merges_timeslice_metrics
#      metric = 'Custom/test/method'
#      engine = NewRelic::Agent.agent.stats_engine
#      engine.get_stats_no_scope(metric).record_data_point(1.0)
#
#      listener = start_listener_with_pipe(666)
#
#      pid = Process.fork do
#        NewRelic::Agent.after_fork
#        new_engine = NewRelic::Agent::StatsEngine.new
#        new_engine.get_stats_no_scope(metric).record_data_point(2.0)
#        listener.pipes[666].write(:stats => new_engine.harvest!)
#      end
#      Process.wait(pid)
#      listener.stop
#
#      assert_equal(3.0, engine.lookup_stats(metric).total_call_time)
#      engine.reset!
#    end
#
#    def test_listener_merges_transaction_traces
#      sampler = NewRelic::Agent.agent.transaction_sampler
#      sample = run_sample_trace_on(sampler)
#      assert_equal(1, sampler.count)
#
#      listener = start_listener_with_pipe(667)
#      pid = Process.fork do
#        NewRelic::Agent.after_fork
#        with_config(:'transaction_tracer.transaction_threshold' => 0.0) do
#          sample = run_sample_trace_on(sampler)
#          listener.pipes[667].write(:transaction_traces => sampler.harvest!)
#        end
#      end
#      Process.wait(pid)
#      listener.stop
#
#      assert_equal(2, sampler.count)
#    end
#
#    def test_listener_merges_error_traces
#      sampler = NewRelic::Agent.agent.error_collector
#      sampler.errors.clear
#      sampler.notice_error(Exception.new("message"), :uri => '/myurl/',
#                           :metric => 'path', :referer => 'test_referer',
#                           :request_params => {:x => 'y'})
#      NewRelic::Agent.agent.merge_data_from([nil, nil, sampler.errors])
#
#      assert_equal(1, NewRelic::Agent.agent.error_collector.errors.size)
#
#      listener = start_listener_with_pipe(668)
#
#      pid = Process.fork do
#        NewRelic::Agent.after_fork
#        new_sampler = NewRelic::Agent::ErrorCollector.new
#        new_sampler.notice_error(Exception.new("new message"), :uri => '/myurl/',
#                                 :metric => 'path', :referer => 'test_referer',
#                                 :request_params => {:x => 'y'})
#        listener.pipes[668].write(:error_traces => new_sampler.harvest!)
#      end
#      Process.wait(pid)
#      listener.stop
#
#      assert_equal(2, NewRelic::Agent.agent.error_collector.errors.size)
#    end
#
#    def pipe_finished?(id)
#      (!NewRelic::Agent::PipeChannelManager.channels[id] ||
#        NewRelic::Agent::PipeChannelManager.channels[id].closed?)
#    end
#
#    def assert_pipe_finished(id)
#      assert(pipe_finished?(id),
#        "Expected pipe with ID #{id} to be nil or closed")
#    end
#
#    def test_close_pipe_on_child_explicit_close
#      listener = start_listener_with_pipe(669)
#      pid = Process.fork do
#        NewRelic::Agent::PipeService.new(669)
#      end
#      Process.wait(pid)
#      listener.stop_listener_thread
#      assert_pipe_finished(669)
#    end
#
#    def test_close_pipe_on_child_exit
#      listener = start_listener_with_pipe(669)
#      pid = Process.fork do
#        NewRelic::Agent::PipeService.new(669)
#        exit!
#      end
#      Process.wait(pid)
#      listener.stop_listener_thread
#      assert_pipe_finished(669)
#    end
#
#    def test_manager_does_not_crash_when_given_bad_data
#      listener = start_listener_with_pipe(670)
#      pid = Process.fork do
#        listener.pipes[670].in << 'some unloadable garbage'
#      end
#      Process.wait(pid)
#      listener.stop
#    end
#  end
#
#  def start_listener_with_pipe(pipe_id)
#    listener = NewRelic::Agent::PipeChannelManager.listener
#    listener.start
#    listener.register_pipe(pipe_id)
#    listener
#  end
#end
>>>>>>> 4bd5835e
<|MERGE_RESOLUTION|>--- conflicted
+++ resolved
@@ -6,8 +6,7 @@
 require File.expand_path(File.join(File.dirname(__FILE__), '..', '..', 'test_helper'))
 require 'new_relic/agent/pipe_channel_manager'
 
-<<<<<<< HEAD
-class NewRelic::Agent::PipeChannelManagerTest < MiniTest::Unit::TestCase
+class NewRelic::Agent::PipeChannelManagerTest < Minitest::Test
   include TransactionSampleTestHelper
 
   def setup
@@ -149,149 +148,4 @@
     listener.register_pipe(pipe_id)
     listener
   end
-end
-=======
-#class NewRelic::Agent::PipeChannelManagerTest < Minitest::Test
-#  include TransactionSampleTestHelper
-#
-#  def setup
-#    @test_config = { :developer_mode => true }
-#    NewRelic::Agent.agent.drop_buffered_data
-#    NewRelic::Agent.config.apply_config(@test_config)
-#    NewRelic::Agent::PipeChannelManager.listener.close_all_pipes
-#    NewRelic::Agent.manual_start
-#    NewRelic::Agent::TransactionState.clear
-#  end
-#
-#  def teardown
-#    NewRelic::Agent::PipeChannelManager.listener.stop
-#    NewRelic::Agent.shutdown
-#    NewRelic::Agent.config.remove_config(@test_config)
-#  end
-#
-#  def test_registering_a_pipe
-#    NewRelic::Agent::PipeChannelManager.listener.wake.in.expects(:<<).with('.')
-#    NewRelic::Agent::PipeChannelManager.register_report_channel(1)
-#    pipe = NewRelic::Agent::PipeChannelManager.channels[1]
-#
-#    assert pipe.out.kind_of?(IO)
-#    assert pipe.in.kind_of?(IO)
-#
-#    NewRelic::Agent::PipeChannelManager.listener.close_all_pipes
-#  end
-#
-#  if NewRelic::LanguageSupport.can_fork? && !NewRelic::LanguageSupport.using_version?('1.9.1')
-#    def test_listener_merges_timeslice_metrics
-#      metric = 'Custom/test/method'
-#      engine = NewRelic::Agent.agent.stats_engine
-#      engine.get_stats_no_scope(metric).record_data_point(1.0)
-#
-#      listener = start_listener_with_pipe(666)
-#
-#      pid = Process.fork do
-#        NewRelic::Agent.after_fork
-#        new_engine = NewRelic::Agent::StatsEngine.new
-#        new_engine.get_stats_no_scope(metric).record_data_point(2.0)
-#        listener.pipes[666].write(:stats => new_engine.harvest!)
-#      end
-#      Process.wait(pid)
-#      listener.stop
-#
-#      assert_equal(3.0, engine.lookup_stats(metric).total_call_time)
-#      engine.reset!
-#    end
-#
-#    def test_listener_merges_transaction_traces
-#      sampler = NewRelic::Agent.agent.transaction_sampler
-#      sample = run_sample_trace_on(sampler)
-#      assert_equal(1, sampler.count)
-#
-#      listener = start_listener_with_pipe(667)
-#      pid = Process.fork do
-#        NewRelic::Agent.after_fork
-#        with_config(:'transaction_tracer.transaction_threshold' => 0.0) do
-#          sample = run_sample_trace_on(sampler)
-#          listener.pipes[667].write(:transaction_traces => sampler.harvest!)
-#        end
-#      end
-#      Process.wait(pid)
-#      listener.stop
-#
-#      assert_equal(2, sampler.count)
-#    end
-#
-#    def test_listener_merges_error_traces
-#      sampler = NewRelic::Agent.agent.error_collector
-#      sampler.errors.clear
-#      sampler.notice_error(Exception.new("message"), :uri => '/myurl/',
-#                           :metric => 'path', :referer => 'test_referer',
-#                           :request_params => {:x => 'y'})
-#      NewRelic::Agent.agent.merge_data_from([nil, nil, sampler.errors])
-#
-#      assert_equal(1, NewRelic::Agent.agent.error_collector.errors.size)
-#
-#      listener = start_listener_with_pipe(668)
-#
-#      pid = Process.fork do
-#        NewRelic::Agent.after_fork
-#        new_sampler = NewRelic::Agent::ErrorCollector.new
-#        new_sampler.notice_error(Exception.new("new message"), :uri => '/myurl/',
-#                                 :metric => 'path', :referer => 'test_referer',
-#                                 :request_params => {:x => 'y'})
-#        listener.pipes[668].write(:error_traces => new_sampler.harvest!)
-#      end
-#      Process.wait(pid)
-#      listener.stop
-#
-#      assert_equal(2, NewRelic::Agent.agent.error_collector.errors.size)
-#    end
-#
-#    def pipe_finished?(id)
-#      (!NewRelic::Agent::PipeChannelManager.channels[id] ||
-#        NewRelic::Agent::PipeChannelManager.channels[id].closed?)
-#    end
-#
-#    def assert_pipe_finished(id)
-#      assert(pipe_finished?(id),
-#        "Expected pipe with ID #{id} to be nil or closed")
-#    end
-#
-#    def test_close_pipe_on_child_explicit_close
-#      listener = start_listener_with_pipe(669)
-#      pid = Process.fork do
-#        NewRelic::Agent::PipeService.new(669)
-#      end
-#      Process.wait(pid)
-#      listener.stop_listener_thread
-#      assert_pipe_finished(669)
-#    end
-#
-#    def test_close_pipe_on_child_exit
-#      listener = start_listener_with_pipe(669)
-#      pid = Process.fork do
-#        NewRelic::Agent::PipeService.new(669)
-#        exit!
-#      end
-#      Process.wait(pid)
-#      listener.stop_listener_thread
-#      assert_pipe_finished(669)
-#    end
-#
-#    def test_manager_does_not_crash_when_given_bad_data
-#      listener = start_listener_with_pipe(670)
-#      pid = Process.fork do
-#        listener.pipes[670].in << 'some unloadable garbage'
-#      end
-#      Process.wait(pid)
-#      listener.stop
-#    end
-#  end
-#
-#  def start_listener_with_pipe(pipe_id)
-#    listener = NewRelic::Agent::PipeChannelManager.listener
-#    listener.start
-#    listener.register_pipe(pipe_id)
-#    listener
-#  end
-#end
->>>>>>> 4bd5835e
+end