# encoding: utf-8
# This file is distributed under New Relic's license terms.
# See https://github.com/newrelic/newrelic-ruby-agent/blob/main/LICENSE for complete details.

unless defined?(Minitest::Test)
  Minitest::Test = MiniTest::Unit::TestCase
end

class Minitest::Test
  def before_setup
    if self.respond_to?(:name)
      test_method_name = self.name
    else
      test_method_name = self.__name__
    end

    NewRelic::Agent.logger.info("*** #{self.class}##{test_method_name} **")

    super
  end
<<<<<<< HEAD
=======

  def after_teardown
    nr_unfreeze_time
    nr_unfreeze_process_time
    super
  end
>>>>>>> ba92d9d8
end<|MERGE_RESOLUTION|>--- conflicted
+++ resolved
@@ -18,13 +18,10 @@
 
     super
   end
-<<<<<<< HEAD
-=======
 
   def after_teardown
     nr_unfreeze_time
     nr_unfreeze_process_time
     super
   end
->>>>>>> ba92d9d8
 end