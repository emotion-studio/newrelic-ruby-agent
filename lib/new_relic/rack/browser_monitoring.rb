--- conflicted
+++ resolved
@@ -44,14 +44,6 @@
         footer = NewRelic::Agent.browser_timing_footer
         header = NewRelic::Agent.browser_timing_header
 
-<<<<<<< HEAD
-        head_pos = if beginning_of_source.include?('X-UA-Compatible')
-          # put at end of header if UA-Compatible meta tag found
-          beginning_of_source.index("</head>")
-       elsif head_open = beginning_of_source.index("<head")
-          # put at the beginning of the header
-          beginning_of_source.index(">", head_open) + 1
-=======
         x_ua_compatible_found = beginning_of_source.include?('X-UA-Compatible')
 
         head_pos = if x_ua_compatible_found
@@ -66,33 +58,23 @@
           NewRelic::Agent.logger.debug "Failed to detect head tag. Attempting to insert RUM header at above body tag."
           # otherwise put the header right above body start
           body_start
->>>>>>> e5d8ca0e
         end
-        # otherwise put the header right above body start
-        head_pos ||= body_start
 
         # check that head_pos is less than body close.  If it's not something
         # is really weird and we should punt.
-<<<<<<< HEAD
-        if head_pos < body_close
-=======
         if head_pos && (head_pos < body_close)
->>>>>>> e5d8ca0e
           # rebuild the source
           source = source[0..(head_pos-1)] <<
             header <<
             source[head_pos..(body_close-1)] <<
             footer <<
             source[body_close..-1]
-<<<<<<< HEAD
-=======
         else
           if head_pos
             NewRelic::Agent.logger.debug "Skipping RUM instrumentation. Failed to detect head tags."
           else
             NewRelic::Agent.logger.debug "Skipping RUM instrumentation. Detected head is after detected body close."
           end
->>>>>>> e5d8ca0e
         end
       end
       headers['Content-Length'] = source.length.to_s if headers['Content-Length']
