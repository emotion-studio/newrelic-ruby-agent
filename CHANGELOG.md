--- conflicted
+++ resolved
@@ -2,11 +2,7 @@
 
 ## dev
 
-<<<<<<< HEAD
-Version <dev> of the agent adds the ability to filter logs by level, an API to add custom attributes to logs, expands instrumentation for Action Cable, provides a bugfix for Code-Level Metrics, and fixes `NewRelic::Agent::Logging::DecoratingFormatter#clear_tags!` being incorrectly private.
-=======
-Version <dev> of the agent adds the ability to filter logs by level, expands instrumentation for Action Cable,provides bugfix for Code-Level Metrics, a bugfix for how `Fiber` args are treated, and a bugfix for `NewRelic::Agent::Logging::DecoratingFormatter#clear_tags!` being incorrectly private.
->>>>>>> ba5a5ae8
+Version <dev> of the agent adds log-level filtering, an API to add custom attributes to logs, and updated instrumentation for Action Cable. It also provides fixes for how `Fiber` args are treated, Code-Level Metrics, and `NewRelic::Agent::Logging::DecoratingFormatter#clear_tags!` being incorrectly private.
 
 - **Feature: Filter forwarded logs based on level**
 
