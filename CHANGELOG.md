--- conflicted
+++ resolved
@@ -2,7 +2,6 @@
 
   ## v8.7.0
 
-<<<<<<< HEAD
   * **Improve documentation for `rake.tasks` configuration**
 
     The `rake.tasks` description in the default `newrelic.yml` file and the [New Relic Ruby Agent Configuration docs](https://docs.newrelic.com/docs/apm/agents/ruby-agent/configuration/ruby-agent-configuration#rake-tasks) have been updated to clarify its behavior and usage. The documentation now reads:
@@ -10,11 +9,11 @@
     > Specify an array of Rake tasks to automatically instrument. This configuration option converts the Array to a RegEx list. If you'd like to allow all tasks by default, use `rake.tasks: [.+]`. Rake tasks will not be instrumented unless they're added to this list. For more information, visit the (New Relic Rake Instrumentation docs)[/docs/apm/agents/ruby-agent/background-jobs/rake-instrumentation].
 
     We thank @robotfelix for suggesting these changes.
-=======
-  * **Enables Environment Variables setting Array configurations to be converted to Arrays**
-
-    Prior to this change, when comma-separated lists were passed as environment variables, an error would be emitted to the newrelic_agent.log and a string would be set as the value. Now, Arrays will be accurately coerced.
->>>>>>> eaf8feb3
+
+  * **Enable Environment Variables setting Array configurations to be converted to Arrays**
+
+    Prior to this change, when comma-separated lists were passed as environment variables, an error would be emitted to the `newrelic_agent.log` and a String would be set as the value. Now, Arrays will be accurately coerced.
+
 
   ## v8.6.0
 
