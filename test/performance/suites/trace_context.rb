# encoding: utf-8
# This file is distributed under New Relic's license terms.
# See https://github.com/newrelic/newrelic-ruby-agent/blob/main/LICENSE for complete details.
# frozen_string_literal: true

require 'net/http'
require 'new_relic/agent/distributed_tracing/trace_context'
require 'new_relic/agent/transaction/trace_context'

class TraceContext < Performance::TestCase
  CONFIG = {
    :'distributed_tracing.enabled' => true,
    :account_id => "190",
    :primary_application_id => "46954",
    :disable_harvest_thread => true
  }

  def test_parse
    carrier = {
      'traceparent' => '00-da8bc8cc6d062849b0efcf3c169afb5a-7d3efb1b173fecfa-01',
      'tracestate' => '33@nr=0-0-33-2827902-7d3efb1b173fecfa-e8b91a159289ff74-1-1.234567-1518469636035'
    }

    measure do
      NewRelic::Agent::DistributedTracing::TraceContext.parse( \
        carrier: carrier,
        trace_state_entry_key: "33@nr"
      )
    end
  end

  def test_insert
    carrier = {}
    trace_id = 'a8e67265afe2773a3c611b94306ee5c2'
    parent_id = 'fb1010463ea28a38'
    trace_flags = 0x1
    trace_state = 'k1=asdf,k2=qwerty'

    measure do
      NewRelic::Agent::DistributedTracing::TraceContext.insert( \
        carrier: carrier,
        trace_id: trace_id,
        parent_id: parent_id,
        trace_flags: trace_flags,
        trace_state: trace_state
      )
    end
  end

  def test_insert_trace_context
<<<<<<< HEAD
    with_config CONFIG do
      in_transaction do |txn|
        measure do
          NewRelic::Agent.agent.stub :connected?, true do
            txn.distributed_tracer.insert_trace_context_header carrier: {}
          end
=======
    NewRelic::Agent.agent.stubs(:connected?).returns(true)

    carrier = {}

    with_config(CONFIG) do
      in_transaction do |txn|
        measure do
          txn.distributed_tracer.insert_trace_context_header(carrier: carrier)
>>>>>>> d26ce231
        end
      end
    end
  end
end<|MERGE_RESOLUTION|>--- conflicted
+++ resolved
@@ -48,23 +48,12 @@
   end
 
   def test_insert_trace_context
-<<<<<<< HEAD
-    with_config CONFIG do
-      in_transaction do |txn|
-        measure do
-          NewRelic::Agent.agent.stub :connected?, true do
-            txn.distributed_tracer.insert_trace_context_header carrier: {}
-          end
-=======
-    NewRelic::Agent.agent.stubs(:connected?).returns(true)
-
-    carrier = {}
-
     with_config(CONFIG) do
       in_transaction do |txn|
         measure do
-          txn.distributed_tracer.insert_trace_context_header(carrier: carrier)
->>>>>>> d26ce231
+          NewRelic::Agent.agent.stub(:connected?, true) do
+            txn.distributed_tracer.insert_trace_context_header(carrier: {})
+          end
         end
       end
     end
