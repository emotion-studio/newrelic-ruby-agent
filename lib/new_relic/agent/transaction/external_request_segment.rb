# encoding: utf-8
# This file is distributed under New Relic's license terms.
# See https://github.com/newrelic/rpm/blob/master/LICENSE for complete details.

require 'new_relic/agent/transaction/segment'
require 'new_relic/agent/http_clients/uri_util'

module NewRelic
  module Agent
    class Transaction

      #
      # This class represents an external segment in a transaction trace.
      #
      # @api public
      class ExternalRequestSegment < Segment
        attr_reader :library, :uri, :procedure

        NR_SYNTHETICS_HEADER = 'X-NewRelic-Synthetics'.freeze


        def initialize library, uri, procedure, start_time = nil # :nodoc:
          @library = library
          @uri = HTTPClients::URIUtil.parse_and_normalize_url(uri)
          @procedure = procedure
          @host_header = nil
          @app_data = nil
          super(nil, nil, start_time)
        end

        def name # :nodoc:
          @name ||= "External/#{host}/#{library}/#{procedure}"
        end

        def host # :nodoc:
          @host_header || uri.host
        end

        # This method adds New Relic request headers to a given request made to an
        # external API and checks to see if a host header is used for the request.
        # If a host header is used, it updates the segment name to match the host
        # header.
        #
        # @param [NewRelic::Agent::HTTPClients::AbstractRequest] request the request
        # object (must belong to a subclass of NewRelic::Agent::HTTPClients::AbstractRequest)
        #
        # @api public
        def add_request_headers request
          process_host_header request
          synthetics_header = transaction && transaction.raw_synthetics_header
          insert_synthetics_header request, synthetics_header if synthetics_header

          return unless record_metrics?

          insert_cross_app_header         request
          insert_distributed_trace_header request
        rescue => e
          NewRelic::Agent.logger.error "Error in add_request_headers", e
        end

        # This method extracts app data from an external response if present. If
        # a valid cross-app ID is found, the name of the segment is updated to
        # reflect the cross-process ID and transaction name.
        #
        # @param [Hash] response a hash of response headers
        #
        # @api public
        def read_response_headers response
          return unless record_metrics? && CrossAppTracing.cross_app_enabled?
          return unless CrossAppTracing.response_has_crossapp_header?(response)
          unless data = CrossAppTracing.extract_appdata(response)
            NewRelic::Agent.logger.debug "Couldn't extract_appdata from external segment response"
            return
          end

          if CrossAppTracing.valid_cross_app_id?(data[0])
            @app_data = data
            update_segment_name
          else
            NewRelic::Agent.logger.debug "External segment response has invalid cross_app_id"
          end
        rescue => e
          NewRelic::Agent.logger.error "Error in read_response_headers", e
        end

        def cross_app_request? # :nodoc:
          !!@app_data
        end

        def cross_process_id # :nodoc:
          @app_data && @app_data[0]
        end

        def transaction_guid # :nodoc:
          @app_data && @app_data[5]
        end

        def cross_process_transaction_name # :nodoc:
          @app_data && @app_data[1]
        end

        EXTERNAL_TRANSACTION_PREFIX = 'ExternalTransaction/'.freeze
        SLASH = '/'.freeze
        APP_DATA_KEY = 'NewRelicAppData'.freeze

        # Obtain an obfuscated +String+ suitable for delivery across public networks that identifies this application
        # and transaction to another application which is also running a New Relic agent. This +String+ can be processed
        # by +process_request_metadata+ on the receiving application.
        #
        # @return [String] obfuscated request metadata to send
        #
        # @api public
        #
        def get_request_metadata
          NewRelic::Agent.record_api_supportability_metric(:get_request_metadata)
          return unless CrossAppTracing.cross_app_enabled?

          if transaction

            # build hash of CAT metadata
            #
            rmd = {
              NewRelicID: NewRelic::Agent.config[:cross_process_id],
              NewRelicTransaction: [
                transaction.guid,
                false,
                transaction.cat_trip_id,
                transaction.cat_path_hash
              ]
            }

            # flag cross app in the state so transaction knows to add bits to paylaod
            #
            transaction.state.is_cross_app_caller = true

            # add Synthetics header if we have it
            #
            rmd[:NewRelicSynthetics] = transaction.raw_synthetics_header if transaction.raw_synthetics_header

            # obfuscate the generated request metadata JSON
            #
            obfuscator.obfuscate ::JSON.dump(rmd)

          end
        rescue => e
          NewRelic::Agent.logger.error "error during get_request_metadata", e
        end

        # Process obfuscated +String+ sent from a called application that is also running a New Relic agent and
        # save information in current transaction for inclusion in a trace. This +String+ is generated by
        # +get_response_metadata+ on the receiving application.
        #
        # @param response_metadata [String] received obfuscated response metadata
        #
        # @api public
        #
        def process_response_metadata response_metadata
          NewRelic::Agent.record_api_supportability_metric(:process_response_metadata)
          if transaction
            app_data = ::JSON.parse(obfuscator.deobfuscate(response_metadata))[APP_DATA_KEY]

            # validate cross app id
            #
            if Array === app_data and CrossAppTracing.trusted_valid_cross_app_id? app_data[0]
              @app_data = app_data
              update_segment_name
            else
              NewRelic::Agent.logger.error "error processing response metadata: invalid/non-trusted ID"
            end
          end

          nil
        rescue => e
          NewRelic::Agent.logger.error "error during process_response_metadata", e
        end

        def record_metrics
          add_unscoped_metrics
          super
        end

        private

        def insert_synthetics_header request, header
          request[NR_SYNTHETICS_HEADER] = header
        end

        def segment_complete
          params[:uri] = HTTPClients::URIUtil.filter_uri(uri)
          if cross_app_request?
            params[:transaction_guid] = transaction_guid
          end

          super
        end

        def process_host_header request
          if @host_header = request.host_from_header
            update_segment_name
          end
        end

        def insert_cross_app_header request
          return unless CrossAppTracing.cross_app_enabled?

          transaction_state.is_cross_app_caller = true
          txn_guid = transaction_state.request_guid
          trip_id   = transaction && transaction.cat_trip_id
          path_hash = transaction && transaction.cat_path_hash

          CrossAppTracing.insert_request_headers request, txn_guid, trip_id, path_hash
        end

        NEWRELIC_TRACE_HEADER = "newrelic".freeze

        def insert_distributed_trace_header request
          return unless Agent.config[:'distributed_tracing.enabled']
          payload = transaction.create_distributed_trace_payload
<<<<<<< HEAD
          request[X_NEWRELIC_TRACE_HEADER] = payload.http_safe if payload
=======
          request[NEWRELIC_TRACE_HEADER] = payload.http_safe
>>>>>>> 21b0132a
        end

        EXTERNAL_ALL = "External/all".freeze

        def add_unscoped_metrics
          @unscoped_metrics = [ EXTERNAL_ALL,
            "External/#{host}/all",
            suffixed_rollup_metric
          ]

          if cross_app_request?
            @unscoped_metrics << "ExternalApp/#{host}/#{cross_process_id}/all"
          end
        end

        EXTERNAL_ALL_WEB = "External/allWeb".freeze
        EXTERNAL_ALL_OTHER = "External/allOther".freeze

        def suffixed_rollup_metric
          if Transaction.recording_web_transaction?
            EXTERNAL_ALL_WEB
          else
            EXTERNAL_ALL_OTHER
          end
        end

        def update_segment_name
          if @app_data
            @name = "ExternalTransaction/#{host}/#{cross_process_id}/#{cross_process_transaction_name}"
          else
            @name = "External/#{host}/#{library}/#{procedure}"
          end
        end

        def obfuscator
          CrossAppTracing.obfuscator
        end

        def record_span_event
          aggregator = ::NewRelic::Agent.agent.span_event_aggregator
          priority   = transaction.priority

          aggregator.record(priority: priority) do
            SpanEventPrimitive.for_external_request_segment(self)
          end
        end
      end
    end
  end
end<|MERGE_RESOLUTION|>--- conflicted
+++ resolved
@@ -216,11 +216,7 @@
         def insert_distributed_trace_header request
           return unless Agent.config[:'distributed_tracing.enabled']
           payload = transaction.create_distributed_trace_payload
-<<<<<<< HEAD
-          request[X_NEWRELIC_TRACE_HEADER] = payload.http_safe if payload
-=======
-          request[NEWRELIC_TRACE_HEADER] = payload.http_safe
->>>>>>> 21b0132a
+          request[NEWRELIC_TRACE_HEADER] = payload.http_safe if payload
         end
 
         EXTERNAL_ALL = "External/all".freeze
