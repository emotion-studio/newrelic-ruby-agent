--- conflicted
+++ resolved
@@ -50,11 +50,6 @@
         embedding.request_id = '789'
         embedding.response_model = 'text-embedding-3-large'
         embedding.response_organization = 'newrelic-org-abc123'
-<<<<<<< HEAD
-        embedding.response_usage_total_tokens = '20'
-        embedding.response_usage_prompt_tokens = '24'
-=======
->>>>>>> a155f8c3
         embedding.vendor = 'OpenAI'
         embedding.duration = '500'
         embedding.error = 'true'
@@ -77,18 +72,9 @@
         assert_equal txn.current_segment.guid, attributes['span_id']
         assert_equal txn.trace_id, attributes['trace_id']
         assert_equal 'Bonjour', attributes['input']
-<<<<<<< HEAD
-        assert_equal 'sk-0126', attributes['api_key_last_four_digits']
         assert_equal 'text-embedding-ada-002', attributes['request.model']
         assert_equal 'text-embedding-3-large', attributes['response.model']
         assert_equal 'newrelic-org-abc123', attributes['response.organization']
-        assert_equal '20', attributes['response.usage.total_tokens']
-        assert_equal '24', attributes['response.usage.prompt_tokens']
-=======
-        assert_equal 'text-embedding-ada-002', attributes['request.model']
-        assert_equal 'text-embedding-3-large', attributes['response.model']
-        assert_equal 'newrelic-org-abc123', attributes['response.organization']
->>>>>>> a155f8c3
         assert_equal 'OpenAI', attributes['vendor']
         assert_equal 'Ruby', attributes['ingest_source']
         assert_equal '500', attributes['duration']
@@ -100,8 +86,6 @@
         assert_equal '103', attributes['response.headers.ratelimitResetRequests']
         assert_equal '104', attributes['response.headers.ratelimitRemainingTokens']
         assert_equal '105', attributes['response.headers.ratelimitRemainingRequests']
-<<<<<<< HEAD
-=======
       end
     end
 
@@ -163,7 +147,6 @@
              'OpenAI-Organization' => nil},
            :body => '{"input":"The food was delicious and the waiter..."}'}
         }
->>>>>>> a155f8c3
       end
     end
   end
