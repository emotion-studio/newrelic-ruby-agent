# encoding: utf-8
# This file is distributed under New Relic's license terms.
# See https://github.com/newrelic/rpm/blob/master/LICENSE for complete details.

require 'new_relic/agent/transaction/pop'
require 'new_relic/agent/transaction_timings'

module NewRelic
  module Agent
    # This class represents a single transaction (usually mapping to one
    # web request or background job invocation) instrumented by the Ruby agent.
    #
    # @api public
    class Transaction
      # helper module refactored out of the `pop` method
      include Pop

      attr_accessor :start_time  # A Time instance for the start time, never nil
      attr_accessor :apdex_start # A Time instance used for calculating the apdex score, which
      # might end up being @start, or it might be further upstream if
      # we can find a request header for the queue entry time
      attr_accessor(:type, :exceptions, :filtered_params, :force_flag,
                    :jruby_cpu_start, :process_cpu_start, :database_metric_name)

      attr_reader :name
      attr_reader :guid
      attr_reader :stats_hash
      attr_reader :gc_start_snapshot

      # Populated with the trace sample once this transaction is completed.
      attr_reader :transaction_trace

      # Give the current transaction a request context.  Use this to
      # get the URI and referer.  The request is interpreted loosely
      # as a Rack::Request or an ActionController::AbstractRequest.
      attr_accessor :request

      # Return the currently active transaction, or nil.
      def self.current
        self.stack.last
      end

      def self.parent
        self.stack[-2]
      end

      def self.start(transaction_type, options={})
        txn = Transaction.new(transaction_type, options)
        txn.start(transaction_type)
        self.stack.push(txn)
        return txn
      end

      def self.stop(metric_name=nil, end_time=Time.now)
        txn = self.stack.last
        txn.stop(metric_name, end_time) if txn
        return self.stack.pop
      end

      def self.stack
        TransactionState.get.current_transaction_stack
      end

      def self.in_transaction?
        !self.stack.empty?
      end

      # This is the name of the model currently assigned to database
      # measurements, overriding the default.
      def self.database_metric_name
        current && current.database_metric_name
      end

      def self.referer
        current && current.referer
      end

      def self.agent
        NewRelic::Agent.instance
      end

      def self.freeze_name_and_execute_if_not_ignored
        self.current && self.current.freeze_name_and_execute_if_not_ignored { yield if block_given? }
      end

      @@java_classes_loaded = false

      if defined? JRuby
        begin
          require 'java'
          java_import 'java.lang.management.ManagementFactory'
          java_import 'com.sun.management.OperatingSystemMXBean'
          @@java_classes_loaded = true
        rescue => e
        end
      end

      attr_reader :depth

      def initialize(type=:controller, options={})
        @type = type
        @start_time = Time.now
        @apdex_start = @start_time
        @jruby_cpu_start = jruby_cpu_time
        @process_cpu_start = process_cpu
        @gc_start_snapshot = NewRelic::Agent::StatsEngine::GCProfiler.take_snapshot
        @filtered_params = options[:filtered_params] || {}
        @force_flag = options[:force]
        @request = options[:request]
        @exceptions = {}
        @stats_hash = StatsHash.new
        @guid = generate_guid
        @ignore_this_transaction = false
        TransactionState.get.transaction = self
      end

      def noticed_error_ids
        @noticed_error_ids ||= []
      end

      def name=(name)
        if !@name_frozen
          @name = name
        else
          NewRelic::Agent.logger.warn("Attempted to rename transaction to '#{name}' after transaction name was already frozen as '#{@name}'.")
        end
      end

      def name_set?
        @name && @name != NewRelic::Agent::UNKNOWN_METRIC
      end

      def freeze_name_and_execute_if_not_ignored
        if !name_frozen?
          name = NewRelic::Agent.instance.transaction_rules.rename(@name)
          @name_frozen = true

          if name.nil?
            @ignore_this_transaction = true
          else
            @name = name
          end
        end

        if block_given? && !@ignore_this_transaction
          yield
        end
      end

      def name_frozen?
        @name_frozen
      end

      def ignored?
        @ignore_this_transaction
      end

      def parent
        has_parent? && self.class.stack[-2]
      end

      def root?
        self.class.stack.size == 1
      end

      def has_parent?
        self.class.stack.size > 1
      end

      # Indicate that we are entering a measured controller action or task.
      # Make sure you unwind every push with a pop call.
      def start(transaction_type)
        @name = NewRelic::Agent::UNKNOWN_METRIC

        transaction_sampler.notice_first_scope_push(start_time)
        sql_sampler.notice_first_scope_push(start_time)

        NewRelic::Agent.instance.events.notify(:start_transaction)
        transaction_sampler.notice_transaction(uri, filtered_params)
        sql_sampler.notice_transaction(uri, filtered_params)

        NewRelic::Agent::BusyCalculator.dispatcher_start(start_time)
      end

      # Indicate that you don't want to keep the currently saved transaction
      # information
      def self.abort_transaction!
        current.abort_transaction! if current
      end

      # For the current web transaction, return the path of the URI minus the host part and query string, or nil.
      def uri
        @uri ||= self.class.uri_from_request(@request) unless @request.nil?
      end

      # For the current web transaction, return the full referer, minus the host string, or nil.
      def referer
        @referer ||= self.class.referer_from_request(@request)
      end

      # Call this to ensure that the current transaction is not saved
      def abort_transaction!
        transaction_sampler.ignore_transaction
      end


      # Unwind one stack level.  It knows if it's back at the outermost caller and
      # does the appropriate wrapup of the context.
      def stop(fallback_name=::NewRelic::Agent::UNKNOWN_METRIC, end_time=Time.now)
        @name = fallback_name unless name_set? || name_frozen?
        log_underflow if @type.nil?
        NewRelic::Agent::BusyCalculator.dispatcher_finish(end_time)

        freeze_name_and_execute_if_not_ignored do
          # these record metrics so need to be done before merging stats
          if self.root?
            # this one records metrics and wants to happen
            # before the transaction sampler is finished
            if traced?
              record_transaction_cpu
              gc_stop_snapshot = NewRelic::Agent::StatsEngine::GCProfiler.take_snapshot
              gc_delta = NewRelic::Agent::StatsEngine::GCProfiler.record_delta(
                  gc_start_snapshot, gc_stop_snapshot)
            end
            @transaction_trace = transaction_sampler.notice_scope_empty(self, Time.now, gc_delta)
            sql_sampler.notice_scope_empty(@name)
          end

          record_exceptions
          merge_stats_hash

<<<<<<< HEAD
        # these tear everything down so need to be done after merging stats
        if self.root?
          send_transaction_finished_event(start_time, end_time)
=======
          send_transaction_finished_event(start_time, end_time) if self.root?
>>>>>>> 53ab0894
        end

        # these tear everything down so need to be done after merging stats
        agent.stats_engine.end_transaction if self.root?
      end

      # This event is fired when the transaction is fully completed. The metric
      # values and sampler can't be successfully modified from this event.
      def send_transaction_finished_event(start_time, end_time)
        payload = {
          :name             => @name,
          :type             => @type,
          :start_timestamp  => start_time.to_f,
          :duration         => end_time.to_f - start_time.to_f,
          :metrics          => @stats_hash,
          :custom_params    => custom_parameters
        }
        append_guid_to(payload)
        append_referring_transaction_guid_to(payload)

        agent.events.notify(:transaction_finished, payload)
      end

      def append_guid_to(payload)
        guid = NewRelic::Agent::TransactionState.get.request_guid_for_event
        if guid
          payload[:guid] = guid
        end
      end

      def append_referring_transaction_guid_to(payload)
        referring_guid = NewRelic::Agent.instance.cross_app_monitor.client_referring_transaction_guid
        if referring_guid
          payload[:referring_transaction_guid] = referring_guid
        end
      end

      def merge_stats_hash
        stats_hash.resolve_scopes!(@name)
        NewRelic::Agent.instance.stats_engine.merge!(stats_hash)
      end

      def record_exceptions
        @exceptions.each do |exception, options|
          options[:metric] = @name
          agent.error_collector.notice_error(exception, options)
        end
      end

      # If we have an active transaction, notice the error and increment the error metric.
      # Options:
      # * <tt>:request</tt> => Request object to get the uri and referer
      # * <tt>:uri</tt> => The request path, minus any request params or query string.
      # * <tt>:referer</tt> => The URI of the referer
      # * <tt>:metric</tt> => The metric name associated with the transaction
      # * <tt>:request_params</tt> => Request parameters, already filtered if necessary
      # * <tt>:custom_params</tt> => Custom parameters
      # Anything left over is treated as custom params

      def self.notice_error(e, options={})
        options = extract_request_options(options)
        if current
          current.notice_error(e, options)
        else
          options = extract_finished_transaction_options(options)
          agent.error_collector.notice_error(e, options)
        end
      end

      def self.extract_request_options(options)
        request = options.delete(:request)
        if request
          options[:referer] = referer_from_request(request)
          options[:uri] = uri_from_request(request)
        end
        options
      end

      # If we aren't currently in a transaction, but found the remains of one
      # just finished in the TransactionState, use those custom params!
      def self.extract_finished_transaction_options(options)
        finished_txn = NewRelic::Agent::TransactionState.get.transaction
        if finished_txn
          custom_params = options.fetch(:custom_params, {})
          custom_params.merge!(finished_txn.custom_parameters)
          options = options.merge(:custom_params => custom_params)
          options[:metric] = finished_txn.name
        end
        options
      end

      # Do not call this.  Invoke the class method instead.
      def notice_error(e, options={}) # :nodoc:
        options[:referer] = referer if referer
        options[:request_params] = filtered_params if filtered_params
        options[:uri] = uri if uri
        options.merge!(custom_parameters)
        if !@exceptions.keys.include?(e)
          @exceptions[e] = options
        end
      end

      # Add context parameters to the transaction.  This information will be passed in to errors
      # and transaction traces.  Keys and Values should be strings, numbers or date/times.
      def self.add_custom_parameters(p)
        current.add_custom_parameters(p) if current
      end

      def self.custom_parameters
        (current && current.custom_parameters) ? current.custom_parameters : {}
      end

      class << self
        alias_method :user_attributes, :custom_parameters
        alias_method :set_user_attributes, :add_custom_parameters
      end

      APDEX_METRIC_SPEC = NewRelic::MetricSpec.new('Apdex').freeze

      def record_apdex(end_time=Time.now, is_error=nil)
        return unless recording_web_transaction? && NewRelic::Agent.is_execution_traced?

        freeze_name_and_execute_if_not_ignored do
          action_duration = end_time - start_time
          total_duration  = end_time - apdex_start
          is_error = is_error.nil? ? !exceptions.empty? : is_error

          apdex_bucket_global = self.class.apdex_bucket(total_duration,  is_error, apdex_t)
          apdex_bucket_txn    = self.class.apdex_bucket(action_duration, is_error, apdex_t)

          @stats_hash.record(APDEX_METRIC_SPEC, apdex_bucket_global, apdex_t)
          txn_apdex_metric = NewRelic::MetricSpec.new(@name.gsub(/^[^\/]+\//, 'Apdex/'))
          @stats_hash.record(txn_apdex_metric, apdex_bucket_txn, apdex_t)
        end
      end

      def apdex_t
        transaction_specific_apdex_t || Agent.config[:apdex_t]
      end

      def transaction_specific_apdex_t
        key = :web_transactions_apdex
        Agent.config[key] && Agent.config[key][self.name]
      end

      # Yield to a block that is run with a database metric name context.  This means
      # the Database instrumentation will use this for the metric name if it does not
      # otherwise know about a model.  This is re-entrant.
      #
      # * <tt>model</tt> is the DB model class
      # * <tt>method</tt> is the name of the finder method or other method to identify the operation with.
      #
      def with_database_metric_name(model, method)
        previous = @database_metric_name
        model_name = case model
                     when Class
                       model.name
                     when String
                       model
                     else
                       model.to_s
                     end
        @database_metric_name = "ActiveRecord/#{model_name}/#{method}"
        yield
      ensure
        @database_metric_name=previous
      end

      def custom_parameters
        @custom_parameters ||= {}
      end

      def add_custom_parameters(p)
        custom_parameters.merge!(p)
      end

      alias_method :user_attributes, :custom_parameters
      alias_method :set_user_attributes, :add_custom_parameters

      def queue_time
        @apdex_start ? @start_time - @apdex_start : 0
      end

      # Returns truthy if the current in-progress transaction is considered a
      # a web transaction (as opposed to, e.g., a background transaction).
      #
      # @api public
      #
      def self.recording_web_transaction?
        self.current && self.current.recording_web_transaction?
      end

      def self.transaction_type_is_web?(type)
        [:controller, :uri, :rack, :sinatra].include?(type)
      end

      def recording_web_transaction?
        self.class.transaction_type_is_web?(@type)
      end

      # Make a safe attempt to get the referer from a request object, generally successful when
      # it's a Rack request.
      def self.referer_from_request(request)
        if request && request.respond_to?(:referer)
          request.referer.to_s.split('?').first
        end
      end

      # Make a safe attempt to get the URI, without the host and query string.
      def self.uri_from_request(request)
        approximate_uri = case
                          when request.respond_to?(:fullpath) then request.fullpath
                          when request.respond_to?(:path) then request.path
                          when request.respond_to?(:request_uri) then request.request_uri
                          when request.respond_to?(:uri) then request.uri
                          when request.respond_to?(:url) then request.url
                          end
        return approximate_uri[%r{^(https?://.*?)?(/[^?]*)}, 2] || '/' if approximate_uri # '
      end



      def self.record_apdex(end_time, is_error)
        current && current.record_apdex(end_time, is_error)
      end

      def self.apdex_bucket(duration, failed, apdex_t)
        case
        when failed
          :apdex_f
        when duration <= apdex_t
          :apdex_s
        when duration <= 4 * apdex_t
          :apdex_t
        else
          :apdex_f
        end
      end

      private

      def process_cpu
        return nil if defined? JRuby
        p = Process.times
        p.stime + p.utime
      end

      def jruby_cpu_time # :nodoc:
        return nil unless @@java_classes_loaded
        threadMBean = ManagementFactory.getThreadMXBean()
        java_utime = threadMBean.getCurrentThreadUserTime()  # ns
        -1 == java_utime ? 0.0 : java_utime/1e9
      end

      def agent
        NewRelic::Agent.instance
      end

      def transaction_sampler
        agent.transaction_sampler
      end

      def sql_sampler
        agent.sql_sampler
      end

      HEX_DIGITS = (0..15).map{|i| i.to_s(16)}
      GUID_LENGTH = 16

      # generate a random 64 bit uuid
      def generate_guid
        guid = ''
        GUID_LENGTH.times do |a|
          guid << HEX_DIGITS[rand(16)]
        end
        guid
      end

    end
  end
end<|MERGE_RESOLUTION|>--- conflicted
+++ resolved
@@ -229,17 +229,8 @@
           record_exceptions
           merge_stats_hash
 
-<<<<<<< HEAD
-        # these tear everything down so need to be done after merging stats
-        if self.root?
-          send_transaction_finished_event(start_time, end_time)
-=======
           send_transaction_finished_event(start_time, end_time) if self.root?
->>>>>>> 53ab0894
-        end
-
-        # these tear everything down so need to be done after merging stats
-        agent.stats_engine.end_transaction if self.root?
+        end
       end
 
       # This event is fired when the transaction is fully completed. The metric
