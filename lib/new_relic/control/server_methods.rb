--- conflicted
+++ resolved
@@ -25,18 +25,10 @@
       # there is no proxy, otherwise it has proxy configuration
       # information pulled from the config file
       def proxy_server
-<<<<<<< HEAD
-        @proxy_server ||=
-          NewRelic::Control::ProxyServer.new(self['proxy_host'],
-                                             self['proxy_port'],
-                                             self['proxy_user'],
-                                             self['proxy_pass'])
-=======
         @proxy_server ||= NewRelic::Control::ProxyServer.new(Agent.config[:proxy_host],
                                                              Agent.config[:proxy_port],
                                                              Agent.config[:proxy_user],
                                                              Agent.config[:proxy_pass])
->>>>>>> e5d8ca0e
       end
       
       # turns a hostname into an ip address and returns a
@@ -45,14 +37,8 @@
         host = hostname || Agent.config[:host]
 
         # if the host is not an IP address, turn it into one
-<<<<<<< HEAD
-        NewRelic::Control::Server.new(host,
-                                  (self['port'] || (use_ssl? ? 443 : 80)).to_i,
-                                  convert_to_ip_address(host))
-=======
         NewRelic::Control::Server.new(host, Agent.config[:port],
                                       convert_to_ip_address(host))
->>>>>>> e5d8ca0e
       end
 
       # Check to see if we need to look up the IP address
