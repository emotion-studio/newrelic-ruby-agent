--- conflicted
+++ resolved
@@ -2,19 +2,16 @@
 
   ## v6.14.0
 
-<<<<<<< HEAD
   * **Bugfix: dependency detection of Redis now works without raising an exception**
     
     Previously, when detecting if Redis was available to instrument, the dependency detection would fail with an Exception raised
     (with side effect of not attempting to instrument Redis).  This is now fixed with a better dependency check that resolves falsly without raising an `Exception`.
 
-=======
   * **Bugfix: Gracefully handles NilClass as a Middleware Class when instrumenting**
 
     Previously, if a NilClass is passed as the Middleware Class to instrument when processing the middleware stack,
     the agent would fail to fully load and instrument the middleware stack.  This fix gracefully skips over nil classes.
     
->>>>>>> c3619738
   ## v6.13.1
 
   * **Bugfix: obfuscating URLs to external services no longer modifying original URI**
