--- conflicted
+++ resolved
@@ -34,9 +34,6 @@
     @sampler.send(:clear_builder)
   end
 
-<<<<<<< HEAD
-
-=======
   # TODO this class needs better coverage and breakdown of large methods
 
   def test_initialize
@@ -183,7 +180,6 @@
   # Tests below this line are functional tests for the sampler, not
   # unit tests per se
   
->>>>>>> 102dc4f4
   def test_multiple_samples
 
     run_sample_trace
@@ -257,33 +253,11 @@
 
     run_sample_trace
     run_sample_trace
-<<<<<<< HEAD
-    run_sample_trace { sleep 0.011 }
-=======
     run_sample_trace { sleep 0.0051 }
->>>>>>> 102dc4f4
     run_sample_trace
     run_sample_trace
 
     slowest = @sampler.harvest(nil, 0)[0]
-<<<<<<< HEAD
-    assert slowest.duration >= 0.01, "sample duration: #{slowest.duration}"
-
-    run_sample_trace { sleep 0.005 }
-    not_as_slow = @sampler.harvest(slowest, 0)[0]
-    assert not_as_slow == slowest
-
-    run_sample_trace { sleep 0.0601 }
-    new_slowest = @sampler.harvest(slowest, 0)[0]
-    assert new_slowest != slowest
-    assert new_slowest.duration >= 0.0600, "Slowest duration must be > 0.06: #{new_slowest.duration}"
-  end
-
-
-  def test_prepare_to_send
-
-    run_sample_trace { sleep 0.2 }
-=======
     assert slowest.duration >= 0.005, "sample duration: #{slowest.duration}"
     
     run_sample_trace { sleep 0.002 }
@@ -295,12 +269,11 @@
     assert new_slowest != slowest
     assert new_slowest.duration >= 0.006, "Slowest duration must be > 0.006: #{new_slowest.duration}"
   end
-  
-  
-  def test_preare_to_send
-    
-    run_sample_trace { sleep 0.002 }
->>>>>>> 102dc4f4
+
+
+  def test_prepare_to_send
+
+    run_sample_trace { sleep 0.2 }
     sample = @sampler.harvest(nil, 0)[0]
 
     ready_to_send = sample.prepare_to_send
@@ -311,19 +284,11 @@
 
   def test_multithread
     threads = []
-<<<<<<< HEAD
-
-    20.times do
-      t = Thread.new(@sampler) do |the_sampler|
-        @sampler = the_sampler
-        100.times do
-=======
     
     5.times do
       t = Thread.new(@sampler) do |the_sampler|
         @sampler = the_sampler
         10.times do
->>>>>>> 102dc4f4
           run_sample_trace { sleep 0.0001 }
         end
       end
