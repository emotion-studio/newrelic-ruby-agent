# This is the initialization for the RPM Rails plugin
require 'new_relic/control'

# If you are having problems seeing data, be sure and check the
# newrelic_agent log files. 
# 
# If you can't find any log files and you don't see anything in your
<<<<<<< HEAD
# application log files, try uncommenting the following line to verify
# the plugin is being loaded, then contact support@newrelic.com 
# if you are unable to resolve the issue.

# ::RAILS_DEFAULT_LOGGER.warn "RPM detected environment: #{NewRelic::Config.instance.local_env}, RAILS_ENV: #{RAILS_ENV}"
=======
# application log files, try uncommenting the two lines at the 
# bottom of this file to verify the plugin is being loaded, 
# then send the output to support@newrelic.com if you are unable to 
# resolve the issue.
>>>>>>> 57e26ee2

# Initializer for the NewRelic Agent

# We use this to test the agent to ensure it's not loading classes inappropriately
#require 'new_relic/agent/patch_const_missing'
#ClassLoadingWatcher.flag_const_missing = true
begin
  # JRuby's glassfish plugin is trying to run the Initializer twice,
  # which isn't a good thing so we ignore subsequent invocations here.
  if ! defined?(::NEWRELIC_STARTED)
    ::NEWRELIC_STARTED = "#{caller.join("\n")}"

    NewRelic::Control.instance.init_plugin (defined?(config) ? {:config => config} : {})
  else
    NewRelic::Control.instance.log.debug "Attempt to initialize the plugin twice!"
    NewRelic::Control.instance.log.debug "Original call: \n#{::NEWRELIC_STARTED}"
    NewRelic::Control.instance.log.debug "Here we are now: \n#{caller.join("\n")}"
  end
rescue => e
  NewRelic::Control.instance.log! "Error initializing New Relic plugin (#{e})", :error
  NewRelic::Control.instance.log!  e.backtrace.join("\n"), :error
  NewRelic::Control.instance.log! "Agent is disabled."
end
#ClassLoadingWatcher.flag_const_missing = nil

# ::RAILS_DEFAULT_LOGGER.warn "RPM detected environment: #{NewRelic::Control.instance.local_env.to_s}, RAILS_ENV: #{RAILS_ENV}"
# ::RAILS_DEFAULT_LOGGER.warn "Enabled? #{NewRelic::Control.instance.agent_enabled?}"<|MERGE_RESOLUTION|>--- conflicted
+++ resolved
@@ -5,18 +5,11 @@
 # newrelic_agent log files. 
 # 
 # If you can't find any log files and you don't see anything in your
-<<<<<<< HEAD
 # application log files, try uncommenting the following line to verify
 # the plugin is being loaded, then contact support@newrelic.com 
 # if you are unable to resolve the issue.
 
 # ::RAILS_DEFAULT_LOGGER.warn "RPM detected environment: #{NewRelic::Config.instance.local_env}, RAILS_ENV: #{RAILS_ENV}"
-=======
-# application log files, try uncommenting the two lines at the 
-# bottom of this file to verify the plugin is being loaded, 
-# then send the output to support@newrelic.com if you are unable to 
-# resolve the issue.
->>>>>>> 57e26ee2
 
 # Initializer for the NewRelic Agent
 
