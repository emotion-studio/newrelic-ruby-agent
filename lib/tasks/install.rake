# encoding: utf-8
<<<<<<< HEAD
# This file is distributed under new relic's license terms.
# See https://github.com/newrelic/newrelic-ruby-agent/blob/main/license for complete details.
# frozen_string_literal: true
=======
# This file is distributed under New Relic's license terms.
# See https://github.com/newrelic/newrelic-ruby-agent/blob/main/LICENSE for complete details.
>>>>>>> bec52bef

namespace :newrelic do
  desc "Install a default config/newrelic.yml file"
  task :install do
    load File.expand_path(File.join(File.dirname(__FILE__), "..", "..", "install.rb"))
  end

  desc "Gratefulness is always appreciated"
  task :thanks do
    puts "The Ruby agent team is grateful to Jim Weirich for his kindness and his code. He will be missed."
  end
end<|MERGE_RESOLUTION|>--- conflicted
+++ resolved
@@ -1,12 +1,8 @@
 # encoding: utf-8
-<<<<<<< HEAD
 # This file is distributed under new relic's license terms.
 # See https://github.com/newrelic/newrelic-ruby-agent/blob/main/license for complete details.
 # frozen_string_literal: true
-=======
-# This file is distributed under New Relic's license terms.
-# See https://github.com/newrelic/newrelic-ruby-agent/blob/main/LICENSE for complete details.
->>>>>>> bec52bef
+
 
 namespace :newrelic do
   desc "Install a default config/newrelic.yml file"
