# encoding: utf-8
# This file is distributed under New Relic's license terms.
# See https://github.com/newrelic/rpm/blob/master/LICENSE for complete details.

# https://newrelic.atlassian.net/browse/RUBY-775

require File.join(File.dirname(__FILE__), "sidekiq_server")
SidekiqServer.instance.run

# Important to require after Sidekiq server starts for middleware to install
require 'newrelic_rpm'

require 'logger'
require 'stringio'

require 'fake_collector'
require File.join(File.dirname(__FILE__), "test_worker")

class SidekiqTest < Minitest::Test
  JOB_COUNT = 5

  ROLLUP_METRIC            = 'OtherTransaction/SidekiqJob/all'
  TRANSACTION_NAME         = 'OtherTransaction/SidekiqJob/TestWorker/perform'
  DELAYED_TRANSACTION_NAME = 'OtherTransaction/SidekiqJob/TestWorker/record'
  DELAYED_FAILED_TXN_NAME  = 'OtherTransaction/SidekiqJob/Sidekiq::Extensions::DelayedClass/perform'

  include MultiverseHelpers

  setup_and_teardown_agent do
    TestWorker.register_signal('jobs_completed')
    @sidekiq_log = ::StringIO.new

    string_logger = ::Logger.new(@sidekiq_log)
    string_logger.formatter = Sidekiq.logger.formatter
    Sidekiq.logger = string_logger
  end

  def teardown
    teardown_agent
    if !passed? || ENV["VERBOSE"]
      @sidekiq_log.rewind
      puts @sidekiq_log.read
    end
  end

  def run_jobs
    run_and_transmit do |i|
      TestWorker.perform_async('jobs_completed', i + 1)
    end
  end

  def run_delayed
    run_and_transmit do |i|
      TestWorker.delay(:queue => SidekiqServer.instance.queue_name, :retry => false).record('jobs_completed', i + 1)
    end
  end

  def run_and_transmit
    with_config(:'transaction_tracer.transaction_threshold' => 0.0) do
      TestWorker.run_jobs(JOB_COUNT) do |i|
        yield i
      end
    end

    run_harvest
  end

  def test_delayed
    run_delayed
    assert_metric_and_call_count(ROLLUP_METRIC, JOB_COUNT)
    assert_metric_and_call_count(DELAYED_TRANSACTION_NAME, JOB_COUNT)
  end

  def test_delayed_with_malformed_yaml
    YAML.stubs(:load).raises(RuntimeError.new("Ouch"))
    run_delayed
    assert_metric_and_call_count(ROLLUP_METRIC, JOB_COUNT)
    assert_metric_and_call_count(DELAYED_FAILED_TXN_NAME, JOB_COUNT)
  end

  def test_all_jobs_ran
    run_jobs
    completed_jobs = Set.new(TestWorker.records_for('jobs_completed').map(&:to_i))
    expected_completed_jobs = Set.new((1..JOB_COUNT).to_a)
    assert_equal(expected_completed_jobs, completed_jobs)
  end

  def test_agent_posts_correct_metric_data
    run_jobs
    assert_metric_and_call_count(ROLLUP_METRIC, JOB_COUNT)
    assert_metric_and_call_count(TRANSACTION_NAME, JOB_COUNT)
  end

  def test_doesnt_capture_args_by_default
    run_jobs
    refute_attributes_on_transaction_trace
    refute_attributes_on_events
  end

  def test_isnt_influenced_by_global_capture_params
    with_config(:capture_params => true) do
      run_jobs
    end
    refute_attributes_on_transaction_trace
    refute_attributes_on_events
  end

  def test_agent_posts_captured_args_to_job
    with_config(:'sidekiq.capture_params' => true) do
      run_jobs
    end

    assert_attributes_on_transaction_trace
    refute_attributes_on_events
  end

  def test_arguments_are_captured_on_transaction_events_when_enabled
    with_config(:'attributes.include' => 'job.sidekiq.arguments.*') do
      run_jobs
    end

    assert_attributes_on_events
  end

  def assert_metric_and_call_count(name, expected_call_count)
    metric_data = $collector.calls_for('metric_data')
    assert_equal(1, metric_data.size, "expected exactly one metric_data post from agent")

    metric = metric_data.first.metrics.find { |m| m[0]['name'] == name }
    assert(metric, "Could not find metric named #{name}. Did have metrics:\n"+
                   metric_data.first.metrics.map{|m| m[0]['name']}.join("\t\n"))

    call_count = metric[1][0]
    assert_equal(expected_call_count, call_count)
  end

  def assert_attributes_on_transaction_trace
    transaction_samples = $collector.calls_for('transaction_sample_data')
    refute transaction_samples.empty?, "Expected a transaction trace"

    transaction_samples.each do |post|
      post.samples.each do |sample|
        assert_equal sample.metric_name, TRANSACTION_NAME, "Huh, that transaction shouldn't be in there!"
<<<<<<< HEAD

        args = sample.agent_attributes["job.sidekiq.arguments"]
        assert_match /\["jobs_completed", \d\]/, args
=======
        actual = sample.tree.agent_attributes.keys.to_set
        expected = Set.new ["job.sidekiq.arguments.0", "job.sidekiq.arguments.1"]
        assert_equal expected, actual
>>>>>>> 14b3fc18
      end
    end
  end

  def refute_attributes_on_transaction_trace
    transaction_samples = $collector.calls_for('transaction_sample_data')
    refute transaction_samples.empty?, "Didn't find any transaction samples!"

    transaction_samples.each do |post|
      post.samples.each do |sample|
        assert_equal sample.metric_name, TRANSACTION_NAME, "Huh, that transaction shouldn't be in there!"
<<<<<<< HEAD
        refute_includes sample.agent_attributes, "job.sidekiq.arguments"
=======
        assert sample.tree.agent_attributes.keys.none? { |k| k =~ /^job.sidekiq.arguments.*/ }
      end
    end
  end

  def assert_attributes_on_events
    event_posts = $collector.calls_for('analytic_event_data')
    event_posts.each do |post|
      post.events.each do |event|
        assert_equal Set.new(["job.sidekiq.arguments.0", "job.sidekiq.arguments.1"]), event[2].keys.to_set
>>>>>>> 14b3fc18
      end
    end
  end

  def refute_attributes_on_events
    event_posts = $collector.calls_for('analytic_event_data')
    event_posts.each do |post|
      post.events.each do |event|
        assert event[2].keys.none? { |k| k.start_with?("job.sidekiq.arguments") }, "Found unexpected sidekiq arguments"
      end
    end
  end
end<|MERGE_RESOLUTION|>--- conflicted
+++ resolved
@@ -141,15 +141,10 @@
     transaction_samples.each do |post|
       post.samples.each do |sample|
         assert_equal sample.metric_name, TRANSACTION_NAME, "Huh, that transaction shouldn't be in there!"
-<<<<<<< HEAD
 
-        args = sample.agent_attributes["job.sidekiq.arguments"]
-        assert_match /\["jobs_completed", \d\]/, args
-=======
-        actual = sample.tree.agent_attributes.keys.to_set
+        actual = sample.agent_attributes.keys.to_set
         expected = Set.new ["job.sidekiq.arguments.0", "job.sidekiq.arguments.1"]
         assert_equal expected, actual
->>>>>>> 14b3fc18
       end
     end
   end
@@ -161,10 +156,7 @@
     transaction_samples.each do |post|
       post.samples.each do |sample|
         assert_equal sample.metric_name, TRANSACTION_NAME, "Huh, that transaction shouldn't be in there!"
-<<<<<<< HEAD
-        refute_includes sample.agent_attributes, "job.sidekiq.arguments"
-=======
-        assert sample.tree.agent_attributes.keys.none? { |k| k =~ /^job.sidekiq.arguments.*/ }
+        assert sample.agent_attributes.keys.none? { |k| k =~ /^job.sidekiq.arguments.*/ }
       end
     end
   end
@@ -174,7 +166,6 @@
     event_posts.each do |post|
       post.events.each do |event|
         assert_equal Set.new(["job.sidekiq.arguments.0", "job.sidekiq.arguments.1"]), event[2].keys.to_set
->>>>>>> 14b3fc18
       end
     end
   end
