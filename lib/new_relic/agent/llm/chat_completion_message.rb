--- conflicted
+++ resolved
@@ -6,14 +6,7 @@
   module Agent
     module Llm
       class ChatCompletionMessage < LlmEvent
-<<<<<<< HEAD
-        include ChatCompletion
-
-        ATTRIBUTES = %i[content role sequence completion_id token_count
-          is_response]
-=======
-        ATTRIBUTES = %i[content role sequence completion_id is_response]
->>>>>>> a155f8c3
+        ATTRIBUTES = %i[content role sequence token_count is_response]
         EVENT_NAME = 'LlmChatCompletionMessage'
 
         attr_accessor(*ATTRIBUTES)
