# encoding: utf-8
# This file is distributed under New Relic's license terms.
# See https://github.com/newrelic/rpm/blob/master/LICENSE for complete details.

DependencyDetection.defer do
  @name = :active_merchant

  depends_on do
    defined?(ActiveMerchant) && defined?(ActiveMerchant::Billing) &&
      defined?(ActiveMerchant::Billing::Gateway) &&
      ActiveMerchant::Billing::Gateway.respond_to?(:implementations)
  end

  executes do
    ::NewRelic::Agent.logger.info 'Installing ActiveMerchant instrumentation'
  end

  executes do
    class ActiveMerchant::Billing::Gateway
      include NewRelic::Agent::MethodTracer
    end

    ActiveMerchant::Billing::Gateway.implementations.each do |gateway|
      gateway.class_eval do
<<<<<<< HEAD
        implemented_methods = public_instance_methods(false).map(&:to_sym)
        gateway_name = self.name.split('::').last
        [:authorize, :purchase, :credit, :void, :capture, :recurring].each do |operation|
=======
        implemented_methods = public_instance_methods(false)
        implemented_methods.map!(&:to_sym) if RUBY_VERSION < '1.9.0'
        gateway_name = self.name.split('::').last
        [:authorize, :purchase, :credit, :void, :capture, :recurring, :store, :unstore, :update].each do |operation|
>>>>>>> f799ee29
          if implemented_methods.include?(operation)
            add_method_tracer operation, "ActiveMerchant/gateway/#{gateway_name}/#{operation}", :scoped_metric_only => true
            add_method_tracer operation, "ActiveMerchant/gateway/#{gateway_name}", :push_scope => false
            add_method_tracer operation, "ActiveMerchant/operation/#{operation}", :push_scope => false
          end
        end
      end
    end
  end
end<|MERGE_RESOLUTION|>--- conflicted
+++ resolved
@@ -22,16 +22,9 @@
 
     ActiveMerchant::Billing::Gateway.implementations.each do |gateway|
       gateway.class_eval do
-<<<<<<< HEAD
         implemented_methods = public_instance_methods(false).map(&:to_sym)
         gateway_name = self.name.split('::').last
-        [:authorize, :purchase, :credit, :void, :capture, :recurring].each do |operation|
-=======
-        implemented_methods = public_instance_methods(false)
-        implemented_methods.map!(&:to_sym) if RUBY_VERSION < '1.9.0'
-        gateway_name = self.name.split('::').last
         [:authorize, :purchase, :credit, :void, :capture, :recurring, :store, :unstore, :update].each do |operation|
->>>>>>> f799ee29
           if implemented_methods.include?(operation)
             add_method_tracer operation, "ActiveMerchant/gateway/#{gateway_name}/#{operation}", :scoped_metric_only => true
             add_method_tracer operation, "ActiveMerchant/gateway/#{gateway_name}", :push_scope => false
