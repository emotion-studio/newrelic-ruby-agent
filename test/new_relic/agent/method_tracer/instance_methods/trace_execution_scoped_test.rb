# encoding: utf-8
# This file is distributed under New Relic's license terms.
# See https://github.com/newrelic/rpm/blob/master/LICENSE for complete details.

require File.expand_path(File.join(File.dirname(__FILE__),'..','..','..','..','test_helper'))
class NewRelic::Agent::MethodTracer::TraceExecutionScopedTest < Minitest::Test
  require 'new_relic/agent/method_tracer'
  include NewRelic::Agent::MethodTracer

  def setup
    NewRelic::Agent.agent.stats_engine.clear_stats
  end

  def test_get_stats_unscoped
    fake_engine = mocked_object('stat_engine')
    fake_engine.expects(:get_stats_no_scope).with('foob').returns('fakestats')
    assert_equal 'fakestats', get_stats_unscoped('foob')
  end

  def test_get_stats_scoped_scoped_only
    fake_engine = mocked_object('stat_engine')
    fake_engine.expects(:get_stats).with('foob', true, true).returns('fakestats')
    assert_equal 'fakestats', get_stats_scoped('foob', true)
  end

  def test_get_stats_scoped_no_scoped_only
    fake_engine = mocked_object('stat_engine')
    fake_engine.expects(:get_stats).with('foob', true, false).returns('fakestats')
    assert_equal 'fakestats', get_stats_scoped('foob', false)
  end

  def test_stat_engine
    assert_equal agent_instance.stats_engine, stat_engine
  end

  def test_agent_instance
    assert_equal NewRelic::Agent.instance, agent_instance
  end

  def test_metric_recording_outside_transaction
    trace_execution_scoped(['foo']) do
      # meh
    end
    assert_metrics_recorded_exclusive(
      'foo' => { :call_count => 1 }
    )
  end

  def test_metric_recording_in_non_nested_transaction
    in_transaction('outer') do
      trace_execution_scoped(['foo', 'bar']) do
        # erm
      end
    end

    expected_values = { :call_count => 1 }
    assert_metrics_recorded_exclusive(
<<<<<<< HEAD
      ['foo', 'outer'] => expected_values,
      'foo'            => expected_values,
      'bar'            => expected_values,
      'outer'          => expected_values
=======
      'foo'   => expected_values,
      'bar'   => expected_values,
      'outer' => expected_values
>>>>>>> d393d113
    )
  end

  def test_metric_recording_in_nested_transactions
    in_transaction('Controller/outer_txn') do
      in_transaction('Controller/inner_txn') do
        trace_execution_scoped(['foo', 'bar']) do
          # erm
        end
      end
    end

    expected_values = { :call_count => 1 }
    assert_metrics_recorded_exclusive(
<<<<<<< HEAD
      'HttpDispatcher'                                    => expected_values,
      'Controller/inner_txn'                              => expected_values,

      'SubController/inner_txn'                           => expected_values,
      ['SubController/inner_txn', 'Controller/inner_txn'] => expected_values,
      'SubController/outer_txn'                           => expected_values,
      ['SubController/outer_txn', 'Controller/inner_txn'] => expected_values,

      ['foo'                    , 'Controller/inner_txn'] => expected_values,
      'foo'                                               => expected_values,
      'bar'                                               => expected_values
=======
      'outer_txn'                => expected_values,
      'inner_txn'                => expected_values,
      ['inner_txn', 'outer_txn'] => expected_values,
      ['inner'    , 'outer_txn'] => expected_values,
      'inner'                    => expected_values,
      'bar'                      => expected_values
>>>>>>> d393d113
    )
  end

  def test_metric_recording_in_3_nested_transactions
    in_transaction('Controller/outer_txn') do
      in_transaction('Controller/middle_txn') do
        in_transaction('Controller/inner_txn') do
          # erm
        end
      end
    end

    assert_metrics_recorded([
      'Controller/inner_txn',
      'SubController/inner_txn',
      'SubController/middle_txn',
      'SubController/outer_txn'
      ])
  end

  def test_metric_recording_in_root_non_transaction
    options = { :transaction => false }

    in_transaction('outer') do
      trace_execution_scoped(['foo', 'bar'], options) do
        # erm
      end
    end

    expected_values = { :call_count => 1 }
    assert_metrics_recorded_exclusive(
      'outer'          => expected_values,
      'foo'            => expected_values,
      ['foo', 'outer'] => expected_values,
      'bar'            => expected_values
    )
  end

  def test_metric_recording_in_non_root_non_transaction
    options = { :transaction => false }

    in_transaction('outer') do
      trace_execution_scoped(['foo', 'bar'], options) do
        # erm
      end
    end

    expected_values = { :call_count => 1 }
    assert_metrics_recorded_exclusive(
      'outer'          => expected_values,
      'foo'            => expected_values,
      ['foo', 'outer'] => expected_values,
      'bar'            => expected_values
    )
  end

  def test_metric_recording_without_metric_option
    options = { :metric => false, :transaction => true }

    in_transaction('outer') do
      trace_execution_scoped(['foo', 'bar'], options) do
        # erm
      end
    end

    expected_values = { :call_count => 1 }
    assert_metrics_recorded_exclusive(
      'outer' => expected_values,
      'bar'   => expected_values
    )
  end

  def test_metric_recording_with_scoped_metric_only_option
    options = { :transaction => false, :scoped_metric_only => true }

    in_transaction('outer') do
      trace_execution_scoped(['foo', 'bar'], options) do
        # erm
      end
    end

    expected_values = { :call_count => 1 }
    assert_metrics_recorded_exclusive(
      'outer'          => expected_values,
      ['foo', 'outer'] => expected_values
    )
  end

  def test_set_if_nil
    h = {}
    set_if_nil(h, :foo)
    assert h[:foo]
    h[:bar] = false
    set_if_nil(h, :bar)
    assert !h[:bar]
  end

  def test_log_errors_base
    ran = false
    log_errors("name") do
      ran = true
    end
    assert ran, "should run the contents of the block"
  end

  def test_log_errors_with_return
    ran = false
    return_val = log_errors('name') do
      ran = true
      'happy trees'
    end

    assert ran, "should run contents of block"
    assert_equal 'happy trees', return_val, "should return contents of the block"
  end

  def test_log_errors_with_error
    expects_logging(:error,
      includes("Caught exception in name."),
      instance_of(RuntimeError))

    log_errors("name") do
      raise "should not propagate out of block"
    end
  end

  def test_trace_execution_scoped_header
    options = {:force => false, :deduct_call_time_from_parent => false}
    self.expects(:log_errors).with('trace_execution_scoped header').yields
    NewRelic::Agent::TracedMethodStack.expects(:push_frame).with(:method_tracer, 1.0, false)
    trace_execution_scoped_header(options, 1.0)
  end

  def test_trace_execution_scoped_calculates_exclusive_time
    freeze_time
    in_transaction('txn') do
      trace_execution_scoped(['parent']) do
        advance_time(10)
        trace_execution_scoped(['child']) do
          advance_time(10)
        end
      end
    end

    assert_metrics_recorded_exclusive(
      'txn'    => {
        :call_count           =>  1,
      },
      'parent' => {
        :call_count           =>  1,
        :total_call_time      => 20,
        :total_exclusive_time => 10,
      },
      ['parent', 'txn'] => {
        :call_count           =>  1,
        :total_call_time      => 20,
        :total_exclusive_time => 10,
      },
      'child'  => {
        :call_count           =>  1,
        :total_call_time      => 10,
        :total_exclusive_time => 10,
      },
      ['child', 'txn']  => {
        :call_count           =>  1,
        :total_call_time      => 10,
        :total_exclusive_time => 10,
      }
    )
  end

  def test_trace_execution_scoped_disabled
    self.expects(:traced?).returns(false)
    # make sure the method doesn't beyond the abort
    self.expects(:set_if_nil).never
    ran = false
    value = trace_execution_scoped(nil, {:options => 'hash'}) do
      ran = true
      1172
    end

    assert ran, 'should run contents of block'
    assert_equal 1172, value, 'should return contents of block'
  end

  def test_trace_execution_scope_runs_passed_block_and_returns_its_value
    value = trace_execution_scoped(['metric', 'array'], {}) do
      1172
    end
    assert_equal 1172, value, 'should return the contents of the block'
  end

  def test_trace_execution_scoped_does_not_swallow_errors
    assert_raises(RuntimeError) do
      trace_execution_scoped(['metric', 'array'], {}) do
        raise 'raising a test error'
      end
    end
  end

  private

  def mocked_object(name)
    object = mock(name)
    self.stubs(name).returns(object)
    object
  end

  def mocked_control
    mocked_object('control')
  end
end<|MERGE_RESOLUTION|>--- conflicted
+++ resolved
@@ -55,16 +55,10 @@
 
     expected_values = { :call_count => 1 }
     assert_metrics_recorded_exclusive(
-<<<<<<< HEAD
       ['foo', 'outer'] => expected_values,
       'foo'            => expected_values,
       'bar'            => expected_values,
       'outer'          => expected_values
-=======
-      'foo'   => expected_values,
-      'bar'   => expected_values,
-      'outer' => expected_values
->>>>>>> d393d113
     )
   end
 
@@ -79,7 +73,6 @@
 
     expected_values = { :call_count => 1 }
     assert_metrics_recorded_exclusive(
-<<<<<<< HEAD
       'HttpDispatcher'                                    => expected_values,
       'Controller/inner_txn'                              => expected_values,
 
@@ -91,14 +84,6 @@
       ['foo'                    , 'Controller/inner_txn'] => expected_values,
       'foo'                                               => expected_values,
       'bar'                                               => expected_values
-=======
-      'outer_txn'                => expected_values,
-      'inner_txn'                => expected_values,
-      ['inner_txn', 'outer_txn'] => expected_values,
-      ['inner'    , 'outer_txn'] => expected_values,
-      'inner'                    => expected_values,
-      'bar'                      => expected_values
->>>>>>> d393d113
     )
   end
 
