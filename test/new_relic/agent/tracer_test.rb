# This file is distributed under New Relic's license terms.
# See https://github.com/newrelic/newrelic-ruby-agent/blob/main/LICENSE for complete details.
# frozen_string_literal: true

require_relative '../../test_helper'

module NewRelic
  module Agent
    class TracerTest < Minitest::Test
      def teardown
        NewRelic::Agent.instance.drop_buffered_data
      end

      def test_tracer_aliases
        state = Tracer.state

        refute_nil state
      end

      def test_current_transaction_with_transaction
        in_transaction do |txn|
          assert_equal txn, Tracer.current_transaction
        end
      end

      def test_current_transaction_without_transaction
        assert_nil Tracer.current_transaction
      end

      def test_trace_id_in_transaction
        in_transaction do |txn|
          refute_nil Tracer.trace_id
          assert_equal txn.trace_id, Tracer.trace_id
        end
      end

      def test_trace_id_not_in_transaction
        assert_nil Tracer.trace_id
      end

      def test_span_id_in_transaction
        in_transaction do |txn|
          refute_nil Tracer.span_id
          assert_equal txn.current_segment.guid, Tracer.span_id
        end
      end

      def test_span_id_not_in_transaction
        assert_nil Tracer.span_id
      end

      def test_sampled?
        # If DT is enabled, the Tracer yields the #sampled? result for the
        # underlying current transaction
        with_config(:'distributed_tracing.enabled' => true) do
          in_transaction do |txn|
<<<<<<< HEAD
            assert_predicate Tracer, :sampled?
=======
            assert_equal txn.sampled?,
              Tracer.sampled?,
              'Tracer.sampled should match the #sampled? result for the current transaction'
>>>>>>> 09c4e451
          end
          in_transaction do |txn|
            txn.sampled = true

            assert_predicate Tracer, :sampled?
          end
          in_transaction do |txn|
            txn.sampled = false

            refute_predicate Tracer, :sampled?
          end
        end

        # If DT is disabled, Tracer.sampled? is always false
        with_config(:'distributed_tracing.enabled' => false) do
          in_transaction do |txn|
<<<<<<< HEAD
            refute Tracer.sampled?
=======
            refute_predicate Tracer, :sampled?
>>>>>>> 09c4e451
          end
        end
      end

      def test_sampled_not_in_transaction
        refute_predicate Tracer, :sampled?
      end

      def test_tracing_enabled
        NewRelic::Agent.disable_all_tracing do
          in_transaction do
            NewRelic::Agent.disable_all_tracing do
              refute_predicate Tracer, :tracing_enabled?
            end

            refute_predicate Tracer, :tracing_enabled?
          end
        end

        assert_predicate Tracer, :tracing_enabled?
      end

      def test_in_transaction
        NewRelic::Agent::Tracer.in_transaction(name: 'test', category: :other) do
          # No-op
        end

        assert_metrics_recorded(['test'])
      end

      def test_in_transaction_missing_category
        assert_raises ArgumentError do
          NewRelic::Agent::Tracer.in_transaction(name: 'test') do
            # No-op
          end
        end
      end

      def test_in_transaction_with_early_failure
        yielded = false
        NewRelic::Agent::Transaction.any_instance.stubs(:start).raises('Boom')
        NewRelic::Agent::Tracer.in_transaction(name: 'test', category: :other) do
          yielded = true
        end

        assert yielded

        NewRelic::Agent::Tracer.clear_state
      end

      def test_in_transaction_with_late_failure
        yielded = false
        NewRelic::Agent::Transaction.any_instance.stubs(:commit!).raises('Boom')
        NewRelic::Agent::Tracer.in_transaction(name: 'test', category: :other) do
          yielded = true
        end

        assert yielded
        refute_metrics_recorded(['test'])
      end

      def test_in_transaction_notices_errors
        assert_raises RuntimeError do
          NewRelic::Agent::Tracer.in_transaction(name: 'test', category: :other) do
            raise 'O_o'
          end
        end

        assert_metrics_recorded(['Errors/all'])
      end

      def test_start_transaction_without_one_already_existing
        assert_nil Tracer.current_transaction

        txn = Tracer.start_transaction(name: 'Controller/Blogs/index',
          category: :controller)

        assert_equal txn, Tracer.current_transaction

        txn.finish

        assert_nil Tracer.current_transaction
      end

      def test_start_transaction_returns_current_if_already_in_progress
        in_transaction do |txn1|
          refute_nil Tracer.current_transaction

          txn2 = Tracer.start_transaction(name: 'Controller/Blogs/index',
            category: :controller)

          assert_equal txn2, txn1
          assert_equal txn2, Tracer.current_transaction
        end
      end

      def test_start_transaction_or_segment_without_active_txn
        assert_nil Tracer.current_transaction

        finishable = Tracer.start_transaction_or_segment(
          name: 'Controller/Blogs/index',
          category: :controller
        )

        assert_equal finishable, Tracer.current_transaction

        finishable.finish

        assert_nil Tracer.current_transaction
      end

      def test_start_transaction_or_segment_with_active_txn
        in_transaction do |txn|
          finishable = Tracer.start_transaction_or_segment(
            name: 'Middleware/Rack/MyMiddleWare/call',
            category: :middleware
          )

          # TODO: Implement current_segment on Tracer
          assert_equal finishable, Tracer.current_transaction.current_segment

          finishable.finish

          refute_nil Tracer.current_transaction
        end

        assert_nil Tracer.current_transaction
      end

      def test_start_transaction_or_segment_multiple_calls
        f1 = Tracer.start_transaction_or_segment(
          name: 'Controller/Rack/Test::App/call',
          category: :rack
        )

        f2 = Tracer.start_transaction_or_segment(
          name: 'Middleware/Rack/MyMiddleware/call',
          category: :middleware
        )

        f3 = Tracer.start_transaction_or_segment(
          name: 'Controller/blogs/index',
          category: :controller
        )

        f4 = Tracer.start_segment(name: 'Custom/MyClass/my_meth')

        f4.finish
        f3.finish
        f2.finish
        f1.finish

        assert_metrics_recorded [
          ['Nested/Controller/Rack/Test::App/call', 'Controller/blogs/index'],
          ['Middleware/Rack/MyMiddleware/call', 'Controller/blogs/index'],
          ['Nested/Controller/blogs/index', 'Controller/blogs/index'],
          ['Custom/MyClass/my_meth', 'Controller/blogs/index'],
          'Controller/blogs/index',
          'Nested/Controller/Rack/Test::App/call',
          'Middleware/Rack/MyMiddleware/call',
          'Nested/Controller/blogs/index',
          'Custom/MyClass/my_meth'
        ]
      end

      def test_start_transaction_or_segment_multiple_calls_with_partial_name
        f1 = Tracer.start_transaction_or_segment(
          partial_name: 'Test::App/call',
          category: :rack
        )

        f2 = Tracer.start_transaction_or_segment(
          partial_name: 'MyMiddleware/call',
          category: :middleware
        )

        f3 = Tracer.start_transaction_or_segment(
          partial_name: 'blogs/index',
          category: :controller
        )

        f3.finish
        f2.finish
        f1.finish

        assert_metrics_recorded [
          ['Nested/Controller/Rack/Test::App/call', 'Controller/blogs/index'],
          ['Middleware/Rack/MyMiddleware/call', 'Controller/blogs/index'],
          ['Nested/Controller/blogs/index', 'Controller/blogs/index'],
          'Controller/blogs/index',
          'Nested/Controller/Rack/Test::App/call',
          'Middleware/Rack/MyMiddleware/call',
          'Nested/Controller/blogs/index'
        ]
      end

      def test_start_transaction_with_partial_name
        txn = Tracer.start_transaction(
          partial_name: 'Test::App/call',
          category: :rack
        )

        txn.finish

        assert_metrics_recorded ['Controller/Rack/Test::App/call']
      end

      def test_current_segment_with_transaction
        assert_nil Tracer.current_segment

        txn = Tracer.start_transaction(name: 'Controller/blogs/index', category: :controller)

        assert_equal txn.initial_segment, Tracer.current_segment

        segment = Tracer.start_segment(name: 'Custom/MyClass/myoperation')

        assert_equal segment, Tracer.current_segment

        txn.finish

        assert_nil Tracer.current_segment
      end

      def test_current_segment_without_transaction
        assert_nil Tracer.current_segment
        Tracer.start_segment(name: 'Custom/MyClass/myoperation')

        assert_nil Tracer.current_segment
      end

      def test_traced_threads_dont_keep_using_finished_transaction
        txn = Tracer.start_transaction(name: 'Controller/blogs/index', category: :controller)
        threads = []
        threads << Thread.new do
          segment = Tracer.start_segment(name: 'Custom/MyClass/myoperation')
          sleep(0.01) until txn.finished?

          threads << Thread.new do
            assert_nil Tracer.current_transaction
          end
        end
        sleep(0.01) until txn.segments.size >= 2
        txn.finish
        threads.each(&:join)
      end

      def test_current_segment_in_nested_threads_with_traced_thread
        assert_nil Tracer.current_segment

        txn = Tracer.start_transaction(name: 'Controller/blogs/index', category: :controller)

        assert_equal txn.initial_segment, Tracer.current_segment
        threads = []

        threads << ::NewRelic::TracedThread.new do
          segment = Tracer.start_segment(name: 'Custom/MyClass/myoperation')

          assert_equal segment, Tracer.current_segment

          threads << ::NewRelic::TracedThread.new do
            segment2 = Tracer.start_segment(name: 'Custom/MyClass/myoperation2')

            assert_equal segment2, Tracer.current_segment
            segment2.finish
          end

          # make sure current segment is still the outer segment
          assert_equal segment, Tracer.current_segment
          segment.finish # finish thread segment
        end

        assert_equal txn.initial_segment, Tracer.current_segment
        threads.each(&:join)
        txn.finish

        assert_nil Tracer.current_segment
      end

      def test_current_segment_in_nested_threads_auto
        with_config(:'instrumentation.thread.tracing' => true) do
          assert_nil Tracer.current_segment

          txn = Tracer.start_transaction(name: 'Controller/blogs/index', category: :controller)

          assert_equal txn.initial_segment, Tracer.current_segment
          threads = []

          threads << ::Thread.new do
            segment = Tracer.start_segment(name: 'Custom/MyClass/myoperation')

            assert_equal segment, Tracer.current_segment

            threads << Thread.new do
              segment2 = Tracer.start_segment(name: 'Custom/MyClass/myoperation2')

              assert_equal segment2, Tracer.current_segment
              segment2.finish
            end

            # make sure current segment is still the outer segment
            assert_equal segment, Tracer.current_segment
            segment.finish # finish thread segment
          end

          assert_equal txn.initial_segment, Tracer.current_segment

          threads.each(&:join)
          txn.finish

          assert_equal 2, txn.segments.count { |s| s.name == 'Ruby/Thread' }
          assert_nil Tracer.current_segment
        end
      end

      def test_current_segment_in_nested_threads_disabled
        with_config(:'instrumentation.thread.tracing' => false) do
          assert_nil Tracer.current_segment

          txn = Tracer.start_transaction(name: 'Controller/blogs/index', category: :controller)

          assert_equal txn.initial_segment, Tracer.current_segment
          threads = []

          threads << ::Thread.new do
            # nothong
          end

          assert_equal txn.initial_segment, Tracer.current_segment
          threads.each(&:join)
          txn.finish

          assert_equal 0, txn.segments.count { |s| s.name == 'Ruby/Thread' }
          assert_nil Tracer.current_segment
        end
      end

      def test_thread_ids_included_when_enabled
        with_config(
          :'instrumentation.thread.tracing' => true,
          :'thread_ids_enabled' => true
        ) do
          txn = in_transaction do
            Thread.new { 'woof' }.join
          end

          assert_match %r{Ruby/Thread/Thread\d+/Fiber\d+}, txn.segments.last.name
        end
      end

      def test_thread_ids_absent_when_disabled
        with_config(
          :'instrumentation.thread.tracing' => true,
          :'thread_ids_enabled' => false
        ) do
          txn = in_transaction do
            Thread.new { 'woof' }.join
          end

          assert_match %r{Ruby/Thread$}, txn.segments.last.name
        end
      end

      def test_start_segment
        name = 'Custom/MyClass/myoperation'
        unscoped_metrics = [
          'Custom/Segment/something/all',
          'Custom/Segment/something/allWeb'
        ]
        parent = Transaction::Segment.new('parent')
        start_time = Process.clock_gettime(Process::CLOCK_REALTIME)

        in_transaction('test') do
          segment = Tracer.start_segment(
            name: name,
            unscoped_metrics: unscoped_metrics,
            parent: parent,
            start_time: start_time
          )

          assert_equal segment, Tracer.current_segment

          segment.finish
        end
      end

      def test_start_datastore_segment
        product = 'MySQL'
        operation = 'INSERT'
        collection = 'blogs'
        host = 'localhost'
        port_path_or_id = '3306'
        database_name = 'blog_app'
        start_time = Process.clock_gettime(Process::CLOCK_REALTIME)
        parent = Transaction::Segment.new('parent')

        in_transaction('test') do
          segment = Tracer.start_datastore_segment(
            product: product,
            operation: operation,
            collection: collection,
            host: host,
            port_path_or_id: port_path_or_id,
            database_name: database_name,
            start_time: start_time,
            parent: parent
          )

          assert_equal segment, Tracer.current_segment

          segment.finish
        end
      end

      def test_start_external_request_segment
        library = 'Net::HTTP'
        uri = 'https://docs.newrelic.com'
        procedure = 'GET'
        start_time = Process.clock_gettime(Process::CLOCK_REALTIME)
        parent = Transaction::Segment.new('parent')

        in_transaction('test') do
          segment = Tracer.start_external_request_segment(
            library: library,
            uri: uri,
            procedure: procedure,
            start_time: start_time,
            parent: parent
          )

          assert_equal segment, Tracer.current_segment

          segment.finish
        end
      end

      def test_accept_distributed_trace_payload_delegates_to_transaction
        payload = stub(payload: nil)
        in_transaction do |txn|
          txn.distributed_tracer.expects(:accept_distributed_trace_payload).with(payload)
          Tracer.accept_distributed_trace_payload(payload)
        end
      end

      def test_create_distributed_trace_payload_delegates_to_transaction
        in_transaction do |txn|
          txn.distributed_tracer.expects(:create_distributed_trace_payload)
          Tracer.create_distributed_trace_payload
        end
      end
    end
  end
end<|MERGE_RESOLUTION|>--- conflicted
+++ resolved
@@ -54,13 +54,9 @@
         # underlying current transaction
         with_config(:'distributed_tracing.enabled' => true) do
           in_transaction do |txn|
-<<<<<<< HEAD
-            assert_predicate Tracer, :sampled?
-=======
             assert_equal txn.sampled?,
               Tracer.sampled?,
               'Tracer.sampled should match the #sampled? result for the current transaction'
->>>>>>> 09c4e451
           end
           in_transaction do |txn|
             txn.sampled = true
@@ -77,11 +73,7 @@
         # If DT is disabled, Tracer.sampled? is always false
         with_config(:'distributed_tracing.enabled' => false) do
           in_transaction do |txn|
-<<<<<<< HEAD
-            refute Tracer.sampled?
-=======
             refute_predicate Tracer, :sampled?
->>>>>>> 09c4e451
           end
         end
       end
