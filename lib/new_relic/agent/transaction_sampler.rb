--- conflicted
+++ resolved
@@ -33,10 +33,7 @@
         @harvest_count = 0
         @random_sample = nil
         @sampling_rate = 10
-<<<<<<< HEAD
         @slow_capture_threshold = 2.0
-        
-=======
         configure!
 
         # This lock is used to synchronize access to the @last_sample
@@ -46,7 +43,6 @@
       end
 
       def configure!
->>>>>>> de10b670
         # @segment_limit and @stack_trace_threshold come from the
         # configuration file, with built-in defaults that should
         # suffice for most customers
