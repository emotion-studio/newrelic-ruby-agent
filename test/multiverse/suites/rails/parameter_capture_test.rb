--- conflicted
+++ resolved
@@ -271,11 +271,7 @@
         run_harvest
 
         result = single_transaction_trace_posted
-<<<<<<< HEAD
-        refute_includes result.agent_attributes, "request.parameters.file"
-=======
-        assert_equal "#<ActionDispatch::Http::UploadedFile>", result.tree.agent_attributes["request.parameters.file"]
->>>>>>> 14b3fc18
+        assert_equal "#<ActionDispatch::Http::UploadedFile>", result.agent_attributes["request.parameters.file"]
       end
     end
   end
