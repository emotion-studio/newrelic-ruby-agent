# This file is distributed under New Relic's license terms.
# See https://github.com/newrelic/newrelic-ruby-agent/blob/main/LICENSE for complete details.
# frozen_string_literal: true

module DependencyDetection
  module_function

  @items = []

  def defer(&block)
    item = Dependent.new
    item.instance_eval(&block)

    if item.name
      seen_names = @items.map { |i| i.name }.compact
      if seen_names.include?(item.name)
        NewRelic::Agent.logger.warn("Refusing to re-register DependencyDetection block with name '#{item.name}'")
        return @items
      end
    end

    @items << item
    return item
  end

  def detect!
    @items.each do |item|
      if item.dependencies_satisfied?
        item.execute
      end
    end
  end

  def dependency_by_name(name)
    @items.find { |i| i.name == name }
  end

<<<<<<< HEAD
=======
  def installed?(name)
    item = dependency_by_name(name)
    # needs test coverage
    item && item.executed # rubocop:disable Style/SafeNavigation
  end

  def items
    @items
  end

  def items=(new_items)
    @items = new_items
  end

>>>>>>> 6265e61b
  class Dependent
    attr_reader :executed
    attr_accessor :name
    attr_writer :config_name
    attr_reader :dependencies
    attr_reader :prepend_conflicts

    def executed!
      @executed = true
    end

    def config_name
      @config_name || @name
    end

    def initialize
      @dependencies = []
      @executes = []
      @prepend_conflicts = []
      @name = nil
      @config_name = nil
    end

    def dependencies_satisfied?
      !executed and check_dependencies
    end

    def source_location_for(klass, method_name)
      Object.instance_method(:method).bind(klass.allocate).call(method_name).source_location.to_s
    end

    # Extracts the instrumented library name from the instrumenting module's name
    # Given "NewRelic::Agent::Instrumentation::NetHTTP::Prepend"
    # Will extract "NetHTTP" which is in the 2nd to last spot
    def extract_supportability_name(instrumenting_module)
      instrumenting_module.to_s.split('::')[-2]
    end

    def log_and_instrument(method, instrumenting_module, supportability_name)
      supportability_name ||= extract_supportability_name(instrumenting_module)
      NewRelic::Agent.logger.info("Installing New Relic supported #{supportability_name} instrumentation using #{method}")
      NewRelic::Agent.record_metric("Supportability/Instrumentation/#{supportability_name}/#{method}", 0.0)
      yield
    end

    def prepend_instrument(target_class, instrumenting_module, supportability_name = nil)
      log_and_instrument('Prepend', instrumenting_module, supportability_name) do
        target_class.send(:prepend, instrumenting_module)
      end
    end

    def chain_instrument(instrumenting_module, supportability_name = nil)
      log_and_instrument('MethodChaining', instrumenting_module, supportability_name) do
        instrumenting_module.instrument!
      end
    end

    def chain_instrument_target(target, instrumenting_module, supportability_name = nil)
      NewRelic::Agent.logger.info("Installing deferred #{target} instrumentation")
      log_and_instrument('MethodChaining', instrumenting_module, supportability_name) do
        instrumenting_module.instrument!(target)
      end
    end

    def execute
      @executes.each do |x|
        begin
          x.call
        rescue => err
          NewRelic::Agent.logger.error("Error while installing #{self.name} instrumentation:", err)
          break
        end
      end
    ensure
      executed!
    end

    def check_dependencies
      return false unless allowed_by_config? && dependencies

      dependencies.all? do |dep|
        begin
          dep.call
        rescue => err
          NewRelic::Agent.logger.error("Error while detecting #{self.name}:", err)
          false
        end
      end
    end

    def depends_on(&block)
      @dependencies << block if block
    end

    def allowed_by_config?
      !(disabled_configured? || deprecated_disabled_configured?)
    end

    # TODO: MAJOR VERSION
    # will only return true if a disabled key is found and is truthy
    def deprecated_disabled_configured?
      return false if self.name.nil?

      key = "disable_#{self.name}".to_sym
      return false unless ::NewRelic::Agent.config[key] == true

      ::NewRelic::Agent.logger.debug("Not installing #{self.name} instrumentation because of configuration #{key}")
      ::NewRelic::Agent.logger.debug( \
        "[DEPRECATED] configuration #{key} for #{self.name} will be removed in the next major release. " \
        "Use `#{config_key}` with one of `#{VALID_CONFIG_VALUES.map(&:to_s).inspect}`"
      )

      return true
    end

    def config_key
      return nil if self.config_name.nil?

      @config_key ||= "instrumentation.#{self.config_name}".to_sym
    end

    VALID_CONFIG_VALUES = [:auto, :disabled, :prepend, :chain]
    AUTO_CONFIG_VALUE = VALID_CONFIG_VALUES[0]

    VALID_CONFIG_VALUES.each do |value|
      define_method "#{value}_configured?" do
        value == config_value
      end
    end

    # returns only a valid value for instrumentation configuration
    # If user uses "enabled" it's converted to "auto"
    def valid_config_value(retrieved_value)
      VALID_CONFIG_VALUES.include?(retrieved_value) ? retrieved_value : AUTO_CONFIG_VALUE
    end

    # fetches and transform potentially invalid value given to one of the valid config values
    # logs the resolved value during debug mode.
    def fetch_config_value(key)
      valid_value = valid_config_value(::NewRelic::Agent.config[key].to_s.to_sym)
      ::NewRelic::Agent.logger.debug("Using #{valid_value} configuration value for #{self.name} to configure instrumentation")
      return valid_value
    end

    def config_value
      return AUTO_CONFIG_VALUE unless config_key

      fetch_config_value(config_key)
    end

    def named(new_name)
      self.name = new_name
    end

    def configure_with(new_config_name)
      self.config_name = new_config_name
    end

    def executes(&block)
      @executes << block if block
    end

    def conflicts_with_prepend(&block)
      @prepend_conflicts << block if block
    end

    def use_prepend?
      prepend_configured? || (auto_configured? && !prepend_conflicts?)
    end

    def prepend_conflicts?
      @prepend_conflicts.any? do |conflict|
        begin
          conflict.call
        rescue => err
          NewRelic::Agent.logger.error("Error while checking prepend conflicts #{self.name}:", err)
          false # assumes no conflicts exist since `prepend` is preferred method of instrumenting
        end
      end
    end
  end
end<|MERGE_RESOLUTION|>--- conflicted
+++ resolved
@@ -35,23 +35,6 @@
     @items.find { |i| i.name == name }
   end
 
-<<<<<<< HEAD
-=======
-  def installed?(name)
-    item = dependency_by_name(name)
-    # needs test coverage
-    item && item.executed # rubocop:disable Style/SafeNavigation
-  end
-
-  def items
-    @items
-  end
-
-  def items=(new_items)
-    @items = new_items
-  end
-
->>>>>>> 6265e61b
   class Dependent
     attr_reader :executed
     attr_accessor :name
