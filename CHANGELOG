--- conflicted
+++ resolved
@@ -1,17 +1,14 @@
-<<<<<<< HEAD
-v2.13.7
-  * Forking background jobs can now use an experimental new method of 
-    sending data to the server (reduces overhead)
-
-v2.13.6
-=======
 v2.14.1
   * Avoid overriding methods named 'log' when including the MethodTracer module
   * Ensure that all load paths for 'new_relic/agent' go through 'new_relic/control' first
   * Remove some debugging output from tests
 
 v2.14.0
->>>>>>> f28e475a
+v2.13.7
+  * Forking background jobs can now use an experimental new method of 
+    sending data to the server (reduces overhead)
+
+v2.13.6
   * Dependency detection framework to prevent multi-loading or early-loading
     of instrumentation files
 
