# This file is distributed under New Relic's license terms.
# See https://github.com/newrelic/newrelic-ruby-agent/blob/main/LICENSE for complete details.
# frozen_string_literal: true

instrumentation_methods :chain, :prepend

# The Rack suite also tests Puma::Rack::Builder
# Which is why we also control Puma tested versions here
PUMA_VERSIONS = [
  nil,
  '5.6.4',
  '4.3.12',
  '3.12.6'
]

def gem_list(puma_version = nil)
<<<<<<< HEAD
  <<-RB
    gem 'puma'#{puma_version}
    gem 'rack'
=======
  # try to test with the latest Rack version by not specifying a version
  # constraint at all, but provide one for older Rubies not supporting Rack v3+
  rack_version = ", '~> 2.1.4'" if RUBY_VERSION < '2.3.0'
  <<-RB
    gem 'puma'#{puma_version}
    gem 'rack'#{rack_version}
>>>>>>> 68917088
    gem 'rack-test'
    #{ruby3_gem_webrick}
  RB
end

# TODO: Puma not working on 3.2.0-preview2
create_gemfiles(PUMA_VERSIONS, gem_list) if RUBY_VERSION < '3.2.0'

if RUBY_VERSION >= '2.3.0'
  gemfile <<-RB
    gem 'rack'
    gem 'rack-test'
    #{ruby3_gem_webrick}
  RB

  gemfile <<-RB
    gem 'rack', '2.2.4'
    gem 'rack-test'
    #{ruby3_gem_webrick}
  RB
end

if RUBY_VERSION < '3.2.0'
  gemfile <<-RB
    gem 'rack', '1.6.13'
    gem 'rack-test'
    #{ruby3_gem_webrick}
  RB
end<|MERGE_RESOLUTION|>--- conflicted
+++ resolved
@@ -14,18 +14,12 @@
 ]
 
 def gem_list(puma_version = nil)
-<<<<<<< HEAD
-  <<-RB
-    gem 'puma'#{puma_version}
-    gem 'rack'
-=======
   # try to test with the latest Rack version by not specifying a version
   # constraint at all, but provide one for older Rubies not supporting Rack v3+
   rack_version = ", '~> 2.1.4'" if RUBY_VERSION < '2.3.0'
   <<-RB
     gem 'puma'#{puma_version}
     gem 'rack'#{rack_version}
->>>>>>> 68917088
     gem 'rack-test'
     #{ruby3_gem_webrick}
   RB
