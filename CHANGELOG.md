# New Relic Ruby Agent Release Notes

## dev

<<<<<<< HEAD
Version <dev> of the agent adds a new 'allow_all_headers' configuration parameter to permit capturing all HTTP headers, introduces improved error tracking functionality by associating a transaction id with each error, and uses more reliable network timeout logic.

- **Feature: New allow_all_headers configuration parameter**

  A new `allow_all_headers` configuration parameter brings parity with the Node.js agent and others. This configuration parameter defaults to a value of `false`. When set to `true`, and as long as the agent is not operating in high-security mode, all HTTP headers gleaned from a request will be captured and relayed to New Relic instead of the default core set of headers. All existing behavior for `.*attributes.include` and `.*attributes.exclude` configuration parameters will be respected for any desired filtration of the headers when `allow_all_headers` is enabled. This work was done in response to a feature request submitted by community member [@jamesarosen](https://github.com/jamesarosen). Thank you very much, @jamesarosen! [Issue#1029](https://github.com/newrelic/newrelic-ruby-agent/issues/1029)
=======
Version <dev> of the agent adds [Roda](https://roda.jeremyevans.net/) instrumentation, introduces improved error tracking functionality by associating a transaction id with each error, and uses more reliable network timeout logic.

- **Feature: Add Roda instrumentation**

  [Roda](https://roda.jeremyevans.net/) is a now an instrumented framework. The agent currently supports Roda versions 3.19.0+. [PR#2144](https://github.com/newrelic/newrelic-ruby-agent/pull/2144)
>>>>>>> b6acbfd6

- **Feature: Improved error tracking transaction linking**

  Errors tracked and sent to the New Relic errors inbox will now be associated with a transaction id to enable improved UI/UX associations between transactions and errors. [PR#2035](https://github.com/newrelic/newrelic-ruby-agent/pull/2035) 

- **Feature: Use Net::HTTP native timeout logic**

  In line with current Ruby best practices, make use of Net::HTTP's own timeout logic and avoid the use of `Timeout.timeout()` when possible. The agent's data transmissions and cloud provider detection routines have been updated accordingly. [PR#2147](https://github.com/newrelic/newrelic-ruby-agent/pull/2147)

## v9.3.1

Version 9.3.1 of the agent fixes `NewRelic::Agent.require_test_helper`.

- **Bugfix: Fix NewRelic::Agent.require_test_helper**

  Version 9.3.0 of the agent made a change to the files distributed with the gem. This change unintentionally broke the `NewRelic::Agent.require_test_helper` API by removing the `test/agent_helper.rb` file. The file has been added back to the gem. This change also removes the `lib/new_relic/build.rb` file from the list because it is no longer created with our current release process.

  Our thanks go to [@ajesler](https://github.com/ajesler) for reporting this issue and writing a test for the bug. [Issue#2113](https://github.com/newrelic/newrelic-ruby-agent/issues/2113), [PR#2115](https://github.com/newrelic/newrelic-ruby-agent/pull/2115), [Issue#2117](https://github.com/newrelic/newrelic-ruby-agent/issues/2117), [PR#2118](https://github.com/newrelic/newrelic-ruby-agent/pull/2118)

- **Source Documentation: update the Rack spec URL**

  Community member [@olleolleolle](https://github.com/olleolleolle) noticed that our source code was referencing a now defunct URL for the Rack specification and submitted [PR#2121](https://github.com/newrelic/newrelic-ruby-agent/pull/2121) to update it. He also provided a terrific recommendation that we automate the checking of links to proactively catch defunct ones in future. Thanks, @olleolleolle!

## v9.3.0

Version 9.3.0 of the agent adds log-level filtering, adds custom attributes for log events, and updates instrumentation for Action Cable. It also provides fixes for how `Fiber` args are treated, Code-Level Metrics, unnecessary files being included in the gem, and `NewRelic::Agent::Logging::DecoratingFormatter#clear_tags!` being incorrectly private.

- **Feature: Filter forwarded logs based on level**

  Previously, all log events, regardless of their level, were forwarded to New Relic when log forwarding was enabled. Now, you may specify the lowest log level you'd like forwarded to New Relic.

  | Configuration name          | Default | Behavior                                               | Valid values |
  | --------------------------- | ------- | ------------------------------------------------------ | ------ |
  | `application_logging.forwarding.log_level` | `debug` | Sets the minimum log level for events forwarded to New Relic | `debug`, `info`, `warn`, `error`, `fatal`, `unknown` |

  This setting uses [Ruby's Logger::Severity constants integer values](https://github.com/ruby/ruby/blob/master/lib/logger/severity.rb#L6-L17) to determine precedence.

- **Feature: Custom attributes for logs**

  You can now add custom attributes to log events forwarded to New Relic! You can pass these attributes using an API and/or a configuration option.

  | Configuration name          | Default | Behavior                                               |
  | --------------------------- | ------- | ------------------------------------------------------ |
  | `application_logging.forwarding.custom_attributes` | `{}` | A hash with key/value pairs to add as custom attributes to all log events forwarded to New Relic. If sending using an environment variable, the value must be formatted like: "key1=value1,key2=value2" |


  Call the API using `NewRelic::Agent.add_custom_log_attributes` and passing your attributes as a hash. For example, you could call: `NewRelic::Agent.add_custom_log_attributes(dyno: ENV['DYNO'], pod_name: ENV['POD_NAME'])`, to add the attributes `dyno` and `pod_name` to your log events.

  Attributes passed to the API or the configuration will be added to all log events.

  Thanks to [@rajpawar02](https://github.com/rajpawar02) for raising this issue and [@askreet](https://github.com/askreet) for helping us with the solution. [Issue#1141](https://github.com/newrelic/newrelic-ruby-agent/issues/1141), [PR#2084](https://github.com/newrelic/newrelic-ruby-agent/pull/2084), [PR#2087](https://github.com/newrelic/newrelic-ruby-agent/pull/2087)

- **Feature: Instrument transmit_subscription-related Action Cable actions**

  This change subscribes the agent to the Active Support notifications for:
    * `transmit_subscription_confirmation.action_cable`
    * `transmit_subscription_rejection.action_cable`

- **Bugfix: Removed unwanted files from being included in file_list in gemspec**

  Previously, the agent was including some files in the gem that were not needed but added to the size of the gem. These files will no longer be included. Thanks to [@manuraj17](https://github.com/manuraj17) for the contribution! [PR#2089](https://github.com/newrelic/newrelic-ruby-agent/pull/2089)

- **Bugfix: Report Code-Level Metrics for Rails controller methods**

  Controllers in Rails automatically render views with names that correspond to valid routes. This means that a controller method may not have a corresponding method in the controller class. Code-Level Metrics now report on these methods and don't log false warnings. Thanks to [@jcrisp](https://github.com/jcrisp) for reporting this issue. [PR#2061](https://github.com/newrelic/newrelic-ruby-agent/pull/2061)

- **Bugfix: Code-Level Metrics for ActiveRecord models**

  Classes that inherit from ActiveRecord were not reporting Code-Level Metrics due to an error in the agent when identifying the class name. This has been fixed and Code-Level Metrics will now report for ActiveRecord models. Thanks to [@abigail-rolling](https://github.com/abigail-rolling) for reporting this issue. [PR#2092](https://github.com/newrelic/newrelic-ruby-agent/pull/2092).

- **Bugfix: Private method `clear_tags!` for NewRelic::Agent::Logging::DecoratingFormatter**

  As part of a refactor included in a previous release of the agent, the method `NewRelic::Agent::Logging::DecoratingFormatter#clear_tags!` was incorrectly made private. This method is now public again. Thanks to [@dark-panda](https://github.com/dark-panda) for reporting this issue. [PR#](https://github.com/newrelic/newrelic-ruby-agent/pull/2078)

- **Bugfix: Fix the way args are handled for Fibers**

  Previously, the agent treated Fiber args the same as it was treating Thread args, which is not correct. Args are passed to `Fiber#resume`, and not `Fiber.new`. This has been fixed, and the agent will properly preserve args for both Fiber and Thread classes. This also caused an error to occur when using Async 2.6.2, due to mismatching initalize definitions for Fiber prepended modules. This has been fixed as well. Thanks to [@travisbell](https://github.com/travisbell) for bringing this to our attention. [PR#2083](https://github.com/newrelic/newrelic-ruby-agent/pull/2083)

## v9.2.2

  Version 9.2.2 of the agent fixes a bug with the `Transaction#finished?` method.

- **Bugfix: Transaction#finished? no longer throws a NoMethodError when initial_segment is nil**

  This change adds a safe navigation operator to `Transaction#finished?` to prevent `NoMethodErrors` when a transaction does not have any segments. Our thanks goes to [@JulienDefrance](https://github.com/JulienDefrance) for reporting this issue. [PR#1983](https://github.com/newrelic/newrelic-ruby-agent/pull/1983)

## v9.2.1

  Version 9.2.1 fixes a bug causing the agent to continue storing data on finished transactions, and a bug preventing errors from being expected.

- **Bugfix: Finished transactions continue to store data on different threads**

  Previously, when a new thread was spawned the agent would continue using the current transaction to record data on, even if this transaction had finished already in a different thread. Now the agent will only use the current transaction in the new thread if it is not yet finished. Thank you to [@fcheung](https://github.com/fcheung) for reporting this bug and providing us with an extremely helpful reproduction to debug. [PR#1969](https://github.com/newrelic/newrelic-ruby-agent/pull/1969)


- **Bugfix: Expected Errors passed to notice_error are expected again**

  A bug was introduced in 9.1.0 that caused to agent not to mark errors as expected if the error was passed in to `notice_error` using the `expected: true` parameter. This has been fixed and errors will now be marked as expected, as expected. Thank you very much to [@eiskrenkov](https://github.com/eiskrenkov) for finding this bug and contributing a fix for it! [PR#1954](https://github.com/newrelic/newrelic-ruby-agent/pull/1954)



## v9.2.0

  Version 9.2.0 of the agent introduces some performance improvements for working with high numbers of nested actions, and deprecates instrumentation for the `memcached` and `memcache-client` gems (with `dalli` still being supported).

- **Feature: Enhance performance for handling high numbers of nested actions**

  With [Issue#1910](https://github.com/newrelic/newrelic-ruby-agent/issues/1910) community members [@parkerfinch](https://github.com/parkerfinch) and [@travisbell](https://github.com/travisbell) informed us of some CPU spikes and process hangs seen only when using the agent's thread instrumentation, which was enabled by default with v9.0. When thread instrumentation is enabled, instrumented actions taking place within threads are seen and reported on by the agent whereas they would have previously gone unnoticed. This is a great improvement to the agent's usefulness in an async context, and also makes it easier for higher numbers of nested actions to be observed.
  For example, if an instrumented background job framework (Sidekiq, Resque) kicks off a job that the agent notices and then that job in turn performs actions such as database queries that the agent also instruments, nested actions are seen. However, with very high (10,000+) numbers of actions nested within a single instrumented outer action, the agent would struggle to efficiently crunch through all of the collected data at the time when the outer action finished.
  The agent should now be much more efficient when any observed action with lots of nested actions is finished. Our performance testing was conducted with hundreds of thousands of nested actions taking place, and we hope that the benefits of thread tracing can now be enjoyed without any drawbacks. Thanks very much [@parkerfinch](https://github.com/parkerfinch) and [@travisbell](https://github.com/travisbell)! [PR#1927](https://github.com/newrelic/newrelic-ruby-agent/pull/1927)

- **Feature: The agent configuration will now reflect whether module prepending or method chaining was used for instrumentation**

  For `:'instrumentation.*'` configuration parameters that are set to :auto (the default), the agent will automatically determine whether to use module prepending or method chaining. The agent will now update its in-memory configuration to give each relevant parameter a value of either :prepend or :chain so that the result of the determination can be introspected. This is intended to help 3rd party libraries that wish to further enhance the agent's instrumentation capabilities by prepending or chaining additional logic. Environment variable, YAML file, and server-side configuration based values are not impacted. [PR#1930](https://github.com/newrelic/newrelic-ruby-agent/pull/1930)

- **Feature: Deprecate memcached and memcache-client instrumentation**

  Instrumentation for the memcached and memcache-client libraries is deprecated and will be removed during the next major release.

## v9.1.0

  Version 9.1.0 of the agent delivers support for two new [errors inbox](https://docs.newrelic.com/docs/errors-inbox/errors-inbox/) features: error fingerprinting and user tracking, identifies the Amazon Timestream data store, removes Distributed Tracing warnings from agent logs when using Sidekiq, fixes bugs, and is tested against the recently released JRuby 9.4.2.0.

- **Feature: Error fingerprinting - supply your own errors inbox group names**

  Are your error occurrences grouped poorly? Set your own error fingerprint via a callback function. A new `set_error_group_callback` public API method has been added that will accept a user defined proc. The proc will be invoked for each noticed error and whenever it returns a string, that string will be used as the error group name for the error and will take precedence over any server-side grouping that takes place with the New Relic errors inbox. This gives users much greater control over the grouping of their errors.

  The customer defined proc will be expected to receive exactly one input argument, a hash. The hash contains the following:

  |  Key                 | Value                                                                        |
  | ---------------------| ---------------------------------------------------------------------------- |
  | `:error`             | The Ruby error class instance. Offers `#class`, `#message`, and `#backtrace` |
  | `:customAttributes`  | Any customer defined custom attributes for the current transaction           |
  | `:'request.uri'`     | The current request URI if available                                         |
  | `:'http.statusCode'` | The HTTP status code (200, 404, etc.) if available                           |
  | `:'http.method'`     | The HTTP method (GET, PUT, etc.) if available                                |
  | `:'error.expected'`  | Whether (true) or not (false) the error was expected                         |
  | `:'options'`         | The options hash passed to `NewRelic::Agent.notice_error`                    |

  The callback only needs to be set once per initialization of the New Relic agent.

  Example usage:

  ```
  proc = proc { |hash| "Access" if hash[:'http.statusCode'] == 401 }
  NewRelic::Agent.set_error_group_callback(proc)
  ```

- **Feature: User tracking - associate errors with a user id**

  You can now see the number of users impacted by an error group. Identify the end user with a new `set_user_id` public API method that will accept a string representation of a user id and associate that user id with the current transaction. Transactions and errors will then have a new `enduser.id` agent attribute associated with them. This will allow agent users to tag transactions and errors as belonging to given user ids in support of greater filtering and alerting capabilities.

- **Identify Amazon Timestream when the amazon_timestream AR adapter is used**

  When the agent sees the [activerecord-amazon-timestream-adapter](https://rubygems.org/gems/activerecord-amazon-timestream-adapter) gem being used, it will now identify the data store as "Timestream". Thanks very much to [@wagner](https://github.com/wagner) for contributing this enhancement! [PR#1872](https://github.com/newrelic/newrelic-ruby-agent/pull/1872)

- **Bugfix: Remove Distributed Tracing related warnings from agent logs when headers are not present in Sidekiq**

  Previously, the agent would log a warning to `newrelic_agent.log` every time it attempted to accept empty Distributed Tracing headers from Sidekiq jobs which could result in an excessive number of warnings. Now the agent will no longer create these warnings when using Sidekiq. [PR#1834](https://github.com/newrelic/newrelic-ruby-agent/pull/1834)

- **Bugfix: Log request headers in debug-level logs instead of human-readable Objects**

  Previously, the agent sometimes received children of the `NewRelic::Agent::HTTPClients::AbstractRequest` class as an argument when `NewRelic::Agent::Transaction::DistributedTracers#log_request_headers` was called. This caused debug-level log messages that print the request headers to show human-readable Objects (ex. `#<NewRelic::Agent::HTTPClients::HTTPClientRequest:0x00007fd0dda983e0>`) instead of the request headers. Now, the hash of the request headers should always be logged. [PR#1839](https://github.com/newrelic/newrelic-ruby-agent/pull/1839)

- **Bugfix: Fix undefined method `controller_path` logged in Action Controller Instrumentation**

  Previously, the agent could log an error when trying to determine the metric name in the Action Controller instrumentation if the controller class did not respond to `controller_path`. This has been resolved and the agent will no longer call this method unless the class responds to it. Thank you to [@gsar](https://github.com/gsar) for letting us know about this issue. [PR#1844](https://github.com/newrelic/newrelic-ruby-agent/pull/1844)

- **Bugfix: Fix Transaction#finish exception and decrease log level for related warning during async transactions**

  Previously, the agent would raise a non-fatal error when a segment without a parent was unfinished when the transaction completed. This error was raised while constructing a `warn`-level log message. Now that Thread instrumentation is on by default, this log message emits more frequently and is less concerning. In cases where we see a Thread, Fiber, or concurrent-ruby segment in a transaction, the message will be degraded to a `debug`-level. Thanks to [@NielsKSchjoedt](https://github.com/NielsKSchjoedt) for creating the issue and [@boomer196](https://github.com/boomer196) for testing solutions. [PR#1876](https://github.com/newrelic/newrelic-ruby-agent/pull/1876)

- **CI: Target JRuby 9.4.2.0**

  The agent is now actively being tested against JRuby 9.4.2.0. NOTE that this release does not contain any non-CI related changes for JRuby. Old agent versions are still expected to work with newer JRubies and the newest agent version is still expected to work with older JRubies.


## v9.0.0

  Version 9.0.0 of the agent removes several deprecated configuration options and API methods, enables Thread tracing by default, adds Fiber instrumentation, removes support for Ruby versions 2.2 and 2.3, removes instrumentation for several deprecated gems, changes how the API method `set_transaction_name` works, and updates `rails_defer_initialization` to be an environment variable only configuration option.


- **Remove deprecated configuration options**

  The following configuration options have been removed and will no longer work. Please update all configs to use the replacements listed below. [PR#1782](https://github.com/newrelic/newrelic-ruby-agent/pull/1782)

  |  Removed                                  | Replacement                               | `newrelic.yml` example                                                              |
  | ----------------------------------------- | ----------------------------------------- | ----------------------------------------------------------------------------------- |
  | `analytics_events.capture_attributes`     | `transaction_events.attributes.enabled`   | `transaction_events.attributes.enabled: false`                                      |
  | `browser_monitoring.capture_attributes`   | `browser_monitoring.attributes.enabled`   | `browser_monitoring.attributes.enabled: false`                                      |
  | `error_collector.capture_attributes`      | `error_collector.attributes.enabled`      | `error_collector.attributes.enabled: false`                                         |
  | `resque.capture_params`                   | `attributes.include`                      | `attributes.include: ['job.resque.args.*']`                                         |
  | `sidekiq.capture_params`                  | `attributes.include`                      | `attributes.include: ['job.sidekiq.args.*']`                                        |
  | `transaction_tracer.capture_attributes`   | `transaction_tracer.attributes.enabled`   | `transaction_tracer.attributes.enabled: false`                                      |
  | `error_collector.ignore_errors`           | `error_collector.ignore_classes`          | `error_collector.ignore_classes: ['ActionController::RoutingError', 'CustomError']` |
  | `analytics_events.enabled`                | `transaction_events.enabled`              | `transaction_events.enabled: false`                                                 |
  | `analytics_events.max_samples_stored`     | `transaction_events.max_samples_stored`   | `transaction_events.max_samples_stored: 1200`                                       |
  | `disable_database_instrumentation`        | `disable_sequel_instrumentation`          | `disable_sequel_instrumentation: true`                                              |
  | `disable_bunny`                           | `instrumentation.bunny`                   | `instrumentation.bunny: disabled`                                                   |
  | `disable_curb`                            | `instrumentation.curb`                    | `instrumentation.curb: disabled`                                                    |
  | `disable_dj`                              | `instrumentation.delayed_job`             | `instrumentation.delayed_job: disabled`                                             |
  | `disable_excon`                           | `instrumentation.excon`                   | `instrumentation.excon: disabled`                                                   |
  | `disable_grape`                           | `instrumentation.grape`                   | `instrumentation.grape: disabled`                                                   |
  | `disable_grape_instrumentation`           | `instrumentation.grape`                   | `instrumentation.grape: disabled`                                                   |
  | `disable_httpclient`                      | `instrumentation.httpclient`              | `instrumentation.httpcient: disabled`                                               |
  | `disable_httprb`                          | `instrumentation.httprb`                  | `instrumentation.httprb: disabled`                                                  |
  | `disable_dalli`                           | `instrumentation.memcache`                | `instrumentation.memcache: disabled`                                                |
  | `disable_dalli_cas_client`                | `instrumentation.memcache`                | `instrumentation.memcache: disabled`                                                |
  | `disable_memcache_client`                 | `instrumentation.memcache-client`         | `instrumentation.memcache-client: disabled`                                         |
  | `disable_memcache_instrumentation`        | `instrumentation.memcache`                | `instrumentation.memcache: disabled`                                                |
  | `disable_memcached`                       | `instrumentation.memcached`               | `instrumentation.memcached: disabled`                                               |
  | `disable_mongo`                           | `instrumentation.mongo`                   | `instrumentation.mongo: disabled`                                                   |
  | `disable_net_http`                        | `instrumentation.net_http`                | `instrumentation.net_http: disabled`                                                |
  | `prepend_net_instrumentation`             | `instrumentation.net_http`                | `instrumentation.net_http: prepend`                                                 |
  | `disable_puma_rack`                       | `instrumentation.puma_rack`               | `instrumentation.puma_rack: disabled`                                               |
  | `disable_puma_rack_urlmap`                | `instrumentation.puma_rack_urlmap`        | `instrumentation.puma_rack_urlmap: disabled`                                        |
  | `disable_rack`                            | `instrumentation.rack`                    | `instrumentation.rack: disabled`                                                    |
  | `disable_rack_urlmap`                     | `instrumentation.rack_urlmap`             | `instrumentation.rack_urlmap: disabled`                                             |
  | `disable_redis`                           | `instrumentation.redis`                   | `instrumentation.redis: disabled`                                                   |
  | `disable_redis_instrumentation`           | `instrumentation.redis`                   | `instrumentation.redis: disabled`                                                   |
  | `disable_resque`                          | `instrumentation.resque`                  | `instrumentation.resque: disabled`                                                  |
  | `disable_sinatra`                         | `instrumentation.sinatra`                 | `instrumentation.sinatra: disabled`                                                 |
  | `disable_rake`                            | `instrumentation.rake`                    | `instrumentation.rake: disabled`                                                    |
  | `disable_rake_instrumentation`            | `instrumentation.rake`                    | `instrumentation.rake: disabled`                                                    |
  | `disable_typhoeus`                        | `instrumentation.typhoeus`                | `instrumentation.typhoeus: disabled`                                                |




- **Enable Thread instrumentation by default**

  The configuration option `instrumentation.thread.tracing` is now enabled by default. This configuration allows the agent to properly monitor code occurring inside threads. In Ruby agent 9.0, instrumented code within threads will be recorded and associated with the current transaction when the thread was created.

  This may be a breaking change if you are currently using custom thread instrumentation. New transactions inside of threads will no longer be started if one already exists. [PR#1767](https://github.com/newrelic/newrelic-ruby-agent/pull/1767)

- **Add Fiber instrumentation**

  `Fiber` instances are now automatically instrumented similarly to `Thread` instances. This can be [configured](https://docs.newrelic.com/docs/apm/agents/ruby-agent/configuration/ruby-agent-configuration/#instrumentation-fiber) using `instrumentation.fiber`. [PR#1802](https://github.com/newrelic/newrelic-ruby-agent/pull/1802)


- **Removed support for Ruby 2.2 and 2.3**

  Ruby 2.2 and 2.3 are no longer supported by the Ruby agent. To continue using the latest Ruby Agent version, please update to Ruby 2.4.0 or above. [PR#1778](https://github.com/newrelic/newrelic-ruby-agent/pull/1778)

- **Removed deprecated instrumentation**

  Instrumentation for the following gems had been previously deprecated and has now been removed. [PR#1788](https://github.com/newrelic/newrelic-ruby-agent/pull/1788)
    - Acts As Solr
    - Authlogic
    - DataMapper
    - Rainbows
    - Sunspot

  Versions of the following technologies had been previously deprecated and are no longer supported.

    - Passenger: 2.2.x - 4.0.x
    - Puma: 2.0.x
    - Grape: 0.2.0
    - Padrino: 0.14.x
    - Rails: 3.2.x
    - Sinatra: 1.4.x, 1.5.x
    - Mongo: 1.8.x - 2.3.x
    - Sequel: 3.37.x, 4.0.x
    - Delayed_Job: 2.0.x - 4.0.x
    - Sidekiq: 4.2.x
    - Excon: below 0.55.0
    - HttpClient: 2.2.0 - 2.8.0
    - HttpRb: 0.9.9 - 2.2.1
    - Typhoeus: 0.5.3 - 1.2.x
    - Bunny: 2.0.x - 2.6.x
    - ActiveMerchant: 1.25.0 - 1.64.x


- **Updated API method `set_transaction_name`**

  When the method `NewRelic::Agent.set_transaction_name` is called, it will now always change the name and category of the currently running transaction to what is passed into the method. This is a change from previous agent versions.

  Previously, if `set_transaction_name` was called with a new transaction name and a new category that did not match the category already assigned to a transaction, neither the new name nor category would be saved to the transaction. If this method is being called in a situation in which it was previously ignored due to category differences, this will now change the name and category of the transaction. [PR#1797](https://github.com/newrelic/newrelic-ruby-agent/pull/1797)

- **Removed API method: `NewRelic::Agent.disable_transaction_tracing`**

  The deprecated API method `NewRelic::Agent.disable_transaction_tracing` has been removed. Instead use either `NewRelic::Agent#ignore_transaction` to disable the recording of the current transaction or `NewRelic::Agent.disable_all_tracing` to yield a block without collecting any metrics or traces in any of the subsequent calls. [PR#1792](https://github.com/newrelic/newrelic-ruby-agent/pull/1792)

- **Renamed ActiveJob metrics**

  Previously, ActiveJob was categorized as a message broker, which is inaccurate. We've updated the naming of ActiveJob traces from leading with `MessageBroker/ActiveJob` to simply leading with `ActiveJob`. [PR#1811](https://github.com/newrelic/newrelic-ruby-agent/pull/1811)

- **Code cleanup**

  Thank you to community member [@esquith](https://github.com/esquith) for contributing some cleanup of orphaned constants in our code base. [PR#1793](https://github.com/newrelic/newrelic-ruby-agent/pull/1793) [PR#1794](https://github.com/newrelic/newrelic-ruby-agent/pull/1794) [PR#1808](https://github.com/newrelic/newrelic-ruby-agent/pull/1808)

  Community member [@fchatterji](https://github.com/fchatterji) helped standardize how we reference `NewRelic` throughout our codebase [PR#1795](https://github.com/newrelic/newrelic-ruby-agent/pull/1795) and updated our README's community header [PR#1815](https://github.com/newrelic/newrelic-ruby-agent/pull/1815). Thanks fchatterji!


- **Bugfix: Allow rails initialization to be deferred by environment variable**

  The Ruby agent may force some Rails libraries to load on agent initialization, preventing some settings defined in `config/initializers` from being applied. Changing the initialization process to run after `config/initializers`, however, may break the configuration for other gems (ex. Roadie Rails).

  For those having troubles with agent initialization and Rails initializers, you can now pass the environment variable `NEW_RELIC_DEFER_RAILS_INITIALIZATION=true` to make the agent initialize after `config/initializers` are run. This config option can only be set using an environment variable and can't be set using YAML. [PR#1791](https://github.com/newrelic/newrelic-ruby-agent/pull/1791)

  Thanks to [@jdelStrother](https://github.com/jdelStrother) for bringing this issue to our attention and testing our fixes along the way. [Issue#662](https://github.com/newrelic/newrelic-ruby-agent/issues/662)


## 8.16.0

Version 8.16.0 introduces more Ruby on Rails instrumentation (especially for Rails 6 and 7) for various Action\*/Active\* libraries whose actions produce [Active Support notifications events](https://guides.rubyonrails.org/active_support_instrumentation.html).

- **Add Various Ruby on Rails Library Instrumentations**

  New instrumentation is now automatically provided by several Action\*/Active\* libaries that generate Active Support notifications. With each Ruby on Rails release, new the Rails libraries add new events and sometimes existing events have their payload parameters updated as well. The New Relic Ruby agent will now automatically process more of these events and parameters with New Relic segments created for each event. At a minimum, each segment gives timing information for the event. In several cases, all non-sensitive event payload parameters are also passed along in the segment.

  The agent now newly supports or has updated support for the following libraries:

  - Action Cable (for WebSockets) [PR#1749](https://github.com/newrelic/newrelic-ruby-agent/pull/1749)
  - Action Controller (for the 'C' in MVC) [PR#1744](https://github.com/newrelic/newrelic-ruby-agent/pull/1744/)
  - Action Mailbox (for sending mail) [PR#1740](https://github.com/newrelic/newrelic-ruby-agent/pull/1740)
  - Action Mailer (for routing mail) [PR#1740](https://github.com/newrelic/newrelic-ruby-agent/pull/1740)
  - Active Job (for background jobs) [PR#1742](https://github.com/newrelic/newrelic-ruby-agent/pull/1761)
  - Active Support (for caching operations) [PR#1742](https://github.com/newrelic/newrelic-ruby-agent/pull/1742)

  The instrumentations for each of these libaries are all enabled by default, but can be independently disabled via configuration by using the following parameters:

  | Configuration name          | Default | Behavior                                               |
  | --------------------------- | ------- | ------------------------------------------------------ |
  | `disable_action_cable`      | `false` | If `true`, disables Action Cable instrumentation.      |
  | `disable_action_controller` | `false` | If `true`, disables Action Controller instrumentation. |
  | `disable_action_mailbox` | `false` | If `true`, disables Action Mailbox instrumentation. |
  | `disable_action_mailer` | `false` | If `true`, disables Action Mailer instrumentation. |
  | `disable_activejob` | `false` | If `true`, disables Active Job instrumentation. |
  | `disable_active_support` | `false` | If `true`, disables Active Support instrumentation. |

## 8.15.0

Version 8.15.0 of the agent confirms compatibility with Ruby 3.2.0, adds instrumentation for concurrent-ruby, and confirms Sinatra 3 compatibility with Padrino 0.15.2. It also enables batching and compression for Infinite Tracing.

- **Add Support for Ruby 3.2.0**

  Following the 3.2.0 release of Ruby, the New Relic Ruby Agent has confirmed compatibility with and now supports the official release of Ruby 3.2.0. [PR#1715](https://github.com/newrelic/newrelic-ruby-agent/pull/1715)

- **Add instrumentation for concurrent-ruby**

  Instrumentation for the [concurrent-ruby](https://github.com/ruby-concurrency/concurrent-ruby) gem has been added to the agent for versions 1.1.5 and above. When a transaction is already in progress and a call to a `Concurrent::` method that routes through `Concurrent::ThreadPoolExecutor#post` is made, a segment will be added to the transaction. Any content within the block passed to the `Concurrent::` method that is instrumented by the agent, such as a call to `Net::HTTP.get`, will have a nested segment created. [PR#1682](https://github.com/newrelic/newrelic-ruby-agent/pull/1682)

  | Configuration name                | Default | Behavior                                                                                                                        |
  | --------------------------------- | ------- | ------------------------------------------------------------------------------------------------------------------------------- |
  | `instrumentation.concurrent_ruby` | auto    | Controls auto-instrumentation of the concurrent-ruby library at start up. May be one of `auto`, `prepend`, `chain`, `disabled`. |

- **Infinite Tracing: Use batching and compression**

  For [Infinite Tracing](https://docs.newrelic.com/docs/distributed-tracing/infinite-tracing/introduction-infinite-tracing/), which Ruby applications can leverage with the `newrelic-infinite_tracing` gem, payloads will now be batched and compressed to signficantly decrease the amount of outbound network traffic. [PR#1723](https://github.com/newrelic/newrelic-ruby-agent/pull/1723)

  | Configuration name                   | Default | Behavior                                                                                                            |
  | ------------------------------------ | ------- | ------------------------------------------------------------------------------------------------------------------- | --- | ------ | ----------------------------------------------------------------------------- |
  | `infinite_tracing.batching`          | true    | If true (the default), data sent to the Trace Observer will be batched instead of each span being sent individually |
  | `infinite_tracing.compression_level` | high    | Configure the compression level for data sent to the Trace Observer. May be one of [none                            | low | medium | high]. 'high' is the default. Set the level to 'none' to disable compression. |

- **Add Support for Padrino 0.15.2 and Sinatra 3**

  We've added testing to confirm Padrino 0.15.2 and Sinatra 3 are compatible with the Ruby agent. Thank you [@nesquena](https://github.com/nesquena) for letting us know 0.15.2 was ready! [PR#1712](https://github.com/newrelic/newrelic-ruby-agent/pull/1712)

## v8.14.0

Version 8.14.0 of the agent restores desired Capistrano-based changelog lookup functionality when a deployment is performed, speeds up GUID generation, delivers support for instrumenting Rails custom event notifications, fixes potential compatibility issues with the RedisClient gem, and fixes bugs related to initialization in Rails.

- **Deployment Recipe: Restore desired Capistrano-based changelog lookup behavior**

  The New Relic Ruby agent offers [a Capistrano recipe for recording app deployments](https://docs.newrelic.com/docs/apm/agents/ruby-agent/features/record-deployments-ruby-agent/#capistrano3). The recipe code was significantly cleaned up with [PR#1498](https://github.com/newrelic/newrelic-ruby-agent/pull/1498) which inadvertently changed the way the recipe handles the changelog for a deployment. Community member [@arthurwozniak](https://github.com/arthurwozniak) spotted and corrected this change in order to restore the desired changelog lookup functionality while retaining all of the previous cleanup. Thank you very much for your contribution, [@arthurwozniak](https://github.com/arthurwozniak)! [PR#1653](https://github.com/newrelic/newrelic-ruby-agent/pull/1653)

- **Speed up GUID generation**

  The agent leverages random numbers in its GUID (globally unique identifier) generation and would previously always freshly calculate the result of 16^16 or 32^32 before generating a random number. Given that those 16^16 and 32^32 operations are expected, it makes sense to calculate their results up front and store them in constants to be referred to later. Doing so has resulted in a performance gain for the generation of GUIDs. Many thanks to [@tungmq](https://github.com/tungmq) for contributing this optimisation and the benchmarks to support it! [PR#1693](https://github.com/newrelic/newrelic-ruby-agent/pull/1693)

- **Support for Rails ActiveSupport::Notifications for custom events**

  When the new `active_support_custom_events_names` configuration parameter is set equal to an array of custom event names to subscribe to, the agent will now subscribe to each of the names specified and report instrumentation for the events when they take place. [Creating custom events](https://guides.rubyonrails.org/active_support_instrumentation.html#creating-custom-events) is simple and now reporting instrumentation for them to New Relic is simple as well. [PR#1659](https://github.com/newrelic/newrelic-ruby-agent/pull/1659)

- **Bugfix: Support older versions of the RedisClient gem, handle unknown Redis database index**

  With version 8.13.0 of the agent, support was added for the [redis-rb](https://github.com/redis/redis-rb) gem v5+ and the new [RedisClient](https://rubygems.org/gems/redis-client) gem. With versions of RedisClient older than v0.11, the agent could cause the monitored application to crash when attempting to determine the Redis database index. Version 8.14.0 adds two related improvements. Firstly, support for RedisClient versions older than v0.11 has been added to get at the database index value. Secondly, the agent will no longer crash or impact the monitored application in the event that the database index cannot be obtained. Thank you very much to our community members [@mbsmartee](https://github.com/mbsmartee) and [@patatepartie](https://github.com/patatepartie) for bringing this issue to our attention, for helping us determine how to best reproduce it, and for testing out the update. We appreciate your help! [Issue#1650](https://github.com/newrelic/newrelic-ruby-agent/issues/1650) [PR#1673](https://github.com/newrelic/newrelic-ruby-agent/pull/1673)

- ~~**Bugfix: Defer agent startup in Rails until after application-defined initializers have run**~~

  ~~In Rails, the agent previously loaded before any application-defined initializers. This allowed initializers to reference the `add_method_tracer` API. However, this had the side-effect of forcing some framework libraries to load before initializers ran, preventing any configuration values related to these libraries from being applied. This fix provides an option to split initialization into two parts: load `add_method_tracer` before application-defined initializers and start the agent after application-defined initializers. This may cause other initializers to behave differently.~~

  ~~If you'd like to use this feature, set `defer_rails_initialization` to `true`. It is `false` by default, but may become `true` by default in a future release.~~

  ~~Furthermore, our Action View instrumentation was missing an `ActiveSupport.on_load` block around the code that loads our instrumentation.~~

  ~~Thank you [@jdelStrother](https://github.com/jdelStrother) for bringing this to our attention and collaborating with us on a fix. [PR#1658](https://github.com/newrelic/newrelic-ruby-agent/pull/1658)~~

  Unfortunately, this bugfix is unreachable as written because the configuration value used to access the bugfix won't be applied until after initialization. Follow along for updates at [Issue#662](https://github.com/newrelic/newrelic-ruby-agent/issues/662).

## v8.13.1

Version 8.13.1 of the agent provides a bugfix for Redis v5.0 instrumentation.

- **Fix NoMethodError when using Sidekiq v7.0 with RedisClient v0.11**

  In some cases, the `RedisClient` object cannot directly access methods like db, port, or path. These methods are always available on the `client.config` object. This raised a `NoMethodError` in environments that used Sidekiq v7.0 and [RedisClient](https://rubygems.org/gems/redis-client) v0.11. Thank you to [@fcheung](https://github.com/fcheung) and [@stevenou](https://github.com/stevenou) for bringing this to our attention! [Issue#1639](https://github.com/newrelic/newrelic-ruby-agent/issues/1639)

## v8.13.0

Version 8.13.0 of the agent updates our Rack, Redis, and Sidekiq instrumentation. It also delivers some bugfixes.

- **Support for Redis v5.0**

  Redis v5.0 restructures where some of our instrumented methods are located and how they are named. It also introduces a new [instrumentation middleware API](https://github.com/redis-rb/redis-client#instrumentation-and-middlewares). This API is used for pipelined and multi calls to maintain reporting parity with previous Redis versions. However, it is introduced later in the chain, so you may see errors that used to appear at the segment level on the transaction instead. The agent's behavior when used with older supported Redis versions will remain unaffected. [PR#1611](https://github.com/newrelic/newrelic-ruby-agent/pull/1611)

- **Support for Sidekiq v7.0**

  Sidekiq v7.0 removed Delayed Extensions and began offering client and server [middleware](https://github.com/mperham/sidekiq/blob/main/docs/middleware.md) classes to inherit from. The agent's Sidekiq instrumentation has been updated accordingly. The agent's behavior when used with older Sidekiq versions will remain unaffected. [PR#1615](https://github.com/newrelic/newrelic-ruby-agent/pull/1615) **NOTE:** an issue was discovered with Sidekiq v7.0+ and addressed by Ruby agent v8.13.1. If you are using Sidekiq, please skip Ruby agent v8.13.0 and use v8.13.1 or above.

- **Support for Rack v3.0: Rack::Builder#new accepting a block**

  Via [rack/rack#1942](https://github.com/rack/rack/pull/1942) (released with Rack v3.0), `Rack::Builder#run` now optionally accepts a block instead of an app argument. The agent's instrumentation has been updated to support the use of a block with `Rack::Builder#run`. [PR#1600](https://github.com/newrelic/newrelic-ruby-agent/pull/1600)

- **Bugfix: Correctly identify Unicorn, Rainbows and FastCGI with Rack v3.0**

  Unicorn, Rainbows, or FastCGI web applications using Rack v3.0 may previously have had the "dispatcher" value incorrectly reported as "Webrick" instead of "Unicorn", "Rainbows", or "FastCGI". This issue has now been addressed. [PR#1585](https://github.com/newrelic/newrelic-ruby-agent/pull/1585)

- **Bugfix: add_method_tracer fails to record code level metric attributes on private methods**

  When using `add_method_tracer` on a private method, the agent was unable to record code level metrics for the method. This resulted in the following being logged to the newrelic_agent.log file.

  ```
  WARN : Unable to determine source code info for 'Example', method 'private_method' - NameError: undefined method 'private_method' for class '#<Class:Example>'
  ```

  Thank you [@jdelStrother](https://github.com/jdelStrother) for bringing this issue to our attention and suggesting a fix! [PR#1593](https://github.com/newrelic/newrelic-ruby-agent/pull/1593)

- **Bugfix: Category is a required keyword arg for NewRelic::Agent::Tracer.in_transaction**

  When support for Ruby 2.0 was dropped in version 8.0.0 of the agent, the agent API methods were updated to use the required keyword argument feature built into Ruby, rather than manually raising ArgumentErrors. The API method `NewRelic::Agent::Tracer.in_transaction` removed the ArgumentError raised by the agent, but did not update the method arguments to identify `:category` as a required keyword argument. This is now resolved. Thank you [@tatzsuzuki](https://github.com/tatzsuzuki) for bringing this to our attention. [PR#1587](https://github.com/newrelic/newrelic-ruby-agent/pull/1587)

## v8.12.0

Version 8.12.0 of the agent delivers new Elasticsearch instrumentation, increases the default number of recorded Custom Events, announces the deprecation of Ruby 2.3, and brings some valuable code cleanup.

- **Support for Elasticsearch instrumentation**

  This release adds support to automatically instrument the [elasticsearch](https://rubygems.org/gems/elasticsearch) gem. Versions 7.x and 8.x are supported. [PR#1525](https://github.com/newrelic/newrelic-ruby-agent/pull/1525)

  | Configuration name                | Default | Behavior                                                                                                                      |
  | --------------------------------- | ------- | ----------------------------------------------------------------------------------------------------------------------------- |
  | `instrumentation.elasticsearch`   | auto    | Controls auto-instrumentation of the elasticsearch library at start up. May be one of `auto`, `prepend`, `chain`, `disabled`. |
  | `elasticsearch.capture_queries`   | true    | If `true`, the agent captures Elasticsearch queries in transaction traces.                                                    |
  | `elasticsearch.obfuscate_queries` | true    | If `true`, the agent obfuscates Elasticsearch queries in transaction traces.                                                  |

- **Custom Event Limit Increase**

  This version increases the default limit of custom events from 1000 events per minute to 3000 events per minute. In the scenario that custom events were being limited, this change will allow more custom events to be sent to New Relic. There is also a new configurable maximum limit of 100,000 events per minute. To change the limits, see the documentation for [max_samples_stored](https://docs.newrelic.com/docs/apm/agents/ruby-agent/configuration/ruby-agent-configuration/#custom_insights_events-max_samples_stored). To learn more about the change and how to determine if custom events are being dropped, see our Explorers Hub [post](https://discuss.newrelic.com/t/send-more-custom-events-with-the-latest-apm-agents/190497). [PR#1541](https://github.com/newrelic/newrelic-ruby-agent/pull/1541)

- **Deprecate support for Ruby 2.3**

  Ruby 2.3 reached end of life on March 31, 2019. The Ruby agent has deprecated support for Ruby 2.3 and will make breaking changes for this version in its next major release, v9.0.0 (release date not yet planned). All 8.x.x versions of the agent will remain compatible with Ruby 2.3.

- **Cleanup: Remove orphaned code**

  In both the agent and unit tests, changes have taken place over the years that have left certain bits of code unreachable. This orphaned code can complicate code maintenance and refactoring, so getting it squared away can be very helpful. Commmuniy member [@ohbarye](https://github.com/ohbarye) contributed two separate cleanup PRs for this release; one for the agent and one for the tests. [PR#1537](https://github.com/newrelic/newrelic-ruby-agent/pull/1537) [PR#1548](https://github.com/newrelic/newrelic-ruby-agent/pull/1548)

  Thank you to [@ohbarye](https://github.com/ohbarye) for contributing this helpful cleanup!

## v8.11.0

Version 8.11.0 of the agent updates the `newrelic deployments` command to work with API keys issued to newer accounts, fixes a memory leak in the instrumentation of Curb error handling, further preps for Ruby 3.2.0 support, and includes several community member driven cleanup and improvement efforts. Thank you to everyone involved!

- **Added support for New Relic REST API v2 when using `newrelic deployments` command**

  Previously, the `newrelic deployments` command only supported the older version of the deployments api, which does not currently support newer license keys. Now you can use the New Relic REST API v2 to record deployments by providing your user API key to the agent configuration using `api_key`. When this configuration option is present, the `newrelic deployments` command will automatically use the New Relic REST API v2 deployment endpoint. [PR#1461](https://github.com/newrelic/newrelic-ruby-agent/pull/1461)

  Thank you to [@Arkham](https://github.com/Arkham) for bringing this to our attention!

- **Cleanup: Performance tests, constants, rubocop-minitest assertions and refutations**

  Community member [@esquith](https://github.com/esquith) contributed a whole slew of cleanup successes for our performance test configuration, orphaned constants in our code base, and RuboCop related improvements. [PR#1406](https://github.com/newrelic/newrelic-ruby-agent/pull/1406) [PR#1408](https://github.com/newrelic/newrelic-ruby-agent/pull/1408) [PR#1409](https://github.com/newrelic/newrelic-ruby-agent/pull/1409) [PR#1411](https://github.com/newrelic/newrelic-ruby-agent/pull/1411)

  Thank you [@esquith](https://github.com/esquith) for these great contributions!

- **CI: Notify on a change from failure to success**

  A super handy, much beloved feature of certain CI and build systems is to not only notify when builds start to fail, but also to notify again when the builds once again start to go green. Community member [@luigieai](https://github.com/luigieai) was able to figure out how to configure our existing complex, multiple-3rd-party-action based GitHub Actions pipeline to notify on a switch back to success from failure. [PR#1519](https://github.com/newrelic/newrelic-ruby-agent/pull/1519)

  This is much appreciated! Thank you, [@luigieai](https://github.com/luigieai).

- **Spelling corrections**

  Community member [@jsoref](https://github.com/jsoref), author of the [Check Spelling](https://github.com/marketplace/actions/check-spelling) GitHub Action, contributed a significant number of spelling corrections throughout the code base. The intelligent issues that were flagged made for a more comprehensive review than a simple dictionary based check would have been able to provide, and the changes are much appreciated. [PR#1508](https://github.com/newrelic/newrelic-ruby-agent/pull/1508)

  Thank you very much, [@jsoref](https://github.com/jsoref)!

- **Ruby 3.2.0-preview2 compatibility**

  Ruby 3.2.0-preview1 introduced a change to the way that Ruby reports VM stats and the approach was changed yet again to a 3rd approach with the preview2 release. New Relic reports on Ruby VM stats and is keeping track of the Ruby 3.2 development process to help ensure our customers with a smooth and worthwhile upgrade process once Ruby 3.2.0 (non-preview) is released. [PR#1436](https://github.com/newrelic/newrelic-ruby-agent/pull/1436)

- **Bugfix: Fix memory leak in the Curb instrumentation**

  Community member [@charkost](https://github.com/charkost) was able to rework the `on_failure` callback logic prepped via the agent's Curb instrumentation in order to avoid some nesting that was causing memory leaks. [PR#1518](https://github.com/newrelic/newrelic-ruby-agent/pull/1518)

  Many thanks for both the heads up on the issue and the fix, [@charkost](https://github.com/charkost)!

## v8.10.1

- **Bugfix: Missing unscoped metrics when instrumentation.thread.tracing is enabled**

  Previously, when `instrumentation.thread.tracing` was set to true, some puma applications encountered a bug where a varying number of unscoped metrics would be missing. The agent now will correctly store and send all unscoped metrics.

  Thank you to @texpert for providing details of their situation to help resolve the issue.

- **Bugfix: gRPC instrumentation causes ArgumentError when other Google gems are present**

  Previously, when the agent had gRPC instrumentation enabled in an application using other gems (such as google-ads-googleads), the instrumentation could cause the error `ArgumentError: wrong number of arguments (given 3, expected 2)`. The gRPC instrumentation has been updated to prevent this issue from occurring in the future.

  Thank you to @FeminismIsAwesome for bringing this issue to our attention.

## v8.10.0

- **New gRPC instrumentation**

  The agent will now instrument [gRPC](https://grpc.io/) activity performed by clients and servers that use the [grpc](https://rubygems.org/gems/grpc) RubyGem. Instrumentation is automatic and enabled by default, so gRPC users should not need to modify any existing application code or agent configuration to benefit from the instrumentation. The instrumentation makes use of distributed tracing for a comprehensive overview of all gRPC traffic taking place across multiple monitored applications. This allows you to observe your client and server activity using any service that adheres to the W3C standard.

  The following new configuration parameters have been added for gRPC. All are optional.

  | Configuration name                   | Default | Behavior                                                                                |
  | ------------------------------------ | ------- | --------------------------------------------------------------------------------------- |
  | `instrumentation.grpc_client`        | auto    | Set to 'disabled' to disable, set to 'chain' if there are module prepending conflicts   |
  | `instrumentation.grpc_server`        | auto    | Set to 'disabled' to disable, set to 'chain' if there are module prepending conflicts   |
  | `instrumentation.grpc.host_denylist` | ""      | Provide a comma delimited list of host regex patterns (ex: "private.com$,exception.\*") |

- **Code-level metrics functionality is enabled by default**

  The code-level metrics functionality for the Ruby agent's [CodeStream integration](https://docs.newrelic.com/docs/apm/agents/ruby-agent/features/ruby-codestream-integration) is now enabled by default after we have received positive feedback and no open bugs for the past two releases.

- **Performance: Rework timing range overlap calculations for multiple transaction segments**

  Many thanks to GitHub community members @bmulholland and @hkdnet. @bmulholland alerted us to [rmosolgo/graphql-ruby#3945](https://github.com/rmosolgo/graphql-ruby/issues/3945). That Issue essentially notes that the New Relic Ruby agent incurs a significant performance hit when the `graphql` RubyGem (which ships with New Relic Ruby agent support) is used with DataLoader to generate a high number of transactions. Then @hkdnet diagnosed the root cause in the Ruby agent and put together both a proof of concept fix and a full blown PR to resolve the problem. The agent keeps track multiple segments that are concurrently in play for a given transaction in order to merge the ones whose start and stop times intersect. The logic for doing this find-and-merge operation has been reworked to a) be deferred entirely until the transaction is ready to be recorded, and b) made more performant when it is needed. GraphQL DataLoader users and other users who generate lots of activity for monitoring within a short amount of time will hopefully see some good performance gains from these changes.

- **Performance: Make frozen string literals the default for the agent**

  The Ruby `frozen_string_literal: true` magic source code comment has now been applied consistently across all Ruby files belonging to the agent. This can provide a performance boost, given that Ruby can rely on the strings remaining immutable. Previously only about a third of the agent's code was freezing string literals by default. Now that 100% of the code freezes string literals by default, we have internally observed some related performance gains through testing. We are hopeful that these will translate into some real world gains in production capacities.

- **Bugfix: Error when setting the yaml configuration with `transaction_tracer.transaction_threshold: apdex_f`**

  Originally, the agent was only checking the `transaction_tracer.transaction_threshold` from the newrelic.yml correctly if it was on two lines.

  Example:

  ```
  # newrelic.yml
  transaction_tracer:
    transaction_threshold: apdex_f
  ```

  When this was instead changed to be on one line, the agent was not able to correctly identify the value of apdex_f.

  Example:

  ```
  # newrelic.yml
  transaction_tracer.transaction_threshold: apdex_f
  ```

  This would cause prevent transactions from finishing due to the error `ArgumentError: comparison of Float with String failed`. This has now been corrected and the agent is able to process newrelic.yml with a one line `transaction_tracer.transaction_threshold: apdex_f` correctly now.

  Thank you to @oboxodo for bringing this to our attention.

- **Bugfix: Don't modify frozen Logger**

  Previously the agent would modify each instance of the Logger class by adding a unique instance variable as part of the instrumentation. This could cause the error `FrozenError: can't modify frozen Logger` to be thrown if the Logger instance had been frozen. The agent will now check if the object is frozen before attempting to modify the object. Thanks to @mkcosta for bringing this issue to our attention.

## v8.9.0

- **Add support for Dalli 3.1.0 to Dalli 3.2.2**

  Dalli versions 3.1.0 and above include breaking changes where the agent previously hooked into the gem. We have updated our instrumentation to correctly hook into Dalli 3.1.0 and above. At this time, 3.2.2 is the latest Dalli version and is confirmed to be supported.

- **Bugfix: Infinite Tracing hung on connection restart**

  Previously, when using infinite tracing, the agent would intermittently encounter a deadlock when attempting to restart the infinite tracing connection. This bug would prevent the agent from sending all data types, including non-infinite-tracing-related data. This change reworks how we restart infinite tracing to prevent potential deadlocks.

- **Bugfix: Use read_nonblock instead of read on pipe**

  Previously, our PipeChannelManager was using read which could cause Resque jobs to get stuck in some versions. This change updates the PipeChannelManager to use read_nonblock instead. This method can leverage error handling to allow the instrumentation to gracefully log a message and exit the stuck Resque job.

## v8.8.0

- **Support Makara database adapters with ActiveRecord**

  Thanks to a community submission from @lucasklaassen with [PR #1177](https://github.com/newrelic/newrelic-ruby-agent/pull/1177), the Ruby agent will now correctly work well with the [Makara gem](https://github.com/instacart/makara). Functionality such as SQL obfuscation should now work when Makara database adapters are used with Active Record.

- **Lowered the minimum payload size to compress**

  Previously the Ruby agent used a particularly large payload size threshold of 64KiB that would need to be met before the agent would compress data en route to New Relic's collector. The original value stems from segfault issues that very old Rubies (< 2.2) used to encounter when compressing smaller payloads. This value has been lowered to 2KiB (2048 bytes), which should provide a more optimal balance between the CPU cycles spent on compression and the bandwidth savings gained from it.

- **Provide Code Level Metrics for New Relic CodeStream**

  For Ruby on Rails applications and/or those with manually traced methods, the agent is now capable of reporting metrics with Ruby method-level granularity. When the new `code_level_metrics.enabled` configuration parameter is set to a `true` value, the agent will associate source-code-related metadata with the metrics for things such as Rails controller methods. Then, when the corresponding Ruby class file that defines the methods is loaded up in a [New Relic CodeStream](https://www.codestream.com/)-powered IDE, [the four golden signals](https://sre.google/sre-book/monitoring-distributed-systems/) for each method will be presented to the developer directly.

- **Supportability Metrics will always report uncompressed payload size**

  New Relic's agent specifications call for Supportability Metrics to always reference the uncompressed payload byte size. Previously, the Ruby agent was calculating the byte size after compression. Furthermore, compression is only performed on payloads of a certain size. This means that sometimes the value could have represented a compressed size and sometimes an uncompressed one. Now the uncompressed value is always used, bringing consistency for comparing two instances of the same metric and alignment with the New Relic agent specifications.

## v8.7.0

- **APM logs-in-context log forwarding on by default**

  Automatic application log forwarding is now enabled by default. This version of the agent will automatically send enriched application logs to New Relic. To learn more about this feature see [here](https://docs.newrelic.com/docs/apm/new-relic-apm/getting-started/get-started-logs-context/), and additional configuration options are available [here](https://docs.newrelic.com/docs/logs/logs-context/configure-logs-context-ruby). To learn about how to toggle log ingestion on or off by account see [here](https://docs.newrelic.com/docs/logs/logs-context/disable-automatic-logging).

- **Improved async support and Thread instrumentation**

  Previously, the agent was not able to record events and metrics inside Threads created inside of an already running transaction. This release includes 2 new configuration options to support multithreaded applications to automatically instrument threads. A new configuration option,`instrumentation.thread.tracing` (disabled by default), has been introduced that, when enabled, will allow the agent to insert New Relic tracing inside of all Threads created by an application. To support applications that only want some threads instrumented by New Relic, a new class is available, `NewRelic::TracedThread`, that will create a thread that includes New Relic instrumentation, see our [API documentation](https://www.rubydoc.info/gems/newrelic_rpm/NewRelic) for more details.

  New configuration options included in this release:
  | Configuration name | Default | Behavior |
  | ----------- | ----------- |----------- |
  | `instrumentation.thread` | `auto` (enabled) | Allows the agent to correctly nest spans inside of an asynchronous transaction |
  | `instrumentation.thread.tracing` | `false` (disabled) | Automatically add tracing to all Threads created in the application. This may be enabled by default in a future release. |

  We'd like to thank @mikeantonelli for sharing a gist with us that provided our team with an entry point for this feature.

- **Deprecate support for Ruby 2.2**

  Ruby 2.2 reached end of life on March 31, 2018. The agent has deprecated support for Ruby 2.2 and will make breaking changes for this version in its next major release.

- **Deprecate instrumentation versions with low adoption and/or versions over five years old**

  This release deprecates the following instrumentation:
  | Deprecated | Replacement |
  | ----------- | ----------- |
  | ActiveMerchant < 1.65.0 | ActiveMerchant >= 1.65.0 |
  | Acts As Solr (all versions) | none |
  | Authlogic (all versions) | none |
  | Bunny < 2.7.0 | bunny >= 2.7.0 |
  | Dalli < 3.2.1 | Dalli >= 3.2.1 |
  | DataMapper (all versions) | none |
  | Delayed Job < 4.1.0 | Delayed Job >= 4.1.0 |
  | Excon < 0.56.0 | Excon >= 0.56.0 |
  | Grape < 0.19.2 | Grape >= 0.19.2 |
  | HTTPClient < 2.8.3 | HTTPClient 2.8.3 |
  | HTTP.rb < 2.2.2 | HTTP.rb >= 2.2.2 |
  | Mongo < 2.4.1 | Mongo >= 2.4.1 |
  | Padrino < 0.15.0 | Padrino >= 0.15.0 |
  | Passenger < 5.1.3 | Passenger >= 5.1.3 |
  | Puma < 3.9.0 | Puma >= 3.9.0 |
  | Rack < 1.6.8 | Rack >= 1.6.8 |
  | Rails 3.2.x | Rails >= 4.x |
  | Rainbows (all versions) | none |
  | Sequel < 4.45.0 | Sequel >= 4.45.0 |
  | Sidekiq < 5.0.0 | Sidekiq >= 5.0.0 |
  | Sinatra < 2.0.0 | Sinatra >= 2.0.0 |
  | Sunspot (all versions) | none |
  | Typhoeus < 1.3.0 | Typhoeus >= 1.3.0 |
  | Unicorn < 5.3.0 | Unicorn >= 5.3.0 |

  For the gems with deprecated versions, we will no longer test those versions in our multiverse suite. They may, however, still be compatible with the agent. We will no longer fix bug reports for issues related to these gem versions.

- **Clarify documentation for `rake.tasks` configuration**

  The `rake.tasks` description in the default `newrelic.yml` file and the [New Relic Ruby Agent Configuration docs](https://docs.newrelic.com/docs/apm/agents/ruby-agent/configuration/ruby-agent-configuration#rake-tasks) have been updated to clarify its behavior and usage. The documentation now reads:

  > Specify an array of Rake tasks to automatically instrument. This configuration option converts the Array to a RegEx list. If you'd like to allow all tasks by default, use `rake.tasks: [.+]`. Rake tasks will not be instrumented unless they're added to this list. For more information, visit the (New Relic Rake Instrumentation docs)[/docs/apm/agents/ruby-agent/background-jobs/rake-instrumentation].

  We thank @robotfelix for suggesting these changes.

- **Internally leverage `Object.const_get` and `Object.const_defined?`**

  When dynamically checking for or obtaining a handle to a class constant from a string, leverage the `Object` class's built in methods wherever possible to enjoy simpler, more performant operations. All JRubies and CRubies v2.5 and below need a bit of assistance beyond what `Object` can provide given that those Rubies may yield an unwanted constant from a different namespace than the one that was specified. But for all other Rubies and even for those Rubies in contexts where we can 100% trust the string value coming in, leverage the `Object` class's methods and reap the benefits.

- **Enable Environment Variables setting Array configurations to be converted to Arrays**

  Prior to this change, when comma-separated lists were passed as environment variables, an error would be emitted to the `newrelic_agent.log` and a String would be set as the value. Now, Arrays will be accurately coerced.

- **Bugfix: Allow TransactionEvents to be sampled at the expected rate**

  The `transaction_events.max_samples_stored` capacity value within the TransactionEventAggregator did not match up with its expected harvest cycle interval, causing TransactionEvents to be over-sampled. This bugfix builds upon the updates made in [#952](https://github.com/newrelic/newrelic-ruby-agent/pull/952) so that the interval and capacity behave as expected for the renamed `transaction_events*` configuration options.

- **Bugfix: Error events missing attributes when created outside of a transaction**

  Previously the agent was not assigning a priority to error events that were created by calling notice_error outside the scope of a transaction. This caused issues with sampling when the error event buffer was full, resulting in a `NoMethodError: undefined method '<' for nil:NilClass` in the newrelic_agent.log. This bugfix ensures that a priority is always assigned on error events so that the agent will be able to sample these error events correctly. Thank you to @olleolleolle for bringing this issue to our attention.

## v8.6.0

- **Telemetry-in-Context: Automatic Application Logs, a quick way to view logs no matter where you are in the platform**

  - Adds support for forwarding application logs to New Relic. This automatically sends application logs that have been enriched to power Telemetry-in-Context. This is disabled by default in this release. This may be on by default in a future release.
  - Adds support for enriching application logs written to disk or standard out. This can be used with another log forwarder to power Telemetry-in-Context if in-agent log forwarding is not desired. We recommend enabling either log forwarding or local log decorating, but not both features. This is disabled by default in this release.
  - Improves speed and Resque support for logging metrics which shows the rate of log message by severity in the Logs chart in the APM Summary view. This is enabled by default in this release.

  To learn more about Telemetry-in-Context and the configuration options please see the documentation [here](https://docs.newrelic.com/docs/apm/agents/ruby-agent/configuration/ruby-agent-configuration/).

- **Improve the usage of the 'hostname' executable and other executables**

  In all places where a call to an executable binary is made (currently this is done only for the 'hostname' and 'uname' binaries), leverage a new helper method when making the call. This new helper will a) not attempt to execute the binary if it cannot be found, and b) prevent STDERR/STDOUT content from appearing anywhere except New Relic's own logs if the New Relic logger is set to the 'debug' level. When calling 'hostname', fall back to `Socket.gethostname` if the 'hostname' binary cannot be found. When calling 'uname', fall back on using a value of 'unknown' if the 'uname' command fails. Many thanks to @metaskills and @brcarp for letting us know that Ruby AWS Lambda functions can't invoke 'hostname' and for providing ideas and feedback with [Issue #697](https://github.com/newrelic/newrelic-ruby-agent/issues/697).

- **Documentation: remove confusing duplicate RUM entry from newrelic.yml**

  The `browser_monitoring.auto_instrument` configuration option to enable web page load timing (RUM) was confusingly listed twice in the newrelic.yml config file. This option is enabled by default. The newrelic.yml file has been updated to list the option only once. Many thanks to @robotfelix for bringing this to our attention with [Issue #955](https://github.com/newrelic/newrelic-ruby-agent/issues/955).

- **Bugfix: fix unit test failures when New Relic environment variables are present**

  Previously, unit tests would fail with unexpected invocation errors when `NEW_RELIC_LICENSE_KEY` and `NEW_RELIC_HOST` environment variables were present. Now, tests will discard these environment variables before running.

- **Bugfix: Curb - satisfy method_with_tracing's verb argument requirement**

  When Curb instrumentation is used (either via prepend or chain), be sure to always pass the verb argument over to `method_with_tracing` which requires it. Thank you to @knarewski for bringing this issue to our attention, for providing a means of reproducing an error, and for providing a fix. That fix has been replicated by the agent team with permission. See [Issue 1033](https://github.com/newrelic/newrelic-ruby-agent/issues/1033) for more details.

## v8.5.0

- **AWS: Support IMDSv2 by using a token with metadata API calls**

  When querying AWS for instance metadata, include a token in the request headers. If an AWS user configures instances to require a token, the agent will now work. For instances that do not require the inclusion of a token, the agent will continue to work in that context as well.

- **Muffle anticipated stderr warnings for "hostname" calls**

  When using the `hostname` binary to obtain hostname information, redirect STDERR to /dev/null. Thanks very much to @frenkel for raising this issue on behalf of OpenBSD users everywhere and for providing a solution with [PR #965](https://github.com/newrelic/newrelic-ruby-agent/pull/965).

- **Added updated configuration options for transaction events and deprecated previous configs**
  This release deprecates and replaces the following configuration options:
  | Deprecated | Replacement |
  | ----------- | ----------- |
  | event_report_period.analytic_event_data | event_report_period.transaction_event_data |
  | analytics_events.enabled | transaction_events.enabled |
  | analytics_events.max_samples_stored | transaction_events.max_samples_stored |

- **Eliminated warnings for redefined constants in ParameterFiltering**

  Fixed the ParameterFiltering constant definitions so that they are not redefined on multiple reloads of the module. Thank you to @TonyArra for bringing this issue to our attention.

- **Docker for development**

  Docker and Docker Compose may now be used for local development and testing with the provided `Dockerfile` and `docker-compose.yml` files in the project root. See [DOCKER.md](DOCKER.md) for usage instructions.

- **Bugfix: Rails 5 + Puma errors in rack "can't add a new key into hash during iteration"**

  When using rails 5 with puma, the agent would intermittently cause rack to raise a `RuntimeError: can't add a new key into hash during iteration`. We have identified the source of the error in our instrumentation and corrected the behavior so it no longer interferes with rack. Thanks to @sasharevzin for bringing attention to this error and providing a reproduction of the issue for us to investigate.

- **CI: target JRuby 9.3.3.0**

  Many thanks to @ahorek for [PR #919](https://github.com/newrelic/newrelic-ruby-agent/pull/919), [PR #921](https://github.com/newrelic/newrelic-ruby-agent/pull/921), and [PR #922](https://github.com/newrelic/newrelic-ruby-agent/pull/922) to keep us up to date on the JRuby side of things. The agent is now actively being tested against JRuby 9.3.3.0. NOTE that this release does not contain any non-CI related changes for JRuby. Old agent versions are still expected to work with newer JRubies and the newest agent version is still expected to work with older JRubies.

- **CI: Update unit tests for Rails 7.0.2**

  Ensure that the 7.0.2 release of Rails is fully compatible with all relevant tests.

- **CI: Ubuntu 20.04 LTS**

  To stay current and secure, our CI automation is now backed by version 20.04 of Ubuntu's long term support offering (previously 18.04).

## v8.4.0

- **Provide basic support for Rails 7.0**

This release includes Rails 7.0 as a tested Rails version. Updates build upon the agent's current Rails instrumentation and do not include additional instrumentation for new features.

- **Improve the performance of NewRelic::Agent::GuidGenerator#generate_guid**

This method is called by many basic operations within the agent including transactions, datastore segments, and external request segments. Thank you, @jdelstrother for contributing this performance improvement!

- **Documentation: Development environment prep instructions**

The multiverse collection of test suites requires a variety of data handling software (MySQL, Redis, memcached, etc.) to be available on the machine running the tests. The [project documentation](test/multiverse/README.md) has been updated to outline the relevant software packages, and a `Brewfile` file has been added to automate software installation with Homebrew.

- **Bugfix: Add ControllerInstrumentation::Shims to Sinatra framework**

  When the agent is disabled by setting the configuration settings `enabled`, `agent_enabled`, and/or `monitor_mode` to false, the agent loads shims for public controller instrumentation methods. These shims were missing for the Sinatra framework, causing applications to crash if the agent was disabled. Thank you, @NC-piercej for bringing this to our attention!

## v8.3.0

- **Updated the agent to support Ruby 3.1.0**

  Most of the changes involved updating the multiverse suite to exclude runs for older versions of instrumented gems that are not compatible with Ruby 3.1.0. In addition, Infinite Tracing testing was updated to accommodate `YAML::unsafe_load` for Psych 4 support.

- **Bugfix: Update AdaptiveSampler#sampled? algorithm**

  One of the clauses in `AdaptiveSampler#sampled?` would always return false due to Integer division returning a result of zero. This method has been updated to use Float division instead, to exponentially back off the number of samples required. This may increase the number of traces collected for transactions. A huge thank you to @romul for bringing this to our attention and breaking down the problem!

- **Bugfix: Correctly encode ASCII-8BIT log messages**

  The encoding update for the DecoratingLogger in v8.2.0 did not account for ASCII-8BIT encoded characters qualifying as `valid_encoding?`. Now, ASCII-8BIT characters will be encoded as UTF-8 and include replacement characters as needed. We're very grateful for @nikajukic's collaboration and submission of a test case to resolve this issue.

## v8.2.0

- **New Instrumentation for Tilt gem**

  Template rendering using [Tilt](https://github.com/rtomayko/tilt) is now instrumented. See [PR #847](https://github.com/newrelic/newrelic-ruby-agent/pull/847) for details.

- **Configuration `error_collector.ignore_errors` is marked as deprecated**

  This setting has been marked as deprecated in the documentation since version 7.2.0 and is now flagged as deprecated within the code.

- **Remove Rails 2 instrumentation**

  Though any version of Rails 2 has not been supported by the Ruby Agent since v3.18.1.330, instrumentation for ActionController and ActionWebService specific to that version were still part of the agent. This instrumentation has been removed.

- **Remove duplicated settings from newrelic.yml**

  Thank you @jakeonfire for bringing this to our attention and @kuroponzu for making the changes!

- **Bugfix: Span Events recorded when using newrelic_ignore**

  Previously, the agent was incorrectly recording span events only on transactions that should be ignored. This fix will prevent any span events from being created for transactions using newrelic_ignore, or ignored through the `rules.ignore_url_regexes` configuration option.

- **Bugfix: Print deprecation warning for Cross-Application Tracing if enabled**

  Prior to this change, the deprecation warning would log whenever the agent started up, regardless of configuration. Thank you @alpha-san for bringing this to our attention!

- **Bugfix: Scrub non-unicode characters from DecoratingLogger**

  To prevent `JSON::GeneratorErrors`, the DecoratingLogger replaces non-unicode characters with the replacement character: �. Thank you @jdelStrother for bringing this to our attention!

- **Bugfix: Distributed tracing headers emitted errors when agent was not connected**

  Previously, when the agent had not yet connected it would fail to create a trace context payload and emit an error, "TypeError: no implicit conversion of nil into String," to the agent logs. The correct behavior in this situation is to not create these headers due to the lack of required information. Now, the agent will not attempt to create trace context payloads until it has connected. Thank you @Izzette for bringing this to our attention!

## v8.1.0

- **Instrumentation for Ruby standard library Logger**

  The agent will now automatically instrument Logger, recording number of lines and size of logging output, with breakdown by severity.

- **Bugfix for Padrino instrumentation**

  A bug was introduced to the way the agent installs padrino instrumentation in 7.0.0. This release fixes the issues with the padrino instrumentation. Thanks to @sriedel for bringing this issue to our attention.

- **Bugfix: Stop deadlocks between New Relic thread and Delayed Job sampling thread**

  Running the agent's polling queries for the DelayedJobSampler within the same ActiveRecord connection decreases the frequency of deadlocks in development environments. Thanks @jdelStrother for bringing this to our attention and providing excellent sample code to speed up development!

- **Bugfix: Allow Net::HTTP request to IPv6 addresses**

  The agent will no longer raise an `URI::InvalidURIError` error if an IPv6 address is passed to Net::HTTP. Thank you @tristinbarnett and @tabathadelane for crafting a solution!

- **Bugfix: Allow integers to be passed to error_collector.ignore_status_codes configuration**

  Integers not wrapped in quotation marks can be passed to `error_collector.ignore_status_codes` in the `newrelic.yml` file. Our thanks goes to @elaguerta and @brammerl for resolving this issue!

- **Bugfix: Allow add_method_tracer to be used on BasicObjects**

  Previously, our `add_method_tracer` changes referenced `self.class` which is not available on `BasicObjects`. This has been fixed. Thanks to @toncid for bringing this issue to our attention.

## v8.0.0

- **`add_method_tracer` refactored to use prepend over alias_method chaining**

  This release overhauls the implementation of `add_method_tracer`, as detailed in [issue #502](https://github.com/newrelic/newrelic-ruby-agent/issues/502). The main breaking updates are as follows:

  - A metric name passed to `add_method_tracer` will no longer be interpolated in an instance context as before. To maintain this behavior, pass a Proc object with the same arity as the method being traced. For example:

    ```ruby
      # OLD
      add_method_tracer :foo, '#{args[0]}.#{args[1]}'

      # NEW
      add_method_tracer :foo, -> (*args) { "#{args[0]}.#{args[1]}" }
    ```

  - Similarly, the `:code_header` and `:code_footer` options to `add_method_tracer` will _only_ accept a Proc object, which will be bound to the calling instance when the traced method is invoked.

  - Calling `add_method_tracer` for a method will overwrite any previously defined tracers for that method. To specify multiple metric names for a single method tracer, pass them to `add_method_tracer` as an array.

  See updated documentation on the following pages for full details:

  - [Ruby Custom Instrumentation: Method Tracers](https://docs.newrelic.com/docs/agents/ruby-agent/api-guides/ruby-custom-instrumentation/#method_tracers)
  - [MethodTracer::ClassMethods#add_method_tracer](https://rubydoc.info/github/newrelic/newrelic-ruby-agent/NewRelic/Agent/MethodTracer/ClassMethods#add_method_tracer-instance_method)

- **Distributed tracing is enabled by default**

  [Distributed tracing](https://docs.newrelic.com/docs/distributed-tracing/enable-configure/language-agents-enable-distributed-tracing/) tracks and observes service requests as they flow through distributed systems. Distributed tracing is now enabled by default and replaces [cross application tracing](https://docs.newrelic.com/docs/agents/ruby-agent/features/cross-application-tracing-ruby/).

- **Bugfix: Incorrectly loading configuration options from newrelic.yml**

  The agent will now import the configuration options [`error_collector.ignore_messages`](https://docs.newrelic.com/docs/agents/ruby-agent/configuration/ruby-agent-configuration/#error_collector-ignore_messages) and [`error_collector.expected_messages`](https://docs.newrelic.com/docs/agents/ruby-agent/configuration/ruby-agent-configuration/#error_collector-expected_messages) from the `newrelic.yml` file correctly.

- **Cross Application is now deprecated, and disabled by default**

  [Distributed tracing](https://docs.newrelic.com/docs/distributed-tracing/enable-configure/language-agents-enable-distributed-tracing/) is replacing [cross application tracing](https://docs.newrelic.com/docs/agents/ruby-agent/features/cross-application-tracing-ruby/) as the default means of tracing between services. To continue using it, enable it with `cross_application_tracer.enabled: true` and `distributed_tracing.enabled: false`

- **Update configuration option default value for `span_events.max_samples_stored` from 1000 to 2000**

  For more information about this configuration option, visit [the Ruby agent documentation](https://docs.newrelic.com/docs/agents/ruby-agent/configuration/ruby-agent-configuration/#span_events-max_samples_stored).

- **Agent now enforces server supplied maximum value for configuration option `span_events.max_samples_stored`**

  Upon connection to the New Relic servers, the agent will now enforce a maximum value allowed for the configuration option [`span_events.max_samples_stored`](https://docs.newrelic.com/docs/agents/ruby-agent/configuration/ruby-agent-configuration/#span_events-max_samples_stored) sent from the New Relic servers.

- **Remove Ruby 2.0 required kwarg compatibility checks**

  Our agent has code that provides compatibility for required keyword arguments in Ruby versions below 2.1. Since the agent now only supports Ruby 2.2+, this code is no longer required.

- **Replace Time.now with Process.clock_gettime**

  Calls to `Time.now` have been replaced with calls to `Process.clock_gettime` to leverage the system's built-in clocks for elapsed time (`Process::CLOCK_MONOTONIC`) and wall-clock time (`Process::CLOCK_REALTIME`). This results in fewer object allocations, more accurate elapsed time records, and enhanced performance. Thanks to @sdemjanenko and @viraptor for advocating for this change!

- **Updated generated default newrelic.yml**

  Thank you @wyhaines and @creaturenex for your contribution. The default newrelic.yml that the agent can generate is now updated with commented out examples of all configuration options.

- **Bugfix: Psych 4.0 causes errors when loading newrelic.yml**

  Psych 4.0 now uses safe load behavior when using `YAML.load` which by default doesn't allow aliases, causing errors when the agent loads the config file. We have updated how we load the config file to avoid these errors.

- **Remove support for Excon versions below 0.19.0**

  Excon versions below 0.19.0 will no longer be instrumented through the Ruby agent.

- **Remove support for Mongo versions below 2.1**

  Mongo versions below 2.1 will no longer be instrumented through the Ruby agent.

- **Remove tests for Rails 3.0 and Rails 3.1**

  As of the 7.0 release, the Ruby agent stopped supporting Rails 3.0 and Rails 3.1. Despite this, we still had tests for these versions running on the agent's CI. Those tests are now removed.

- **Update test Gemfiles for patched versions**

  The gem has individual Gemfiles it uses to test against different common user setups. Rails 5.2, 6.0, and 6.1 have been updated to the latest patch versions in the test Gemfiles. Rack was updated in the Rails61 test suite to 2.1.4 to resolve a security vulnerability.

- **Remove Merb Support**

  This release removes the remaining support for the [Merb](https://weblog.rubyonrails.org/2008/12/23/merb-gets-merged-into-rails-3/) framework. It merged with Rails during the 3.0 release. Now that the Ruby agent supports Rails 3.2 and above, we thought it was time to say goodbye.

- **Remove deprecated method External.start_segment**

  The method `NewRelic::Agent::External.start_segment` has been deprecated as of Ruby Agent 6.0.0. This method is now removed.

- **Added testing and support for the following gem versions**

  - activemerchant 1.121.0
  - bunny 2.19.0
  - excon 0.85.0
  - mongo 2.14.0, 2.15.1
  - padrino 0.15.1
  - resque 2.1.0
  - sequel 5.48.0
  - yajl-ruby 1.4.1

- **This version adds support for ARM64/Graviton2 platform using Ruby 3.0.2+**

## v7.2.0

- **Expected Errors and Ignore Errors**
  This release adds support for configuration for expected/ignored errors by class name, status code, and message. The following configuration options are now available:

  - `error_collector.ignore_classes`
  - `error_collector.ignore_messages`
  - `error_collector.ignore_status_codes`
  - `error_collector.expected_classes`
  - `error_collector.expected_messages`
  - `error_collector.expected_status_codes`
    For more details about expected and ignored errors, please see our [configuration documentation](https://docs.newrelic.com/docs/agents/ruby-agent/configuration/)

- **Bugfix: resolves "can't add a new key into hash during iteration" Errors**

  Thanks to @wyhaines for this fix that prevents "can't add a new key into hash during iteration" errors from occurring when iterating over environment data.

- **Bugfix: kwarg support fixed for Rack middleware instrumentation**

  Thanks to @walro for submitting this fix. This fixes the rack instrumentation when using kwargs.

- **Update known conflicts with use of Module#Prepend**

  With our release of v7.0.0, we updated our instrumentation to use Module#Prepend by default, instead of method chaining. We have received reports of conflicts and added a check for these known conflicts. If a known conflict with prepend is detected while using the default value of 'auto' for gem instrumentation, the agent will instead install method chaining instrumentation in order to avoid this conflict. This check can be bypassed by setting the instrumentation method for the gem to 'prepend'.

## v7.1.0

- **Add support for CSP nonces when using our API to insert the browser agent**

  We now support passing in a nonce to our API method `browser_timing_header` to allow the browser agent to run on applications using CSP nonces. This allows users to inject the browser agent themselves and use the nonce required for the script to run. In order to utilize this new feature, you must disable auto instrumentation for the browser agent, and use the API method browser_timing_header to pass the nonce in and inject the script manually.

- **Removed MD5 use in the SQL sampler**

  In order to allow the agent to run in FIPS compliant environments, the usage of MD5 for aggregating slow sql traces has been replaced with SHA1.

- **Enable server-side configuration of distributed tracing**

  `distributed_tracing.enabled` may now be set in server-side application configuration.

- **Bugfix: Fix for missing part of a previous bugfix**

  Our previous fix of "nil Middlewares injection now prevented and gracefully handled in Sinatra" released in 7.0.0 was partially overwritten by some of the other changes in that release. This release adds back those missing sections of the bugfix, and should resolve the issue for sinatra users.

- **Update known conflicts with use of Module#Prepend**

  With our release of v7.0.0, we updated our instrumentation to use Module#Prepend by default, instead of method chaining. We have received reports of conflicts and added a check for these known conflicts. If a known conflict with prepend is detected while using the default value of 'auto' for gem instrumentation, the agent will instead install method chaining instrumentation in order to avoid this conflict. This check can be bypassed by setting the instrumentation method for the gem to 'prepend'.

- **Bugfix: Updated support for ActiveRecord 6.1+ instrumentation**

  Previously, the agent depended on `connection_id` to be present in the Active Support instrumentation for `sql.active_record`
  to get the current ActiveRecord connection. As of Rails 6.1, `connection_id` has been dropped in favor of providing the connection
  object through the `connection` value exclusively. This resulted in datastore spans displaying fallback behavior, including showing
  "ActiveRecord" as the database vendor.

- **Bugfix: Updated support for Resque's FORK_PER_JOB option**

  Support for Resque's FORK_PER_JOB flag within the Ruby agent was incomplete and nonfunctional. The agent should now behave
  correctly when running in a non-forking Resque worker process.

- **Bugfix: Added check for ruby2_keywords in add_transaction_tracer**

  Thanks @beauraF for the contribution! Previously, the add_transaction_tracer was not updated when we added support for ruby 3. In order to correctly support `**kwargs`, ruby2_keywords was added to correctly update the method signature to use \*\*kwargs in ruby versions that support that.

- **Confirmed support for yajl 1.4.0**

  Thanks to @creaturenex for the contribution! `yajl-ruby` 1.4.0 was added to our test suite and confirmed all tests pass, showing the agent supports this version as well.

## v7.0.0

- **Ruby Agent 6.x to 7.x Migration Guide Available**

  Please see our [Ruby Agent 6.x to 7.x migration guide](https://docs.newrelic.com/docs/agents/ruby-agent/getting-started/migration-7x-guide/) for helpful strategies and tips for migrating from earlier versions of the Ruby agent to 7.0.0. We cover new configuration settings, diagnosing and installing SSL CA certificates and deprecated items and their replacements in this guide.

- **Ruby 2.0 and 2.1 Dropped**

  Support for Ruby 2.0 and 2.1 dropped with this release. No code changes that would prevent the agent from continuing to
  work with these releases are known. However, Rubies 2.0 and 2.1 are no longer included in our test matrices and are not supported
  for 7.0.0 and onward.

- **Implemented prepend auto-instrumentation strategies for most Ruby gems/libraries**

  This release brings the auto-instrumentation strategies for most gems into the modern era for Ruby by providing both
  prepend and method-chaining (a.k.a. method-aliasing) strategies for auto instrumenting. Prepend, which has been available since
  Ruby 2.0 is now the default strategy employed in auto-instrumenting. It is known that some external gems lead to Stack Level
  too Deep exceptions when prepend and method-chaining are mixed. In such known cases, auto-instrumenting strategy will fall back
  to method-chaining automatically.

  This release also deprecates many overlapping and inconsistently named configuration settings in favor of being able to control
  behavior of instrumentation per library with one setting that can be one of auto (the default), disabled, prepend, or chain.

  Please see the above-referenced migration guide for further details.

- **Removed SSL cert bundle**

  The agent will no longer ship this bundle and will rely on system certs.

- **Removed deprecated config options**

  The following config options were previously deprecated and are no longer available

  - `disable_active_record_4`
  - `disable_active_record_5`
  - `autostart.blacklisted_constants`
  - `autostart.blacklisted_executables`
  - `autostart.blacklisted_rake_tasks`
  - `strip_exception_messages.whitelist`

- **Removed deprecated attribute**

  The attribute `httpResponseCode` was previously deprecated and replaced with `http.statusCode`. This deprecated attribute has now been removed.

- **Removed deprecated option in notice_error**

  Previously, the `:trace_only` option to NewRelic::Agent.notice_error was deprecated and replaced with `:expected`. This deprecated option has been removed.

- **Removed deprecated api methods**

  Previously the api methods `create_distributed_trace_payload` and `accept_distributed_trace_payload` were deprecated. These have now been removed. Instead, please see `insert_distributed_trace_headers` and `accept_distributed_trace_headers`, respectively.

- **Bugfix: Prevent browser monitoring middleware from installing to middleware multiple times**

  In rare cases on jRuby, the BrowserMonitoring middleware could attempt to install itself
  multiple times at start up. This bug fix addresses that by using a mutex to introduce
  thread safety to the operation. Sintra in particular can have this race condition because
  its middleware stack is not installed until the first request is received.

- **Skip constructing Time for transactions**

  Thanks to @viraptor, we are no longer constructing an unused Time object with every call to starting a new Transaction.

- **Bugfix: nil Middlewares injection now prevented and gracefully handled in Sinatra**

  Previously, the agent could potentially inject multiples of an instrumented middleware if Sinatra received many
  requests at once during start up and initialization due to Sinatra's ability to delay full start up as long as possible.
  This has now been fixed and the Ruby agent correctly instruments only once as well as gracefully handles nil middleware
  classes in general.

- **Bugfix: Ensure transaction nesting max depth is always consistent with length of segments**

  Thanks to @warp for noticing and fixing the scenario where Transaction nesting_max_depth can get out of sync
  with segments length resulting in an exception when attempting to nest the initial segment which does not exist.

## v6.15.0

- **Official Ruby 3.0 support**

  The ruby agent has been verified to run on ruby 3.0.0

- **Added support for Rails 6.1**

  The ruby agent has been verified to run with Rails 6.1
  Special thanks to @hasghari for setting this up!

- **Added support for Sidekiq 6.0, 6.1**

  The ruby agent has been verified to run with both 6.0 and 6.1 versions of sidekiq

- **Bugfix: No longer overwrites sidekiq trace data**

  Distributed tracing data is now added to the job trace info rather than overwriting the existing data.

- **Bugfix: Fixes cases where errors are reported for spans with no other attributes**

  Previously, in cases where a span does not have any agent/custom attributes on it, but an error
  is noticed and recorded against the span, a `FrozenError: can't modify frozen Hash` is thrown.
  This is now fixed and errors are now correctly recorded against such span events.

- **Bugfix: `DistributedTracing.insert_distributed_trace_headers` Supportability metric now recorded**

  Previously, API calls to `DistributedTracing.insert_distributed_trace_headers` would lead to an exception
  about the missing supportability metric rather than flowing through the API implementation as intended.
  This would potentially lead to broken distributed traces as the trace headers were not inserted on the API call.
  `DistributedTracing.insert_distributed_trace_headers` now correctly records the supportability metric and
  inserts the distributed trace headers as intended.

- **Bugfix: child completions after parent completes sometimes throws exception attempting to access nil parent**

  In scenarios where the child segment/span is completing after the parent in jRuby, the parent may have already
  been freed and no longer accessible. This would lead to an attempt to call `descendant_complete` on a Nil
  object. This is fixed to protect against calling the `descendant_complete` in such cases.

- **Feature: implements `force_install_exit_handler` config flag**

  The `force_install_exit_handler` configuration flag allows an application to instruct the agent to install its
  graceful shutdown exit handler, which will send any locally cached data to the New Relic collector prior to the
  application shutting down. This is useful for when the primary framework has an embedded Sinatra application that
  is otherwise detected and skips installing the exit hook for graceful shutdowns.

- **Default prepend_net_instrumentation to false**

  Previously, `prepend_net_instrumentation` defaulted to true. However, many gems are still using monkey patching on Net::HTTP, which causes compatibility issues with using prepend. Defaulting this to false minimizes instances of
  unexpected compatibility issues.

## v6.14.0

- **Bugfix: Method tracers no longer cloning arguments**

  Previously, when calling add_method_tracer with certain combination of arguments, it would lead to the wrapped method's arguments being cloned rather than passed to the original method for manipulation as intended. This has been fixed.

- **Bugfix: Delayed Job instrumentation fixed for Ruby 2.7+**

  Previously, the agent was erroneously separating positional and keyword arguments on the instrumented method calls into
  Delayed Job's library. The led to Delayed job not auto-instrumenting correctly and has been fixed.

- **Bugfix: Ruby 2.7+ methods sometimes erroneously attributed compiler warnings to the Agent's `add_method_tracer`**

  The specific edge cases presented are now fixed by this release of the agent. There are still some known corner-cases
  that will be resolved with upcoming changes in next major release of the Agent. If you encounter a problem with adding
  method tracers and compiler warnings raised, please continue to submit small reproducible examples.

- **Bugfix: Ruby 2.7+ fix for keyword arguments on Rack apps is unnecessary and removed**

  A common fix for positional and keyword arguments for method parameters was implemented where it was not needed and
  led to RackApps getting extra arguments converted to keyword arguments rather than Hash when it expected one. This
  Ruby 2.7+ change was reverted so that Rack apps behave correctly for Ruby >= 2.7.

- **Feature: captures incoming and outgoing request headers for distributed tracing**

  HTTP request headers will be logged when log level is at least debug level. Similarly, request headers
  for exchanges with New Relic servers are now audit logged when audit logging is enabled.

- **Bugfix: `newrelic.yml.erb` added to the configuration search path**

  Previously, when a user specifies a `newrelic.yml.erb` and no `newrelic.yml` file, the agent fails to find
  the `.erb` file because it was not in the list of files searched at startup. The Ruby agent has long supported this as a
  means of configuring the agent programmatically. The `newrelic.yml.erb` filename is restored to the search
  path and will be utilized if present. NOTE: `newrelic.yml` still takes precedence over `newrelic.yml.erb` If found,
  the `.yml` file is used instead of the `.erb` file. Search directories and order of traversal remain unchanged.

- **Bugfix: dependency detection of Redis now works without raising an exception**

  Previously, when detecting if Redis was available to instrument, the dependency detection would fail with an Exception raised
  (with side effect of not attempting to instrument Redis). This is now fixed with a better dependency check that resolves falsely without raising an `Exception`.

- **Bugfix: Gracefully handles NilClass as a Middleware Class when instrumenting**

  Previously, if a NilClass is passed as the Middleware Class to instrument when processing the middleware stack,
  the agent would fail to fully load and instrument the middleware stack. This fix gracefully skips over nil classes.

- **Memory Sampler updated to recognize macOS Big Sur**

  Previously, the agent was unable to recognize the platform macOS Big Sur in the memory sampler, resulting in an error being logged. The memory sampler is now able to recognize Big Sur.

- **Prepend implementation of Net::HTTP instrumentation available**

  There is now a config option (`prepend_net_instrumentation`) that will enable the agent to use prepend while instrumenting Net::HTTP. This option is set to true by default.

## v6.13.1

- **Bugfix: obfuscating URLs to external services no longer modifying original URI**

  A recent change to the Ruby agent to obfuscate URIs sent to external services had the unintended side-effect of removing query parameters
  from the original URI. This is fixed to obfuscate while also preserving the original URI.

  Thanks to @VictorJimenezKwast for pinpointing and helpful unit test to demonstrate.

## v6.13.0

- **Bugfix: never use redirect host when accessing preconnect endpoint**

  When connecting to New Relic, the Ruby Agent uses the value in `Agent.config[:host]` to post a request to the New Relic preconnect endpoint. This endpoint returns a "redirect host" which is the URL to which agents send data from that point on.

  Previously, if the agent needed to reconnect to the collector, it would incorrectly use this redirect host to call the preconnect
  endpoint, when it should have used the original configured value in `Agent.config[:host]`. The agent now uses the correct host
  for all calls to preconnect.

- **Bugfix: calling `add_custom_attributes` no longer modifies the params of the caller**

  The previous agent's improvements to recording attributes at the span level had an unexpected
  side-effect of modifying the params passed to the API call as duplicated attributes were deleted
  in the process. This is now fixed and params passed in are no longer modified.

  Thanks to Pete Johns (@johnsyweb) for the PR that resolves this bug.

- **Bugfix: `http.url` query parameters spans are now obfuscated**

  Previously, the agent was recording the full URL of the external requests, including
  the query and fragment parts of the URL as part of the attributes on the external request
  span. This has been fixed so that the URL is obfuscated to filter out potentially sensitive data.

- **Use system SSL certificates by default**

  The Ruby agent previously used a root SSL/TLS certificate bundle by default. Now the agent will attempt to use
  the default system certificates, but will fall back to the bundled certs if there is an issue (and log that this occurred).

- **Bugfix: reduce allocations for segment attributes**

  Previously, every segment received an `Attributes` object on initialization. The agent now lazily creates attributes
  on segments, resulting in a significant reduction in object allocations for a typical transaction.

- **Bugfix: eliminate errors around Rake::VERSION with Rails**

  When running a Rails application with rake tasks, customers could see the following error:

- **Prevent connecting agent thread from hanging on shutdown**

  A bug in `Net::HTTP`'s Gzip decoder can cause the (un-catchable)
  thread-kill exception to be replaced with a (catchable) `Zlib` exception,
  which prevents a connecting agent thread from exiting during shutdown,
  causing the Ruby process to hang indefinitely.
  This workaround checks for an `aborting` thread in the `#connect` exception handler
  and re-raises the exception, allowing a killed thread to continue exiting.

  Thanks to Will Jordan (@wjordan) for chasing this one down and patching with tests.

- **Fix error messages about Rake instrumentation**

  When running a Rails application with rake tasks, customers could see the following error in logs resulting from
  a small part of rake functionality being loaded with the Rails test runner:

  ```
  ERROR : Error while detecting rake_instrumentation:
  ERROR : NameError: uninitialized constant Rake::VERSION
  ```

  Such error messages should no longer appear in this context.

  Thanks to @CamilleDrapier for pointing out this issue.

- **Remove NewRelic::Metrics**

  The `NewRelic::Metrics` module has been removed from the agent since it is no longer used.

  Thanks to @csaura for the contribution!

## v6.12.0

- The New Relic Ruby Agent is now open source under the [Apache 2 license](LICENSE)
  and you can now observe the [issues we're working on](https://github.com/orgs/newrelic/projects/17). See our [Contributing guide](https://github.com/newrelic/newrelic-ruby-agent/blob/main/CONTRIBUTING.md)
  and [Code of Conduct](https://github.com/newrelic/.github/blob/master/CODE_OF_CONDUCT.md) for details on contributing!

- **Security: Updated all uses of Rake to >= 12.3.3**

  All versions of Rake testing prior to 12.3.3 were removed to address
  [CVE-2020-8130](https://nvd.nist.gov/vuln/detail/CVE-2020-8130).
  No functionality in the agent was removed nor deprecated with this change, and older versions
  of rake are expected to continue to work as they have in the past. However, versions of
  rake < 12.3.3 are no longer tested nor supported.

- **Bugfix: fixes an error capturing content length in middleware on multi-part responses**

  In the middleware tracing, the `Content-Length` header is sometimes returned as an array of
  values when content is a multi-part response. Previously, the agent would fail with
  "NoMethodError: undefined method `to_i` for Array" Error. This bug is now fixed and
  multi-part content lengths are summed for a total when an `Array` is present.

- **Added support for auto-instrumenting Mongo gem versions 2.6 to 2.12**

- **Bugfix: MongoDB instrumentation did not handle CommandFailed events when noticing errors**

  The mongo gem sometimes returns a CommandFailed object instead of a CommandSucceeded object with
  error attributes populated. The instrumentation did not handle noticing errors on CommandFailed
  objects and resulted in logging an error and backtrace to the log file.

  Additionally, a bug in recording the metric for "findAndModify" as all lowercased "findandmodify"
  for versions 2.1 through 2.5 was fixed.

- **Bugfix: Priority Sampler causes crash in high throughput environments in rare cases**

  Previously, the priority sampling buffer would, in rare cases, generate an error in high-throughput
  environments once capacity is reached and the sampling algorithm engages. This issue is fixed.

- **Additional Transaction Information applied to Span Events**

  When Distributed Tracing and/or Infinite Tracing are enabled, the Agent will now incorporate additional information from the Transaction Event on to the root Span Event of the transaction.

  The following items are affected:

  - Custom attribute values applied to the Transaction via our [add_custom_attributes](http://www.rubydoc.info/github/newrelic/newrelic-ruby-agent/NewRelic/Agent#add_custom_attributes-instance_method) API method.
  - Request parameters: `request.parameters.*`
  - Request headers: `request.headers.*`
  - Response headers: `response.headers.*`
  - Resque job arguments: `job.resque.args.*`
  - Sidekiq job arguments: `job.sidekiq.args.*`
  - Messaging arguments: `message.*`
  - `httpResponseCode` (deprecated in this version; see note below)/`http.statusCode`
  - `response.status`
  - `request.uri`
  - `request.method`
  - `host.displayName`

- **Security Recommendation**

  Review your Transaction attributes [include](https://docs.newrelic.com/docs/agents/ruby-agent/attributes/enable-disable-attributes-ruby#transaction_events-attributes-include) and [exclude](https://docs.newrelic.com/docs/agents/ruby-agent/attributes/enable-disable-attributes-ruby#transaction_events-attributes-exclude) configurations. Any attribute include or exclude settings specific to Transaction Events should be applied
  to your Span attributes [include](https://docs.newrelic.com/docs/agents/ruby-agent/attributes/enable-disable-attributes-ruby#span-events-attributes-include) and [exclude](https://docs.newrelic.com/docs/agents/ruby-agent/attributes/enable-disable-attributes-ruby#span-events-attributes-exclude) configuration or your global attributes [include](https://docs.newrelic.com/docs/agents/ruby-agent/attributes/enable-disable-attributes-ruby#attributes-include) and [exclude](https://docs.newrelic.com/docs/agents/ruby-agent/attributes/enable-disable-attributes-ruby#attributes-exclude) configuration.

- **Agent attribute deprecation: httpResponseCode**

  Starting in this agent version, the [agent attribute](https://docs.newrelic.com/docs/agents/ruby-agent/attributes/ruby-agent-attributes#attributes) `httpResponseCode` (string value) has been deprecated. Customers can begin using `http.statusCode`
  (integer value) immediately, and `httpResponseCode` will be removed in the agent's next major version update.

- **Bugfix: Eliminate warnings for distributed tracing when using sidekiq**

  Previously, using sidekiq with distributed tracing disabled resulted in warning messages\
  `WARN : Not configured to accept distributed trace headers`\
  ` WARN : Not configured to insert distributed trace headers`\
  These messages no longer appear.

## v6.11.0

- **Infinite Tracing**

  This release adds support for [Infinite Tracing](https://docs.newrelic.com/docs/understand-dependencies/distributed-tracing/enable-configure/enable-distributed-tracing). Infinite Tracing observes 100% of your distributed traces and provides visualizations for the most actionable data. With Infinite Tracing, you get examples of errors and long-running traces so you can better diagnose and troubleshoot your systems.

  Configure your agent to send traces to a trace observer in New Relic Edge. View distributed traces through New Relic’s UI. There is no need to install a collector on your network.

  Infinite Tracing is currently available on a sign-up basis. If you would like to participate, please contact your sales representative.

- **Bugfix: Cross Application Tracing (CAT) adds a missing field to response**

  Previously, the Ruby agent's Cross Application Tracing header was missing a reserved field that would lead to an error
  in the Go agent's processing of incoming headers from the Ruby agent. This fix adds that missing field to the headers, eliminating
  the issue with traces involving the Ruby agent and the Go agent.

- **Bugfix: Environment Report now supports Rails >= 6.1**

  Previously, users of Rails 6.1 would see the following deprecation warning appear when the Ruby agent attempted to
  collect enviroment data: `DEPRECATION WARNING: [] is deprecated and will be removed from Rails 6.2`. These deprecation methods
  no longer appear.

  Thanks to Sébastien Dubois (sedubois) for reporting this issue and for the contribution!

- **Added distributed tracing to Sidekiq jobs**

  Previously, Sidekiq jobs were not included in portions of <a href="https://docs.newrelic.com/docs/understand-dependencies/distributed-tracing/get-started/introduction-distributed-tracing">distributed traces</a> captured by the Ruby agent. Now you can view distributed
  traces that include Sidekiq jobs instrumented by the Ruby agent.

  Thanks to andreaseger for the contribution!

- **Bugfix: Eliminate warnings appearing when using `add_method_tracer` with Ruby 2.7**

  Previously, using `add_method_tracer` with Ruby 2.7 to trace a method that included keyword arguments resulted in warning messages:
  `warning: Using the last argument as keyword parameters is deprecated; maybe ** should be added to the call`. These messages no
  longer appear.

  Thanks to Harm de Wit and Atsuo Fukaya for reporting the issue!

## v6.10.0

- **Error attributes now added to each span that exits with an error or exception**

  Error attributes `error.class` and `error.message` are now included on the span event in which an error
  or exception was noticed, and, in the case of unhandled exceptions, on any ancestor spans that also exit with an error.
  The public API method `notice_error` now attaches these error attributes to the currently executing span.

  <a href="https://docs.newrelic.com/docs/apm/distributed-tracing/ui-data/understand-use-distributed-tracing-data#rules-limits">Spans with error details are now highlighted red in the Distributed Tracing UI</a>, and error details will expose the associated
  `error.class` and `error.message`. It is also now possible to see when an exception leaves the boundary of the span,
  and if it is caught in an ancestor span without reaching the entry span. NOTE: This “bubbling up” of exceptions will impact
  the error count when compared to prior behavior for the same trace. It is possible to have a trace that now has span errors
  without the trace level showing an error.

  If multiple errors occur on the same span, only the most recent error information is added to the attributes. Prior errors on the same span are overwritten.

  These span event attributes conform to <a href="https://docs.newrelic.com/docs/agents/manage-apm-agents/agent-data/manage-errors-apm-collect-ignore-or-mark-expected#ignore">ignored errors</a> and <a href="https://docs.newrelic.com/docs/agents/manage-apm-agents/agent-data/manage-errors-apm-collect-ignore-or-mark-expected#expected">expected errors</a>.

- **Added tests for latest Grape / Rack combination**

  For a short period of time, the latest versions of Grape and Rack had compatibility issues.
  Generally, Rack 2.1.0 should be avoided in all cases due to breaking changes in many gems
  reliant on Rack. We recommend using either Rack <= 2.0.9, or using latest Rack when using Grape
  (2.2.2 at the time of this writing).

- **Bugfix: Calculate Content-Length in bytes**

  Previously, the Content-Length HTTP header would be incorrect after injecting the Browser Monitoring
  JS when the response contained Unicode characters because the value was not calculated in bytes.
  The Content-Length is now correctly updated.

  Thanks to thaim for the contribution!

- **Bugfix: Fix Content-Length calculation when response is nil**

  Previously, calculating the Content-Length HTTP header would result in a `NoMethodError` in the case of
  a nil response. These errors will no longer occur in such a case.

  Thanks to Johan Van Ryseghem for the contribution!

- **Bugfix: DecoratingFormatter now logs timestamps as millisecond Integers**

  Previously the agent sent timestamps as a Float with milliseconds as part of the
  fractional value. Logs in Context was changed to only accept Integer values and this
  release changes DecoratingFormatter to match.

- **Added --force option to `newrelic install` cli command to allow overwriting newrelic.yml**

- **Bugfix: The fully qualified hostname now works correctly for BSD and Solaris**

  Previously, when running on systems such as BSD and Solaris, the agent was unable to determine the fully
  qualified domain name, which is used to help link Ruby agent data with data from New Relic Infrastructure.
  This information is now successfully collected on various BSD distros and Solaris.

## v6.9.0

- **Added support for W3C Trace Context, with easy upgrade from New Relic trace context**

  - [Distributed Tracing now supports W3C Trace Context headers](https://docs.newrelic.com/docs/understand-dependencies/distributed-tracing/get-started/introduction-distributed-tracing#w3c-support) for HTTP protocols when distributed tracing is enabled. Our implementation can accept and emit both
    the W3C trace header format and the New Relic trace header format. This simplifies
    agent upgrades, allowing trace context to be propagated between services with older
    and newer releases of New Relic agents. W3C trace header format will always be
    accepted and emitted. New Relic trace header format will be accepted, and you can
    optionally disable emission of the New Relic trace header format.

  - When distributed tracing is enabled by setting `distributed_tracing.enabled` to `true`,
    the Ruby agent will now accept W3C's `traceparent` and `tracestate` headers when
    calling `DistributedTracing.accept_distributed_trace_headers` or automatically via
    `http` instrumentation. When calling `DistributedTracing.insert_distributed_trace_headers`,
    or automatically via `http` instrumentation, the Ruby agent will include the W3C
    headers along with the New Relic distributed tracing header, unless the New Relic
    trace header format is disabled by setting `exclude_newrelic_header` setting to `true`.

  - Added `DistributedTracing.accept_distributed_trace_headers` API for accepting both
    New Relic and W3C TraceContext distributed traces.

  - Deprecated `DistributedTracing.accept_distributed_trace_payload` which will be removed
    in a future major release.

  - Added `DistributedTracing.insert_distributed_trace_headers` API for adding outbound
    distributed trace headers. Both W3C TraceContext and New Relic formats will be
    included unless `distributed_tracing.exclude_newrelic_header: true`.

  - Deprecated `DistributedTracing.create_distributed_trace_payload` which will be removed
    in a future major release.

  Known Issues and Workarounds

  - If a .NET agent is initiating traces as the root service, do not upgrade your
    downstream Ruby New Relic agents to this agent release.

- **Official Ruby 2.7 support**

  The Ruby agent has been verified to run with Ruby 2.7.0.

- **Reduced allocations when tracing transactions using API calls**

  Default empty hashes for `options` parameter were not frozen, leading to
  excessive and unnecessary allocations when calling APIs for tracing transactions.

  Thanks to Joel Turkel (jturkel) for the contribution!

- **Bugfix for Resque worker thread race conditions**

  Recent changes in Rack surfaced issues marshalling data for resque, surfaced a potential race-condition with closing out the worker-threads before flushing the data pipe. This
  is now fixed.

  Thanks to Bertrand Paquet (bpaquet) for the contribution!

- **Bugfix for Content-Length when injecting Browser Monitoring JS**

  The Content-Length HTTP header would be incorrect after injecting the Browser Monitoring
  JS into the HEAD tag of the HTML source with Content-Length and lead to the HTML BODY content
  being truncated in some cases. The Content-Length is now correctly updated after injecting the
  Browser Monitoring JS script.

  Thanks to Slava Kardakov (ojab) for the contribution!

## v6.8.0

- **Initial Ruby 2.7 support**

  The Ruby agent has been verified to run with Ruby 2.7.0-preview1.

- **New API method to add custom attributes to Spans**

  New API method for adding custom attributes to spans. Previously, custom
  attributes were only available at the Transaction level. Now, with Span
  level custom attributes, more granular tagging of events is possible for
  easier isolation and review of trace events. For more information:

  - [`Agent#add_custom_span_attributes`](https://www.rubydoc.info/github/newrelic/newrelic-ruby-agent/NewRelic/Agent#add_custom_span_attributes)

- **Enables ability to migrate to Configurable Security Policies (CSP) on a per agent
  basis for accounts already using High Security Mode (HSM).**

  When both [HSM](https://docs.newrelic.com/docs/agents/manage-apm-agents/configuration/high-security-mode) and [CSP](https://docs.newrelic.com/docs/agents/manage-apm-agents/configuration/enable-configurable-security-policies) are enabled for an account, an agent (this version or later)
  can successfully connect with either `high_security: true` or the appropriate
  `security_policies_token` configured. `high_security` has been added as part of
  the preconnect payload.

- **Bugfix for Logs in Context combined with act-fluent-logger-rails**

  Previously, when using the Ruby agent's Logs in Context logger
  to link logging data with trace and entity metadata for an
  improved experience in the UI, customers who were also using
  the `act-fluent-logger-rails` gem would see a `NoMethodError`
  for `clear_tags!` that would interfere with the use of this
  feature. This error no longer appears, allowing customers to
  combine the use of Logs in Context with the use of this gem.

  Please note that the Logs in Context logger does not support
  tagged logging; if you are initializing your logger with a
  `log_tags` argument, your custom tags may not appear on the
  final version of your logs.

- **Bugfix for parsing invalid newrelic.yml**

  Previously, if the newrelic.yml configuration file was invalid, and the agent
  could not start as a result, the agent would not log any indication of
  the problem.

  This version of the agent will emit a FATAL message to STDOUT when this scenario
  occurs so that customers can address issues with newrelic.yml that prevent startup.

- **Configuration options containing the terms "whitelist" and "blacklist" deprecated**

  The following local configuration settings have been deprecated:

  - `autostart.blacklisted_constants`: use `autostart.denylisted_constants` instead.
  - `autostart.blacklisted_executables`: use `autostart.denylisted_executables` instead.
  - `autostart.blacklisted_rake_tasks`: use `autostart.denylisted_rake_tasks` instead.
  - `strip_exception_messages.whitelist`: use `strip_exception_messages.allowed_classes` instead.

- **Bugfix for module loading and constant resolution in Rails**

  Starting in version 6.3, the Ruby agent has caused module loading and constant
  resolution to sometimes fail, which caused errors in some Rails applications.
  These errors were generally `NoMethodError` exceptions or I18n errors
  `translation missing` or `invalid locale`. These errors would not appear if the agent
  was removed from the application's Gemfile.
  This version of the agent fixes these issues with module loading and constant
  resolution, so these errors no longer occur.

- **Bugfix: failed to get urandom**

  Previous versions of the agent would fail unexpectedly when the Ruby process used
  every available file descriptor. The failures would include this message:

  ```
  ERROR : RuntimeError: failed to get urandom
  ```

  This version of the agent uses a different strategy for generating random IDs, and
  will not fail in the same way when no file descriptors are available.

## v6.7.0

- **Trace and Entity Metadata API**

  Several new API methods have been added to the agent:

  - [`Agent#linking_metadata`](https://www.rubydoc.info/github/newrelic/newrelic-ruby-agent/NewRelic/Agent#linking_metadata-instance_method)
  - [`Tracer#trace_id`](https://www.rubydoc.info/github/newrelic/newrelic-ruby-agent/NewRelic/Agent/Tracer#trace_id-class_method)
  - [`Tracer#span_id`](https://www.rubydoc.info/github/newrelic/newrelic-ruby-agent/NewRelic/Agent/Tracer#span_id-class_method)
  - [`Tracer#sampled?`](https://www.rubydoc.info/github/newrelic/newrelic-ruby-agent/NewRelic/Agent/Tracer#sampled?-class_method)

  These API methods allow you to access information that can be used to link data of your choosing to a trace or entity.

- **Logs in Context**

  This version of the agent includes a logger, which can be used in place of `::Logger`
  from the standard library, or `ActiveSupport::Logger` from Rails. This logger
  leverages the new trace and entity metadata API to decorate log statements with entity
  and trace metadata, so they can be correlated together in the New Relic UI.

  For more information on how to use logs in context, see https://docs.newrelic.com/docs/enable-logs-context-ruby

- **Project metadata in Gemspec**

  Project metadata has been added to the gemspec file. This means our Rubygems page will allow users to more easily
  access the agent's source code, raise issues, and read the changelog.

  Thanks to Orien Madgwick for the contribution!

## v6.6.0

- **Bugfix for ActionCable Instrumentation**

  Previous versions of the agent sometimes caused application crashes with some versions
  of ActionCable. The application would exit quickly after startup with the error:
  `uninitialized constant ActionCable::Engine`.

  Version 6.6.0 of the agent no longer crashes in this way.

- **Handling of disabling Error Collection**

  When the agent first starts, it begins collecting Error Events and Traces before
  fetching configuration from New Relic. In previous versions of the agent, those
  events or traces would be sent to New Relic, even if _Error Collection_ is disabled in
  the application's server-side configuration.

  Version 6.6.0 of the agent drops all collected Error Events and Traces if the
  configuration from the server disables _Error Collection_.

## v6.5.0

- **Change to default setting for ActiveRecord connection resolution**

  Due to incompatibilities between the faster ActiveRecord connection resolution
  released in v6.3.0 of the agent and other gems which patch ActiveRecord,
  `backport_fast_active_record_connection_lookup` will now be set to `false` by default.
  Because it results in a significant performance improvement, we recommend customers
  whose environments include ActiveRecord change this setting to `true`
  _unless_ they are using other gems which measure ActiveRecord performance, which may
  lose functionality when combined with this setting. If unsure whether to enable
  `backport_fast_active_record_connection_lookup`, we recommend enabling it in a
  development environment to make sure other gems which patch ActiveRecord are still
  working as expected.

- **Bugfix for ActiveStorage instrumentation error**

  Version 6.4.0 of the agent introduced a bug that interfered with ActiveStorage
  callbacks, resulting in the agent being unable to instrument ActiveStorage operations.
  ActiveStorage segments are now correctly recorded.

- **Bugfix for ActiveRecord 4.1 and 4.2 exception logging**

  Version 6.3.0 of the agent introduced a bug that prevented ActiveRecord versions 4.1
  and 4.2 from logging exceptions that occurred within a database transaction. This
  version of the agent restores the exception logging functionality from previous agent
  versions.
  Thanks to Oleksiy Kovyrin for the contribution!

## v6.4.0

- **Custom Metadata Collection**

  The agent now collects environment variables prefixed by `NEW_RELIC_METADATA_`. These
  may be added to transaction events to provide context between your Kubernetes cluster
  and your services. For details on the behavior, see
  [this blog post](https://blog.newrelic.com/engineering/monitoring-application-performance-in-kubernetes/).

- **Bugfix for faster ActiveRecord connection resolution**

  Version 6.3.0 of the agent backported the faster ActiveRecord connection resolution
  from Rails 6.0 to previous versions, but the implementation caused certain other gems
  which measured ActiveRecord performance to stop working. This version of the agent
  changes the implementation of this performance improvement so no such conflicts occur.

- **Bugfix for Grape instrumentation error**

  Previous versions of the agent would fail to install Grape instrumentation in Grape
  versions 1.2.0 and up if the API being instrumented subclassed `Grape::API::Instance`
  rather than `Grape::API`. A warning would also print to the newrelic_agent log:

  ```
  WARN : Error in Grape instrumentation
  WARN : NoMethodError: undefined method `name' for nil:NilClass
  ```

  This version of the agent successfully installs instrumentation for subclasses
  of `Grape::API::Instance`, and these log messages should no longer appear.

- **Bugfix for streaming responses**

  Previous versions of the agent would attempt to insert JavaScript instrumentation into
  any streaming response that did not make use of `ActionController::Live`. This resulted
  in an empty, non-streamed response being sent to the client.

  This version of the agent will not attempt to insert JavaScript instrumentation into
  a response which includes the header `Transfer-Encoding=chunked`, which indicates a
  streaming response.

  This should exclude JavaScript instrumentation for all streamed responses. To include
  this instrumentation manually, see
  [Manually instrument via agent API](https://docs.newrelic.com/docs/agents/ruby-agent/features/new-relic-browser-ruby-agent#manual_instrumentation)
  in our documentation.

## v6.3.0

- **Official Rails 6.0 support**

  This version of the agent has been verified against the Rails 6.0.0 release.

  As ActiveRecord 4, 5, and 6 use the same New Relic instrumentation, the
  `disable_active_record_4` and `disable_active_record_5` settings in NewRelic.yml are being
  deprecated in favor of the new `disable_active_record_notifications`. This new
  setting will affect the instrumentation of ActiveRecord 4, 5, and 6. The deprecated settings
  will be removed in a future release.

- **Bugfix for `newrelic deployments` script**

  For applications housed in the EU, the `newrelic deployments` script included with previous
  versions of the agent would fail with the following message: `Deployment not recorded:
Application does not exist.` This is because the script would attempt to send the deployment
  notification to the US region. The deployment script now sends deployments to the correct region.

- **Faster ActiveRecord connection resolution**

  This version of the agent uses the faster ActiveRecord connection resolution that Rails 6.0 uses, even on previous versions of Rails.
  Thanks to Callum Jones for the contribution!

- **Support non-ascii characters in hostnames**

  Previous versions of the agent would frequently log warnings like: `log writing failed.  "\xE2" from ASCII-8BIT to UTF-8` if the hostname contained a non-ascii character. This version of the agent will no longer log these warnings.
  Thanks to Rafael Petry for the contribution!

## v6.2.0

- Bugfix for superfluous `Empty JSON response` error messages

  Version 6.1.0 of the agent frequently logged error messages about an empty
  JSON response, when no error had occurred. These logs no longer appear.

- Bugfix for `Unable to calculate elapsed transaction time` warning messages

  Ruby Agent versions 5.4 through 6.1, when running in jruby without
  ObjectSpace enabled, would occasionally log a warning indicating that the
  agent was unable to calculate the elapsed transaction time. When this log
  statement appeared, the affected transactions would not be included in the
  data displayed on the capacity analysis page. These transactions are now
  correctly recorded.

## v6.1.0

- Performance monitoring on Kubernetes

  This release adds Transaction event attributes that provide
  context between your Kubernetes cluster and services. For details
  on the benefits, see this [blog
  post](https://blog.newrelic.com/engineering/monitoring-application-performance-in-kubernetes/).

- Bugfix for Bunny instrumentation when popping empty queues

  When a customer calls `Bunny::Queue#pop` on an empty queue, Bunny
  returns a `nil` value. Previous Ruby Agent versions raised a
  `NoMethodError` when trying to process this result. Now, the
  agent correctly skips processing for `nil` values. Thanks to
  Matt Campbell for the contribution.

## v6.0.0

- Tracer API for flexible custom instrumentation

  With agent version 6.0, we are introducing the `Tracer` class, an
  officially supported public API for more flexible custom
  instrumentation. By calling its `in_transaction` method, you can
  instrument an arbitrary section of Ruby code without needing to
  juggle any explicit state. Behind the scenes, the agent will
  make sure that the measured code results in an APM segment inside
  a transaction.

  The same API contains additional methods for creating
  transactions and segments, and for interacting with the current
  transaction. For more details, see the [custom instrumentation
  documentation](https://docs.newrelic.com/docs/agents/ruby-agent/api-guides/ruby-custom-instrumentation).

  If you were previously using any of the agent's private,
  undocumented APIs, such as `Transaction.wrap` or
  `Transaction.start/stop`, you will need to update your code to
  use the Tracer API.

  The full list of APIs that were removed or deprecated are:

  - `External.start_segment`
  - `Transaction.create_segment`
  - `Transaction.start`
  - `Transaction.stop`
  - `Transaction.start_datastore_segment`
  - `Transaction.start_segment`
  - `Transaction.wrap`
  - `TransactionState.current_transaction`

  If are you using any of these APIs, please see the [upgrade guide](https://docs.newrelic.com/docs/agents/ruby-agent/troubleshooting/update-private-api-calls-public-tracer-api) for a list of replacements.

- Agent detects Rails 6.0

  The agent properly detects Rails 6.0 and no longer logs an error when
  started in a Rails 6.0 environment. This does not include full Rails 6.0
  support, which will be coming in a future release. Thanks to Jacob Bednarz
  for the contribution.

## v5.7.0

- Ruby 2.6 support

  We have tested the agent with the official release of Ruby 2.6.0
  made on December 25, 2018, and it looks great! Feel free to use
  agent v5.7 to measure the performance of your Ruby 2.6
  applications.

- Support for loading Sequel core standalone

  Earlier versions of the agent required users of the Sequel data
  mapping library to load the _entire_ library. The agent will now
  enable Sequel instrumentation when an application loads Sequel's
  core standalone; i.e., without the `Sequel::Model` class. Thanks
  to Vasily Kolesnikov for the contribution!

- Grape 1.2 support

  With agent versions 5.6 and earlier, Grape 1.2 apps reported
  their transactions under the name `Proc#call` instead of the name
  of the API endpoint. Starting with agent version 5.7, all
  existing versions of Grape will report the correct transaction
  name. Thanks to Masato Ohba for the contribution!

## v5.6.0

- Bugfix for transactions with `ActionController::Live`

  Previously, transactions containing `ActionController::Live` resulted in
  incorrect calculations of capacity analysis as well as error backtraces
  appearing in agent logs in agent versions 5.4 and later. The agent now
  correctly calculates capacity for transactions with `ActionController::Live`.

- Add ability to exclude attributes from span events and transaction
  segments

  Agent versions 5.5 and lower could selectively exclude attributes
  from page views, error traces, transaction traces, and
  transaction events. With agent version 5.6 and higher, you can
  also exclude attributes from span events (via the
  `span_events.include/exclude` options) and from transaction
  segments (via the `transaction_segments.include/exclude` options).

  As with other attribute destinations, these new options will
  inherit values from the top-level `attributes.include/exclude`
  settings. See the
  [documentation](https://docs.newrelic.com/docs/agents/ruby-agent/attributes/enabling-disabling-attributes-ruby)
  for more information.

- Increasing backoff sequence on failing to connect to New Relic

  If the agent cannot reach New Relic, it will now wait for an
  increasing amount of time after each failed attempt. We are also
  starting with a shorter delay initially, which will help customer
  apps bounce back more quickly from transient network errors.

- Truncation of long stack traces

  Previous versions of the agent would truncate long stack traces to
  50 frames. To give customers more flexibility, we have added the
  `error_collector.max_backtrace_frames` configuration option.
  Thanks to Patrick Tulskie for the contribution!

- Update link in documentation

  The community forum link in `README.md` now goes to the updated
  location. Thanks to Sam Killgallon for the contribution!

- Active Storage instrumentation

  The agent now provides instrumentation for Active Storage, introduced in
  Rails 5.2. Customers will see Active Storage operations represented as
  segments within transaction traces.

## v5.5.0

- Bugfix for `perform` instrumentation with curb gem

  Use of curb's `perform` method now no longer results in nil headers
  getting returned.

- Bugfix for parsing Docker container IDs

  The agent now parses Docker container IDs correctly regardless of the
  cgroup parent.

- Use lazy load hooks for ActiveJob instrumentation

  In some instances the ActiveJob instrumentation could trigger ActiveJob
  to load before it was initialized by Rails. This could result in
  configuration changes not being properly applied. The agent now uses lazy
  load hooks which fixes this issue.

- Documentation improvement

  The `config.dot` diagram of the agent's configuration settings no
  longer includes the deleted `developer_mode` option. Thanks to
  Yuichiro Kaneko for the contribution!

## v5.4.0

- Capacity analysis for multi-threaded dispatchers

  Metrics around capacity analysis did not previously account for multi-threaded
  dispatchers, and consequently could result in capacities of over 100% being
  recorded. This version now properly accounts for multi-threaded dispatchers.

- `NewRelic::Agent.disable_transaction_tracing` deprecated

  `NewRelic::Agent.disable_transaction_tracing` has been deprecated. Users
  are encouraged to use `NewRelic::Agent.disable_all_tracing` or
  `NewRelic::Agent.ignore_transaction` instead.

- Bugfix for SQL over-obfuscation

  A bug, introduced in v5.3.0, where SQL could be over-obfuscated for some
  database adapters has been fixed.

- Bugfix for span event data in Resque processes

  A bug where span events would not be sent from Resque processes due to a
  missing endpoint has been fixed.

## v5.3.0

- Distributed Tracing

  Distributed tracing lets you see the path that a request takes as
  it travels through your distributed system. By showing the
  distributed activity through a unified view, you can troubleshoot
  and understand a complex system better than ever before.

  Distributed tracing is available with an APM Pro or equivalent
  subscription. To see a complete distributed trace, you need to
  enable the feature on a set of neighboring services. Enabling
  distributed tracing changes the behavior of some New Relic
  features, so carefully consult the
  [transition guide](https://docs.newrelic.com/docs/transition-guide-distributed-tracing)
  before you enable this feature.

  To enable distributed tracing, set the
  `distributed_tracing.enabled` configuration option to `true`.

## v5.2.0

- Use priority sampling for errors and custom events

  Priority sampling replaces the older reservoir event sampling method.
  With this change, the agent will maintain randomness across a given
  time period while improving coordination among transactions, errors,
  and custom events.

- Bugfix for wrapping datastore operations

  The agent will now complete the process of wrapping datastore
  operations even if an error occurs during execution of a callback.

- Span Events

  Finished segments whose `sampled` property is `true` will now post
  Span events to Insights.

## v5.1.0

- Rails 5.2 support

  The Ruby agent has been validated against the latest release of
  Ruby on Rails!

- Support for newer libraries and frameworks

  We have updated the multiverse suite to test the agent against
  current versions of several frameworks.

- Add `custom_attributes.enabled` configuration option

  This option is enabled by default. When it's disabled, custom
  attributes will not be transmitted on transaction events or error
  events.

- Fix Grape load order dependency

  The agent will now choose the correct name for Grape transactions
  even if the customer's app loads the agent before Grape. Thanks
  to Daniel Doubrovkine for the contribution!

- Add `webpacker:compile` to blacklisted tasks

  `webpacker:compile` is commonly used for compiling assets. It has
  been added to `AUTOSTART_BLACKLISTED_RAKE_TASKS` in the default
  configuration. Thanks to Claudio B. for the contribution!

- Make browser instrumentation W3C-compliant

  `type="text/javascript"` is optional for the `<script>` tag under
  W3C. The `type` attribute has now been removed from browser
  instrumentation. Thanks to Spharian for the contribution!

- Deferred `add_method_tracer` calls

  If a third-party library calls `add_method_tracer` before the
  agent has finished starting, we now queue these calls and run them
  when it's safe to do so (rather than skipping them and logging a
  warning).

- Bugfix for Resque `around` / `before` hooks

  In rare cases, the agent was not instrumenting Resque `around` and
  `before` hooks. This version fixes the error.

- Truncation of long stack traces

  Occasionally, long stack traces would cause complications sending
  data to New Relic. This version truncates long traces to 50 frames
  (split evenly between the top and bottom of the trace).

## v5.0.0

- SSL connections to New Relic are now mandatory

  Prior to this version, using an SSL connection to New Relic was
  the default behavior, but could be overridden. SSL connections are
  now enforced (not overridable).

- Additional security checking before trying to explain
  multi-statement SQL queries

  Customer applications might submit SQL queries containing multiple
  statements (e.g., SELECT _ FROM table; SELECT _ FROM table). For
  security reasons, we should not generate explain plans in this
  situation.

  Although the agent correctly skipped explain plans for these
  queries during testing, we have added extra checks for this
  scenario.

- Bugfix for RabbitMQ exchange names that are symbols

  The agent no longer raises a TypeError when a RabbitMQ exchange
  name is a Ruby symbol instead of a string.

- Bugfix for audit logging to stdout

  Previous agents configured to log to stdout would correctly send
  regular agent logs to stdout, but would incorrectly send audit
  logs to a text file named "stdout". This release corrects the
  error.

- Bugfix for Capistrano deployment notifications on v3.7 and beyond

  Starting with version 3.7, Capistrano uses a different technique
  to determine a project's version control system. The agent now
  works correctly with this new behavior. Thanks to Jimmy Zhang for
  the contribution.

## v4.8.0

- Initialize New Relic Agent before config initializers

When running in a Rails environment, the agent registers an initializer that
starts the agent. This initializer is now defined to run before config/initializers.
Previously, the ordering was not specified for the initializer. This change
guarantees the agent will started by the time your initializers run, so you can
safely reference the Agent in your custom initializers. Thanks to Tony Ta for
the contribution.

- Ruby 2.5 Support

The Ruby Agent has been verified to run under Ruby 2.5.

- `request.uri` Collected as an Agent Attribute

Users can now control the collection of `request.uri` on errors and transaction
traces. Previously it was always collected without the ability to turn it off.
It is now an agent attribute that can be controlled via the attributes config.
For more information on agent attributes [see here](https://docs.newrelic.com/docs/agents/manage-apm-agents/agent-data/agent-attributes).

## 4.7.1

- Bugfix for Manual Browser Instrumentation

There was a previous bug that required setting both `rum.enabled: false` and
`browser.auto_instrument: false` to completely disable browser monitoring. An
attempt to fix this in 4.7.0 resulted in breaking manual browser
instrumentation. Those changes have been reverted. We will revisit this issue
in an upcoming release.

## v4.7.0

- Expected Error API

The agent now sends up `error.expected` as an intrinsic attribute on error
events and error traces. When you pass `expected: true` to the `notice_error`
method, both Insights and APM will indicate that the error is expected.

- Typhoeus Hydra Instrumentation

The agent now has request level visibility for HTTP requests made using
Typhoeus Hydra.

- Total Time Metrics are Recorded

The agent now records Total Time metrics. In an application where segments
execute concurrently, the total time can exceed the wall-clock time for a
transaction. Users of the new Typhoeus Hydra instrumentation will notice
this as changes on the overview page. Immediately after upgrading there
will be an alert in the APM dashboard that states: "There are both old and
new time metrics for this time window". This indicates that during that time
window, some transactions report the total time metrics, while others do not.
The message will go away after waiting for enough time to elapse and / or
updating the time window.

- Add `:message` category to `set_transaction_name` public API method

The agent now permits the `:message` category to be passed into the public
API method `set_transaction_name`, which will enable the transaction to be
displayed as a messaging transaction.

- Create `prepend_active_record_instrumentation` config option

Users may now set the `prepend_active_record_instrumentation` option in
their agent config to install Active Record 3 or 4 instrumentation using
`Module.prepend` rather than `alias_method`.

- Use Lazy load hooks for `ActionController::Base` and `ActionController::API`

The agent now uses lazy load hooks to hook on `ActionController::Base` and
`ActionController::API`. Thanks Edouard Chin for the contribution!

- Use Lazy load hooks for `ActiveRecord::Base` and `ActiveRecord::Relation`

The agent uses lazy load hooks when recording supportability metrics
for `ActiveRecord::Base` and `ActiveRecord::Relation`. Thanks Joseph Haig
for the contribution!

- Check that `Rails::VERSION` is defined instead of just `Rails`

The agent now checks that `Rails::VERSION` is defined since there are cases
where `Rails` is defined but `Rails::VERSION` is not. Thanks to Alex Riedler
and nilsding for the contribution!

- Support fast RPC/direct reply-to in RabbitMQ

The agent can now handle the pseudo-queue 'amq.rabbitmq.reply-to' in its
Bunny instrumentation. Previously, using fast RPC led to a `NoMethodError`
because the reply-to queue was expected to be a `Queue` object instead of
a string.

## v4.6.0

- Public API for External Requests

The agent now has public API for instrumenting external requests and linking
up transactions via cross application tracing. See the [API Guide](https://docs.newrelic.com/docs/agents/ruby-agent/customization/ruby-agent-api-guide#externals)
for more details this new functionality.

## v4.5.0

- Send synthetics headers even when CAT disabled

The agent now sends synthetics headers whenever they are received from an
external request, even if cross-application tracing is disabled.

- Bugfix for DelayedJob Daemonization

Customers using the delayed_job script that ships with the gem may encounter
an IOError with a message indicating the stream was closed. This was due to
the agent attempting to write a byte into a Pipe that was closed during the
deamonization of the delayed_job script. This issue has been fixed.

- Collect supportability metrics for public API

The agent now collects Supportability/API/{method} metrics to track usage of
all methods in the agent's public API.

- Collect supportability metrics on `Module#prepend`

The agent now collects Supportability/PrependedModules/{Module} metrics
for ActiveRecord 4 and 5, ActionController 4 and 5, ActionView 4 and 5,
ActiveJob 5, and ActionCable 5. These help track the adoption of the
`Module#prepend` method so we can maintain compatibility with newer versions
of Ruby and Rails.

- Collect explain plans when using PostGIS ActiveRecord adapter

The agent will now collect slow SQL explain plans, if configured to, on
connections using the PostGIS adapter. Thanks Ari Pollak for the contribution!

- Lazily initialize New Relic Config

The agent will lazily initialize the New Relic config. This allows the agent
to pickup configuration from environment variables set by dotenv and similar
tools.

## v4.4.0

- Include test helper for 3rd party use

In 4.2.0, all test files were excluded from being packaged in the gem. An
agent class method `NewRelic::Agent.require_test_helper` was used by 3rd
party gem authors to test extensions to the agent. The required file is now
included in the gem.

- Collect cloud metadata from Azure, GCP, PCF, and AWS cloud platform

The agent now collects additional metadata when running in AWS, GCP, Azure, and
PCF. This information is used to provide an enhanced experience when the agent
is deployed on those platforms.

- Install `at_exit` hook when running JRuby

The agent now installs an `at_exit` hook when running JRuby, which wasn't
done before because of constraints related to older JRuby versions that
are no longer supported.

- User/Utilization and System/Utilization metrics not recorded after Resque forks

The agent no longer records invalid User/Utilization and System/Utilization
metrics, which can lead to negative values, in forks of Resque processes.

- Add `identifier` field to agent connect settings

The agent now includes a unique identifier in its connect settings, ensuring
that when multiple agents connect to multiple different apps, data are reported
for each of the apps.

- Clear transaction state after forking now opt-in

The agent waits to connect until the first web request when it detects it's
running in a forking dispatcher. When clearing the transaction state in this
situation we lose the first frame of the transaction and the subsequent
trace becomes corrupted. We've made this feature opt-in and is turned off by
default. This behavior only affects the first transaction after a dispatcher
forks.

## v4.3.0

- Instrumentation for the Bunny AMQP Client

The Bunny AMQP Client is now automatically instrumented. The agent will
report data for messages sent and received by an application. Data on messages
is available in both APM and Insights. Applications connected through a
RabbitMQ exchange will now also be visible on Service Maps as part of Cross
Application Tracing. See the [message queues documentation page](https://docs.newrelic.com/docs/agents/ruby-agent/features/message-queues)
for more details.

- Safely normalize external hostnames

The agent has been updated to check for nil host values before downcasing the
hostname. Thanks Rafael Valério for the contribution!

- PageView events will not be generated for ignored transactions

The agent now checks if transaction is ignored before injecting the New Relic
Browser Agent. This will prevent PageView events from being generated for
ignored transactions.

- Datastores required explicitly in agent

The agent has been modified to explicity `require` the Datastores module
whereas previously there were situations where the module could be
implicitly defined. Thanks Kevin Griffin for the contribution!

- Clear transaction state after forking

Previously, if a transaction was started and the process forks, the transaction
state survived the fork and `#after_fork` call in thread local storage. Now,
this state is cleared by `#after_fork`.

- Postgis adapter reports as Postgres for datastores

The agent now maps the Postgis adapter to Postgres for datastore metrics.
Thanks Vojtěch Vondra for the contribution!

- Deprecate `:trace_only` option

The `NewRelic::Agent.notice_error` API has been updated to deprecate the
`:trace_only` option in favor of `:expected`.

## v4.2.0

- Sinatra 2.0 and Padrino 0.14.x Support

The agent has been verified against the latest versions of Sinatra and Padrino.

- Rails 5.1 Support

The Ruby agent has been validated against the latest release of Ruby on Rails!

- APP_ENV considered when determining environment

The agent will now consider the APP_ENV environment when starting up.

- Test files excluded from gem

The gemspec has been updated to exclude test files from being packaged into the
gem. Thanks dimko for the contribution!

## v4.1.0

- Developer Mode removed

The Ruby Agent's Developer Mode, which provided a very limited view of your
application performance data, has been removed. For more information, check
out our [community forum](https://discuss.newrelic.com/t/feedback-on-the-ruby-agent-s-developer-mode/46957).

- Support NEW_RELIC_ENV for Rails apps

Previously, users could set the agent environment with NEW_RELIC_ENV only
for non-Rails apps. For Rails app, the agent environment would use whatever
the Rails environment was set to. Now, NEW_RELIC_ENV can also be used for
Rails apps, so that it is possible to have an agent environment that is
different from the Rails environment. Thanks Andrea Campolonghi for the
contribution, as well as Steve Schwartz for also looking into this issue!

- Normalization of external hostnames

Hostnames from URIs used in external HTTP requests are now always downcased
to prevent duplicate metrics when only case is different.

## v4.0.0

- Require Ruby 2.0.0+

The agent no longer supports Ruby versions prior to 2.0, JRuby 1.7 and
earlier, and all versions of Rubinius. Customers using affected Rubies
can continue to run 3.x agent versions, but new features or bugfixes
will not be published for 3.x agents. For more information, check out our
[community forum](https://discuss.newrelic.com/t/support-for-ruby-jruby-1-x-is-being-deprecated-in-ruby-agent-4-0-0/44787).

- OkJson vendored library removed

Ruby 1.8 did not include the JSON gem by default, so the agent included a
vendored version of [OkJson](https://github.com/kr/okjson) that it would fall
back on using in cases where the JSON gem was not available. This has been
removed.

- YAJL workaround removed

[yajl-ruby](https://github.com/brianmario/yajl-ruby) versions prior to 1.2 had
the potential to cause a segmentation fault when working large, deeply-nested
objects like thread profiles. If you are using yajl-ruby with the `JSON`
monkey patches enabled by requiring `yajl/json_gem`, you should upgrade to
at least version 1.2.

- Deprecated APIs removed

  - `Agent.abort_transaction!`
  - `Agent.add_custom_parameters`
  - `Agent.add_request_parameters`
  - `Agent.browser_timing_footer`
  - `Agent.get_stats`
  - `Agent.get_stats_no_scope`
  - `Agent.record_transaction`
  - `Agent.reset_stats`
  - `Agent.set_user_attributes`
  - `Agent::Instrumentation::Rack`
  - `ActionController#newrelic_notice_error`
  - `ActiveRecordHelper.rollup_metrics_for` (may be incompatible with newrelic_moped)
  - `Instrumentation::MetricFrame.recording_web_transaction?`
  - `Instrumentation::MetricFrame.abort_transaction!`
  - `MethodTracer.get_stats_scoped`
  - `MethodTracer.get_stats_unscoped`
  - `MethodTracer.trace_method_execution`
  - `MethodTracer.trace_method_execution_no_scope`
  - `MethodTracer.trace_method_execution_with_scope`
  - `MetricSpec#sub`
  - `MetricStats#get_stats`
  - `MetricStats#get_stats_no_scope`
  - `NoticedError#exception_class`
  - `Rack::ErrorCollector`
  - `StatsEngine::Samplers.add_sampler`
  - `StatsEngine::Samplers.add_harvest_sampler`

The above methods have had deprecation notices on them for some time and
have now been removed. Assistance migrating usage of these APIs is
available at https://docs.newrelic.com/node/2601.

The agent no longer deletes deprecated keys passed to `add_method_tracer`. Passing
in deprecated keys can cause an exception. Ensure that you are not passing any of
the following keys: `:force, :scoped_metric_only, :deduct_call_time_from_parent`
to `add_method_tracer`.

The agent no longer deletes deprecated keys passed in as options to
`NewRelic::Agent.notice_error`. If you are passing any of these deprecated
keys: `:request_params, :request, :referer` to the `notice_error` API, please
delete them otherwise they will be collected as custom attributes.

- Error handling changes

The agent now only checks for `original_exception` in environments with Rails
versions prior to 5. Checking for `Exception#cause` has been removed. In addition,
the agent now will match class name with message and backtrace when noticing
errors that have an `original_exception`.

## v3.18.1

- Ensure Mongo aggregate queries are properly obfuscated

Instrumentation for the Mongo 2.x driver had a bug where the `pipeline`
attribute of Mongo aggregate queries was not properly obfuscated. Users
who have sensitive data in their `aggregate` queries are strongly encouraged
to upgrade to this version of the agent. Users who are unable to upgrade are
encouraged to turn off query collection using by setting
`mongo.capture_queries` to false in their newrelic.yml files.

This release fixes [New Relic Security Bulletin NR17-03](https://docs.newrelic.com/docs/accounts-partnerships/accounts/security-bulletins/security-bulletin-nr17-03).

- Early access Redis 4.0 instrumentation

Our Redis instrumentation has been tested against Redis 4.0.0.rc1.

## v3.18.0

- Ruby 2.4.0 support

The agent is now tested against the official release of ruby 2.4.0,
excluding incompatible packages.

- Agent-based metrics will not be recorded outside of active transactions

The agent has historically recorded metrics outside of a transaction. In
practice, this usually occurs in applications that run background job
processors. The agent would record metrics for queries the
background job processor is making between transactions. This can lead
to display issues on the background overview page and the presence of
metrics generated by the background job processor can mask the application
generated metrics on the database page. The agent will no longer generate
metrics outside of a transaction. Custom metrics recorded using
`NewRelic::Agent.record_metric` will continue to be recorded regardless
of whether there is an active transaction.

- Include ControllerInstrumentation module with ActiveSupport.on_load

The agent will now use the `on_load :action_controller` hook to include
the ControllerInstrumentation module into both the `Base` and `API`
classes of ActionController for Rails 5. This ensures that the proper
load order is retained, minimizing side-effects of having the agent in
an application.

- Ensure values for revisions on Capistrano deploy notices

Previously, running the task to look up the changelog could
generate an error, if there weren't previous and current revisions
defined. This has now been fixed. Thanks Winfield Peterson for the
contribution!

- External Segment Rewrites

The agent has made internal changes to how it represents segments for
external web requests.

## v3.17.2

- compatibility with ruby 2.4.0-preview3

the ruby agent has been updated to work on ruby 2.4.0-preview3.

- Early Access Sinatra 2.0 instrumentation

Our Sinatra instrumentation has been updated to work with Sinatra
2.0.0.beta2.

- Include controller instrumentation module in Rails 5 API

The agent now includes the ControllerInstrumentation module into
ActionController::API. This gives Rails API controllers access to
helper methods like `newrelic_ignore` in support of the existing
event-subscription-based action instrumentation. Thanks Andreas
Thurn for the contribution!

- Use Module#prepend for ActiveRecord 5 Instrumentation

Rails 5 deprecated the use of `alias_method_chain` in favor of using
`Module#prepend`. Mixing `Module#prepend` and `alias_method_chain`
can lead to a SystemStackError when an `alias_method_chain` is
applied after a module has been prepended. This should ensure
better compatibility between our ActiveRecord Instrumentation and
other third party gems that modify ActiveRecord using `Module#prepend`.

- Use license key passed into NewRelic::Agent.manual_start

Previously, the license key passed in when manually starting the agent
with NewRelic::Agent.manual_start was not referenced when setting up
the connection to report data to New Relic. This is now fixed.

- Account for DataMapper database connection errors

Our DataMapper instrumentation traces instances of DataObjects::SQLError
being raised and removes the password from the URI attribute. However,
when DataObjects cannot connect to the database (ex: could not resolve
host), it will raise a DataObjects::ConnectionError. This inherits from
DataObjects::SQLError but has `nil` for its URI attribute, since no
connection has been made yet. To avoid the password check here on `nil`,
the agent catches and re-raises any instances of DataObjects::ConnectionError
explicitly. Thanks Postmodern for this contribution!

- Account for request methods that require arguments

When tracing a transaction, the agent tries to get the request object
from a controller if it wasn't explicitly passed in. However, this posed
problems in non-controller transactions with their own `request` methods
defined that required arguments, such as in Resque jobs. This is now fixed.

## v3.17.1

- Datastore instance reporting for Redis, MongoDB, and memcached

The agent now collects datastore instance information for Redis, MongoDB,
and memcached. This information is displayed in transaction traces and slow
query traces. For memcached only, multi requests will expand to individual
server nodes, and the operation and key(s) will show in the trace details
"Database query" section. Metrics for `get_multi` nodes will change slightly.
Parent nodes for a `get_multi` will be recorded as generic segments. Their
children will be recorded as datastore segments under the name
`get_multi_request` and represent a batch request to a single Memcached
instance.

- Rescue errors from attempts to fetch slow query explain plans

For slow queries through ActiveRecord 4+, the agent will attempt to fetch
an explain plan on SELECT statements. In the event that this causes an
error, such as being run on an adapter that doesn't implement `exec_query`,
the agent will now rescue and log those errors.

## v3.17.0

- Datastore instance reporting for ActiveRecord

The agent now collects database instance information for ActiveRecord operations,
when using the MySQL and Postgres adapters. This information (database server
and database name) is displayed in transaction traces and slow query traces.

## v3.16.3

- Add `:trace_only` option to `notice_error` API

Previously, calling `notice_error` would record the trace, increment the
error count, and consider the transaction failing for Apdex purposes. This
method now accepts a `:trace_only` boolean option which, if true, will only
record the trace and not affect the error count or transaction.

- HTTP.rb support

The agent has been updated to add instrumentation support for the HTTP gem,
including Cross Application Tracing. Thanks Tiago Sousa for the contribution!

- Prevent redundant Delayed::Job instrumentation installation

This change was to handle situations where multiple Delayed::Worker instances
are being created but Delayed::Job has already been instrumented. Thanks Tony
Brown for the contribution!

## v3.16.2

- Fix for "Unexpected frame in traced method stack" errors

Our ActiveRecord 4.x instrumentation could have generated "Unexpected frame in
traced method stack" errors when used outside of an active transaction (for
example, in custom background job handlers). This has been fixed.

## v3.16.1

- Internal datastore instrumentation rewrites

The agent's internal tracing of datastore segments has been rewritten, and
instrumentation updated to utilize the new classes.

- Fix Grape endpoint versions in transaction names

Grape 0.16 changed Route#version (formerly #route_version) to possibly return
an Array of versions for the current endpoint. The agent has been updated to
use rack.env['api.version'] set by Grape, and fall back to joining the version
Array with '|' before inclusion in the transaction name when api.version is
not available. Thanks Geoff Massanek for the contribution!

- Fix deprecation warnings from various Rails error subclasses

Rails 5 deprecates #original_exception on a few internal subclasses of
StandardError in favor of Exception#cause from Ruby stdlib. The agent has
been updated to try Exception#cause first, thus avoiding deprecation
warnings. Thanks Alexander Stuart-Kregor for the contribution!

- Fix instrumentation for Sequel 4.35.0

The latest version of Sequel changes the name and signature of the method
that the Ruby Agent wraps for instrumentation. The agent has been updated
to handle these changes. Users using Sequel 4.35.0 or newer should upgrade
their agent.

- Fix DataMapper instrumentation for additional versions

Different versions of DataMapper have different methods for retrieving the
adapter name, and Postmodern expanded our coverage. Thanks for the
contribution!

## v3.16.0

- Official Rails 5.0 support

This version of the agent has been verified against the Rails 5.0.0 release.

- Early access Action Cable instrumentation

The Ruby agent instruments Action Cable channel actions and calls to
ActionCable::Channel#Transmit in Rails 5. Feedback is welcome!

- Obfuscate queries from `oracle_enhanced` adapter correctly

This change allows the `oracle_enhanced` adapter to use the same
obfuscation as `oracle` adapters. Thanks Dan Drinkard for the contribution!

- Make it possible to define a newrelic_role for deployment with Capistrano 3

Thanks NielsKSchjoedt for the contribution!

- Retry initial connection to New Relic in Resque master if needed

Previously, if the initial connection to New Relic in a monitored Resque
master process failed, the agent would not retry, and monitoring for the
process would be lost. This has been fixed, and the agent will continue
retrying in its background harvest thread until it successfully connects.

## v3.15.2

- Run explain plans on parameterized slow queries in AR4

In our ActiveRecord 4 instrumentation, we moved to tracing slow queries
using the payloads from ActiveSupport::Notifications `sql.active_record`
events. As a result, we were unable to run explain plans on parameterized
queries. This has now been updated to pass along and use the parameter values,
when available, to get the explain plans.

- Fix getMore metric grouping issue in Mongo 2.2.x instrumentation

A metric grouping issue had cropped up when using the most recent Mongo gem
(2.2.0) with the most recent release of the server (3.2.4). We now have a more
future-proof setup for preventing these.

- Restore older DataMapper support after password obfuscation fix

Back in 3.14.3, we released a fix to avoid inadvertently sending sensitive
information from DataMapper SQLErrors. Our implementation did not account for
DataMapper versions below v0.10.0 not implementing the #options accessor.
Thanks Bram de Vries for the fix to our fix!

- Padrino 0.13.1 Support

Users with Padrino 0.13.x apps were previously seeing the default transaction
name "(unknown)" for all of their routes. We now provide the full Padrino
route template in transaction names, including any parameter placeholders.
Thanks Robert Schulze for the contribution!

- Update transaction naming for Grape 0.16.x

In Grape 0.16.x, `route_` methods are no longer prefixed. Thanks to Daniel
Doubrovkine for the contribution!

- Fix name collision on method created for default metric name fix

We had a name collision with the yard gem, which sets a `class_name` method
on Module. We've renamed our internal method to `derived_class_name` instead.

## v3.15.1

- Rack 2 alpha support

This release includes experimental support for Rack 2 as of 2.0.0.alpha.
Rack 2 is still in development, but the agent should work as expected for
those who are experimenting with Rack 2.

- Rails 5 beta 3 support

We've tweaked our Action View instrumentation to accommodate changes introduced
in Rails v5.0.0.beta3.

- Defer referencing ::ActiveRecord::Base to avoid triggering its autoloading
  too soon

In 3.12.1 and later versions of the agent, the agent references (and
therefore loads) ActiveRecord::Base earlier on in the Rails loading process.
This could jump ahead of initializers that should be run first. We now wait
until ActiveRecord::Base is loaded elsewhere.

- Fix explain plans for non-parameterized queries with single quote literals

The agent does not run explain plans for queries still containing parameters
(such as `SELECT * FROM UNICORNS WHERE ID = $1 LIMIT 1`). This check was
unfortunately mutating the query to be obfuscated, causing an inability to
collect an explain plan. This has now been fixed.

- Fix default metric name for tracing class methods

When using `add_method_tracer` on a class method but without passing in a
`metric_name_code`, the default metric name will now look like
`Custom/ClassName/Class/method_name`. We also addressed default
metric names for anonymous classes and modules.

- Fix issue when rendering SQL strings in developer mode

When we obfuscate SQL statements, we rewrite the Statement objects as
SQL strings inline in our sample buffers at harvest time. However, in
developer mode, we also read out of these buffers when rendering pages.
Depending on whether a harvest has run yet, the buffer will contain either
Statement objects, SQL strings, or a mix. Now, developer mode can handle
them all!

- Fix DelayedJob Sampler reporting incorrect counts in Active Record 3 and below

When fixing various deprecation warnings on ActiveRecord 4, we introduced
a regression in our DelayedJob sampler which caused us to incorrectly report
failed and locked job counts in ActiveRecord 3 and below. This is now fixed.
Thanks Rangel Dokov for the contribution!

## v3.15.0

- Rails 5 support

This release includes experimental support for Rails 5 as of 5.0.0.beta2.
Please note that this release does not include any support for ActionCable,
the WebSockets framework new to Rails 5.

- Don't include extension from single format Grape API transaction names

Starting with Grape 0.12.0, an API with a single format no longer declares
methods with `.:format`, but with an extension such as `.json`. Thanks Daniel
Doubrovkine for the contribution!

- Fix warnings about shadowing outer local variable when running tests

Thanks Rafael Almeida de Carvalho for the contribution!

- Check config first for Rails middleware instrumentation installation

Checking the config first avoids issues with mock classes that don't implement
`VERSION`. Thanks Jesse Sanford for the contribution!

- Remove a trailing whitespace in the template for generated newrelic.yml

Thanks Paul Menzel for the contribution!

- Reference external resources in comments and readme with HTTPS

Thanks Benjamin Quorning for the contribution!

## v3.14.3

- Don't inadvertently send sensitive information from DataMapper SQLErrors

DataObjects::SQLError captures the SQL query, and when using versions of
data_objects prior to 0.10.8, built a URI attribute that contained the
database connection password. The :query attribute now respects the obfuscation
level set for slow SQL traces and splices out any password parameters to the
URI when sending up traced errors to New Relic.

- Improved SQL obfuscation algorithm

To help standardize SQL obfuscation across New Relic language agents, we've
improved the algorithm used and added more test cases.

- Configurable longer sql_id attribute on slow SQL traces

The sql_id attribute on slow SQL traces is used to aggregate normalized
queries together. Previously, these IDs would generally be 9-10 digits long,
due to a backend restriction. If `slow_sql.use_longer_sql_id` is set to `true`,
these IDs will now be 18-19 digits long.

## v3.14.2

- Improved transaction names for Sinatra

The agent will now use sinatra.route for transaction names on Sinatra 1.4.3+,
which sets it in the request environment. This gives names that closer resemble the
routes defined in the Sinatra DSL. Thanks to Brian Phillips for the suggestion!

- Bugfix for error flag on transaction events

There was an issue causing the error flag to always be set to false for Insights
transaction events that has been fixed.

- Official support for Sidekiq 4

The Ruby agent now officially supports Sidekiq 4.

- Additional attributes collected

The agent now collects the following information in web transactions:
Content-Length HTTP response and Content-Type HTTP request headers.

## v3.14.1

- Add support for setting a display name on hosts

You can now configure a display name for your hosts using process_host.display_name,
to more easily distinguish dynamically assigned hosts. For more info, see
https://docs.newrelic.com/docs/apm/new-relic-apm/maintenance/add-rename-remove-hosts#display_name

- Fixes automatic middleware instrumentation for Puma 2.12.x

Starting with version 2.12.x the Puma project inlines versions of Rack::Builder
and Rack::URLMap under the Puma namespace. This had the unfortunate side effect of
breaking automatic Rack middleware instrumentation. We now instrument Puma::Rack::Builder
and Puma::Rack::URLMap and once again have automatic Rack middleware instrumentation for
applications running on Puma.

- Do not use a DelayedJob's display_name for naming the transaction

A DelayedJob's name may be superceded by a display_name, which can
lead to a metric grouping issue if the display_name contains unique
identifiers. We no longer use job name methods that may lead to an
arbitrary display_name. Instead, we use the appropriate class and/or
method names, depending what makes sense for the job and how it's called.

- Improvements to Mongo 2.1.x instrumentation

Fixes issue where getMore operations in batched queries could create metric grouping issues.
Previously when multiple Mongo queries executed in the same scope only a single query was recorded
as part of a transaction trace. Now transaction trace nodes will be created for every query
executed during a transaction.

- Bugfix for NewRelic::Agent.notice_error

Fixes issue introduced in v3.14.0 where calling NewRelic::Agent.notice_error outside of an active
transaction results in a NoMethodError.

- Bugfix for Resque TransactionError events

Fixes error preventing Transaction Error events generated in Resque tasks from being sent to New Relic.

## v3.14.0

- pruby marshaller removed

The deprecated pruby marshaller has now been removed; the `marshaller` config
option now only accepts `json`. Customers still running Ruby 1.8.7/REE must
add the `json` gem to their Gemfile, or (preferably) upgrade to Ruby 1.9.3 or
newer.

- Log dates in ISO 8601 format

The agent will now log dates in ISO 8601 (YYYY-mm-dd) format, instead of
mm/dd/yy.

- Additional attributes collected

The agent now collects the following information in web transactions:
Accept, Host, User-Agent, Content-Length HTTP request headers, HTTP request
method, and Content-Type HTTP response header.

- TransactionErrors reported for Advanced Analytics for APM Errors

With this release, the agent reports TransactionError events. These new events
power the beta feature Advanced Analytics for APM Errors. The error events are
also available today through New Relic Insights.

Advanced Analytics for APM Errors lets you see all of your errors, with
granular detail. Filter and group by any attribute to analyze them. Take
action to resolve issues through collaboration.

For more information, see https://docs.newrelic.com/docs/apm/applications-menu/events/view-apm-errors-error-traces

## v3.13.2

- Don't fail to send data when using 'mathn' library

Version 3.12.1 introduced a bug with applications using the 'mathn' library
that would prevent the agent from sending data to New Relic. This has been
fixed.

## v3.13.1

- Don't use a pager when running `git log` command

This would cause Capistrano deploys to hang when a large number of commits were being deployed.
Thanks to John Naegle for reporting and fixing this issue!

- Official support for JRuby 9.0.0.0

The Ruby agent is now officially fully tested and supported on JRuby 9.0.0.0.

- Instrumentation for MongoDB 2.1.x

Visibility in your MongoDB queries returns when using version 2.1.0 of
the Mongo driver or newer. Thanks to Durran Jordan of MongoDB for contributing
the Mongo Monitoring instrumentation!

- Fix for ArgumentError "invalid byte sequence in UTF-8"

This would come up when trying to parse out the operation from a database query
containing characters that would trigger a invalid byte sequence in UTF-8 error.
Thanks to Mario Izquierdo for reporting this issue!

- Improved database metric names for ActiveRecord::Calculations queries

Aggregate metrics recorded for queries made via the ActiveRecord::Calculations
module (#count, #sum, #max, etc.) will now be associated with the correct
model name, rather than being counted as generic 'select' operations.

- Allow at_exit handlers to be installed for Rubinius

Rubinius can support the at_exit block used by install_exit_handler.
Thanks to Aidan Coyle for reporting and fixing this issue!

## v3.13.0

- Bugfix for uninitialized constant NewRelic::Agent::ParameterFiltering

Users in some environments encountered a NameError: uninitialized constant
NewRelic::Agent::ParameterFiltering from the Rails instrumentation while
running v3.12.x of the Ruby agent. This issue has been fixed.

- Rake task instrumentation

The Ruby agent now provides opt-in tracing for Rake tasks. If you run
long jobs via Rake, you can get all the visibility and goodness of New Relic
that your other background jobs have. To enable this, see
https://docs.newrelic.com/docs/agents/ruby-agent/frameworks/rake

- Redis instrumentation

Redis operations will now show up on the Databases tab and in transaction
traces. By default, only command names will be captured; to capture command
arguments, set `transaction_tracer.record_redis_arguments` to `true` in
your configuration.

- Fix for over-obfuscated SQL Traces and PostgreSQL

An issue with the agent obfuscating column and table names from Slow SQL
Traces when using PostgreSQL has been resolved.

- Rubinius 2.5.8 VM metric renaming support

Rubinius 2.5.8 changed some VM metric names and eliminated support for
total allocated object counters. The agent has been updated accordingly.

- Fix agent attributes with a value of false not being stored

An issue introduced in v3.12.1 prevented attributes (like those added with
`add_custom_attributes`) from being stored if their value was false. This has
been fixed.

## v3.12.1

- More granular Database metrics for ActiveRecord 3 and 4

Database metrics recorded for non-SELECT operations (UPDATE, INSERT, DELETE,
etc.) on ActiveRecord 3 and 4 now include the model name that the query was
being executed against, allowing you to view these queries broken down by
model on the Datastores page. Thanks to Bill Kayser for reporting this issue!

- Support for Multiverse testing third party gems

The Ruby agent has rich support for testing multiple gem versions, but
previously that wasn't accessible to third party gems. Now you can now
simply `require 'task/multiverse'` in your Rakefile to access the same
test:multiverse task that New Relic uses itself. For more details, see:

https://docs.newrelic.com/docs/agents/ruby-agent/frameworks/third-party-instrumentation#testing-your-extension

- Use Sidekiq 3.x's error handler

Sidekiq 3.x+ provides an error handler for internal and middleware related
failures. Failures at these points were previously unseen by the Ruby agent,
but now they are properly traced.

- Better error messages for common configuration problems with Capistrano

Templating errors in newrelic.yml would result in obscure error messages
during Capistrano deployments. These messages now more properly reflect the
root cause of the errors.

- newrelic_ignore methods allow strings

The newrelic_ignore methods previously only supported passing symbols, and
would quietly ignore any strings passed. Now strings can be passed as well
to get the intuitive ignoring behavior you'd expect.

- Replace DNS resolver for Resque jobs with Resolv

In some circumstances customers with a very high number of short-lived Resque
jobs were experiencing deadlocks during DNS resolution. Resolv is an all Ruby
DNS resolver that replaces the libc implementation to prevent these deadlocks.

## v3.12.0

- Flexible capturing of attributes

The Ruby agent now allows you more control over exactly which request
parameters and job arguments are attached to transaction traces, traced
errors, and Insights events. For details, see:

https://docs.newrelic.com/docs/agents/ruby-agent/ruby-agent-attributes

- Fixed missing URIs in traces for retried Excon requests

If Excon's idempotent option retried a request, the transaction trace node
for the call would miss having the URI assigned. This has been fixed.

- Capturing request parameters from rescued exceptions in Grape

If an exception was handled via a rescue_from in Grape, request parameters
were not properly set on the error trace. This has been fixed. Thanks to
Ankit Shah for helping us spot the bug.

## v3.11.2

- Better naming for Rack::URLMap

If a Rack app made direct use of Rack::URLMap, instrumentation would miss
out on using the clearest naming based on the app class. This has been
fixed.

- Avoid performance regression in makara database adapter

Delegation in the makara database adapter caused performance issues when the
agent looked up a connection in the pool. The agent now uses a faster
lookup to work around this problem in makara, and allocates less as well.
Thanks Mike Nelson for the help in resolving this!

- Allow audit logging to STDOUT

Previously audit logs of the agent's communication with New Relic could only
write to a file. This prevented using the feature on cloud providers like
Heroku. Now STDOUT is an allowed destination for `audit_log.path`. Logging
can also be restricted to certain endpoints via `audit_log.endpoints`.

For more information see https://docs.newrelic.com/docs/agents/ruby-agent/installation-configuration/ruby-agent-configuration#audit_log

- Fix for crash during startup when Rails required but not used

If an application requires Rails but wasn't actually running it, the Ruby
agent would fail during startup. This has been fixed.

- Use IO.select explicitly in the event loop

If an application adds their own select method to Object/Kernel or mixes in a
module that overrides the select method (as with ActionView::Helpers) we would
previously have used their implementation instead of the intended IO.select,
leading to all sorts of unusual errors. We now explicitly reference IO.select
in the event loop to avoid these issues.

- Fix for background thread hangs on old Linux kernels

When running under Ruby 1.8.7 on Linux kernel versions 2.6.11 and earlier,
the background thread used by the agent to report data would hang, leading
to no data being reported. This has been be fixed.

## v3.11.1

If an application adds their own select method to Object/Kernel or mixes in a
module that overrides the select method (as with ActionView::Helpers) we would
previously have used their implementation instead of the intended IO.select,
leading to all sorts of unusual errors. We now explicitly reference IO.select
in the event loop to avoid these issues.

- Fix for background thread hangs on old Linux kernels

When running under Ruby 1.8.7 on Linux kernel versions 2.6.11 and earlier,
the background thread used by the agent to report data would hang, leading
to no data being reported. This has been be fixed.

## v3.11.1

The Ruby agent incorrectly rescued exceptions at a point which caused
sequel_pg 1.6.11 to segfault. This has been fixed. Thanks to Oldrich
Vetesnik for the report!

## v3.11.0

- Unified view for SQL database and NoSQL datastore products.

The response time charts in the application overview page will now include
NoSQL datastores, such as MongoDB, and also the product name of existing SQL
databases such as MySQL, Postgres, etc.

The Databases page will now enable the filtering of metrics and operations
by product, and includes a table listing all operations.

For existing SQL databases, in addition to the existing breakdown of SQL
statements and operations, the queries are now also associated with the
database product being used.

For NoSQL datastores, such as MongoDB, we have now added information about
operations performed against those products, similar to what is being done
for SQL databases.

Because this introduces a notable change to how SQL database metrics are
collected, it is important that you upgrade the agent version on all hosts.
If you are unable to transition to the latest agent version on all hosts at
the same time, you can still access old and new metric data for SQL
databases, but the information will be split across two separate views.

For more information see https://docs.newrelic.com/docs/apm/applications-menu/monitoring/databases-slow-queries-dashboard

- Track background transactions as Key Transactions

In prior versions of the Ruby agent, only web transactions could be tracked
as Key Transactions. This functionality is now available to all
transactions, including custom Apdex values and X-Ray sessions.

For more information see https://docs.newrelic.com/docs/apm/selected-transactions/key-transactions/key-transactions-tracking-important-transactions-or-events

- More support and documentation for third-party extensions

It's always been possible to write extension gems for the Ruby agent, but
now there's one location with best practices and recommendations to guide
you in writing extensions. Check out
https://docs.newrelic.com/docs/agents/ruby-agent/frameworks/third-party-instrumentation

We've also added simpler APIs for tracing datastores and testing your
extensions. It's our way of giving back to everyone who's helped build on
the agent over the years. <3

- Fix for anonymous class middleware naming

Metric names based off anonymous middlewares lacked a class name in the UI.
The Ruby agent will now look for a superclass, or default to AnonymousClass
in those cases.

- Improved exit behavior in the presence of Sinatra

The agent uses an `at_exit` hook to ensure data from the last < 60s before a
process exits is sent to New Relic. Previously, this hook was skipped if
Sinatra::Application was defined. This unfortunately missed data for
short-lived background processes that required, but didn't run, Sinatra. Now
the agent only skips its `at_exit` hook if Sinatra actually runs from
`at_exit`.

## v3.10.0

- Support for the Grape framework

We now instrument the Grape REST API framework! To avoid conflicts with the
third-party newrelic-grape gem, our instrumentation will not be installed if
newrelic-grape is present in the Gemfile.

For more details, see https://docs.newrelic.com/docs/agents/ruby-agent/frameworks/grape-instrumentation

- Automatic Cross Application Tracing support for all Rack applications

Previously Rack apps not using Rails or Sinatra needed to include the
AgentHooks middleware to get Cross Application Tracing support. With
these changes, this is no longer necessary. Any explicit references to
AgentHooks can be removed unless the `disable_middleware_instrumentation`
setting is set to `true`.

- Metrics no longer reported from Puma master processes

When using Puma's cluster mode with the preload_app! configuration directive,
the agent will no longer start its reporting thread in the Puma master
process. This should result in more accurate instance counts, and more
accurate stats on the Ruby VMs page (since the master process will be
excluded).

- Better support for Sinatra apps used with Rack::Cascade

Previously, using a Sinatra application as part of a Rack::Cascade chain would
cause all transactions to be named after the Sinatra application, rather than
allowing downstream applications to set the transaction name when the Sinatra
application returned a 404 response. This has been fixed.

- Updated support for Rubinius 2.3+ metrics

Rubinius 2.3 introduced a new system for gathering metrics from the
underlying VM. Data capture for the Ruby VM's page has been updated to take
advantage of these. Thanks Yorick Peterse for the contribution!

- Fix for missing ActiveJob traced errors

ActiveJobs processed by backends where the Ruby agent lacked existing
instrumentation missed reporting traced errors. This did not impact
ActiveJobs used with Sidekiq or Resque, and has been fixed.

- Fix possible crash in middleware tracing

In rare circumstances, a failure in the agent early during tracing of a web
request could lead to a cascading error when trying to capture the HTTP status
code of the request. This has been fixed. Thanks to Michal Cichra for the fix!

## v3.9.9

- Support for Ruby 2.2

A new version of Ruby is available, and the Ruby agent is ready to run on
it. We've been testing things out since the early previews so you can
upgrade to the latest and greatest and use New Relic right away to see how
the new Ruby's performing for you.

- Support for Rails 4.2 and ActiveJob

Not only is a new Ruby available, but a new Rails is out too! The Ruby agent
provides all the usual support for Rails that you'd expect, and we
instrument the newly released ActiveJob framework that's part of 4.2.

- Security fix for handling of error responses from New Relic servers

This release fixes a potential security issue wherein an attacker who was able
to impersonate New Relic's servers could have triggered arbitrary code
execution in agent's host processes by sending a specially-crafted error
response to a data submission request.

This issue is mitigated by the fact that the agent uses SSL certificate
checking in order to verify the identity of the New Relic servers to which it
connects. SSL is enabled by default by the agent, and can be enforced
account-wide by enabling High Security Mode for your account:

https://docs.newrelic.com/docs/accounts-partnerships/accounts/security/high-security

- Fix for transactions with invalid URIs

If an application used the agent's `ignore_url_regexes` config setting to
ignore certain transactions, but received an invalid URI, the agent would
fail to record the transaction. This has been fixed.

- Fixed incompatibility with newrelic-grape

The 3.9.8 release of the Ruby agent included disabled prototyped
instrumentation for the Grape API framework. This introduced an
incompatibility with the existing third party extension newrelic-grape. This
has been fixed. Newrelic-grape continues to be the right solution until
full agent support for Grape is available.

## v3.9.8

- Custom Insights events API

In addition to attaching custom parameters to the events that the Ruby agent
generates automatically for each transaction, you can now record custom event
types into Insights with the new NewRelic::Agent.record_custom_event API.

For details, see https://docs.newrelic.com/docs/insights/new-relic-insights/adding-querying-data/inserting-custom-events-new-relic-agents

- Reduced memory usage for idling applications

Idling applications using the agent could previously appear to leak memory
because of native allocations during creation of new SSL connections to our
servers. These native allocations didn't factor into triggering Ruby's
garbage collector.

The agent will now re-use a single TCP connection to our servers for as long
as possible, resulting in improved memory usage for applications that are
idling and not having GC triggered for other reasons.

- Don't write to stderr during CPU sampling

The Ruby agent's code for gathering CPU information would write error
messages to stderr on some FreeBSD systems. This has been fixed.

- LocalJumpError on Rails 2.x

Under certain conditions, Rails 2.x controller instrumentation could fail
with a LocalJumpError when an action was not being traced. This has been
fixed.

- Fixed config lookup in warbler packaged apps

When running a Ruby application from a standalone warbler .jar file on
JRuby, the packaged config/newrelic.yml was not properly found. This has
been fixed, and thanks to Bob Beaty for the help getting it fixed!

- Hash iteration failure in middleware

If a background thread iterated over the keys in the Rack env hash, it could
cause failures in New Relic's AgentHooks middleware. This has been fixed.

## v3.9.7

- Support for New Relic Synthetics

The Ruby agent now gives you additional information for requests from New
Relic Synthetics. More transaction traces and events give you a clearer look
into how your application is performing around the world.

For more details, see https://docs.newrelic.com/docs/synthetics/new-relic-synthetics/getting-started/new-relic-synthetics

- Support for multiple job per fork gems with Resque

The resque-jobs-per-fork and resque-multi-job-forks gems alter Resque to
fork every N jobs instead of every job. This previously caused issues for
the Ruby agent, but those have been resolved. These gems are fully supported.

Running Resque with the FORK_PER_JOB=false environment variable setting is
also supported now.

For more details on our Resque support, see https://docs.newrelic.com/docs/agents/ruby-agent/background-jobs/resque-instrumentation

- Support agent when starting Resque Pool from Rake task

When running resque-pool with its provided rake tasks, the agent would not
start up properly. Thanks Tiago Sousa for the fix!

- Fix for DelayedJob + Rails 4.x queue depth metrics

The Ruby agent periodically records DelayedJob queuedepth as a metric, but
this didn't work properly in Rails 4.x applications. This has been fixed.
Thanks Jonathan del Strother for his help with the issue!

- Fix for failure in background transactions with rules.ignore_url_regexes

The recently added feature for ignoring transactions via URL regexes caused
errors for non-web transactions. This has been fixed.

- Rename the TransactionNamer.name method to TransactionNamer.name_for

The internal TransactionNamer class had a class method called 'name', with a
different signature than the existing Class#name method and could cause
problems when trying to introspect instances of the class.

Thanks to Dennis Taylor for contributing this fix!

## v3.9.6

- Rails 4.2 ActiveJob support

A new version of Rails is coming! One of the highlight features is
ActiveJob, a framework for interacting with background job processors. This
release of the Ruby agent adds instrumentation to give you insight into
ActiveJob, whether you're just testing it out or running it for real.

Metrics are recorded around enqueuing ActiveJobs, and background transactions
are started for any ActiveJob performed where the agent didn't already
provide specific instrumentation (such as DelayedJob, Resque and Sidekiq).

Since Rails 4.2 is still in beta we'd love to hear any feedback on this
instrumentation so it'll be rock solid for the general release!

- Ruby 2.2.0-preview1 updates

Ruby 2.2.0 is on its way later in the year, and the Ruby agent is ready for
it. Updates to the GC stats and various other small changes have already been
applied, and our automated tests are running against 2.2.0 so the agent will
be ready on release day.

- Ignoring transactions by URL

While you could always ignore transactions by controller and action, the
Ruby agent previously lacked a way to ignore by specific URLs or patterns
without code changes. This release adds the config setting,
`rules.ignore_url_regexes` to ignore specific transactions based on the
request URL as well. For more information, see the documentation at:
https://docs.newrelic.com/docs/agents/ruby-agent/installation-configuration/ignoring-specific-transactions#config-ignoring

- Better dependency detection in non-Rack applications

The Ruby agent runs dependency detection at key points in the Rack and Rails
lifecycle, but non-Rails apps could occasionally miss out instrumenting late
loaded libraries. The agent now runs an additional dependency detection
during manual_start to more seamlessly install instrumentation in any app.

- Excluding /newrelic routes from developer mode

Recent changes to track time in middleware resulted in New Relic's developer
mode capturing its own page views in the list. This has been fixed. Thanks
to Ignatius Reza Lesmana for the report!

- Spikes in external time

Timeouts during certain external HTTP requests could result in incorrect
large spikes in the time recorded by the agent. This has been fixed.

- Recognize browser_monitoring.auto_instrument setting in non-Rails apps

The `browser_monitoring.auto_instrument` config setting disables
auto-injection of JavaScript into your pages, but was not properly obeyed in
Sinatra and other non-Rails contexts. This has been fixed.

- Failures to gather CPU thread time on JRuby

JRuby running on certain JVM's and operating systems (FreeBSD in particular)
did not always support the method being used to gather CPU burn metrics.
This would result in a failure during those transactions. This has been
fixed.

- Fix for rare race condition in Resque instrumentation

A race condition in the agent's Resque instrumentation that could cause rare
Resque job failures in high-throughput Resque setups has been fixed. This bug
would manifest as an exception with the following error message:
"RuntimeError: can't add a new key into hash during iteration" and a backtrace
leading through the PipeChannelManager class in the agent.

## v3.9.5

- Per-dyno data on Heroku

When running on Heroku, data from the agent can now be broken out by dyno
name, allowing you to more easily see what's happening on a per-dyno level.
Dynos on Heroku are now treated in the same way that distinct hosts on other
platforms work.

By default, 'scheduler' and 'run' dyno names will be aggregated into
'scheduler._' and 'run._' to avoid unbounded growth in the number of reported
hostnames.

Read more about this feature on our Heroku docs page:
https://docs.newrelic.com/docs/agents/ruby-agent/miscellaneous/ruby-agent-heroku

- HTTP response codes in Insights events

The Ruby agent will now capture HTTP response codes from Rack applications
(including Rails and Sinatra apps) and include them under the httpResponseCode
attribute on events sent to Insights.

- Stricter limits on memory usage of SQL traces

The agent now imposes stricter limits on the number of distinct SQL traces
that it will buffer in memory at any point in time, leading to more
predictable memory consumption even in exceptional circumstances.

- Improved reliability of thread profiling

Several issues that would previously have prevented the successful completion
and transmission of thread profiles to New Relic's servers have been fixed.

These issues were related to the use of recursion in processing thread
profiles, and have been addressed by both limiting the maximum depth of the
backtraces recorded in thread profiles, and eliminating the agent's use of
recursion in processing profile data.

- Allow tracing Rails view helpers with add_method_tracer

Previously, attempting to trace a Rails view helper method using
add_method_tracer on the view helper module would lead to a NoMethodError
when the traced method was called (undefined method `trace_execution_scoped').
This has been fixed.

This issue was an instance of the Ruby 'dynamic module inclusion' or 'double
inclusion' problem. Usage of add_method_tracer now no longer relies upon the
target class having actually picked up the trace_execution_scoped method from
the NewRelic::Agent::MethodTracer module.

- Improved performance of queue time parsing

The number of objects allocated while parsing the front-end timestamps on
incoming HTTP requests has been significantly reduced.

Thanks to Aleksei Magusev for the contribution!

## v3.9.4

- Allow agent to use alternate certificate stores

When connecting via SSL to New Relic services, the Ruby agent verifies its
connection via a certificate bundle shipped with the agent. This had problems
with certain proxy configurations, so the `ca_bundle_path` setting in
newrelic.yml can now override where the agent locates the cert bundle to use.

For more information see the documentation at:
https://docs.newrelic.com/docs/agents/ruby-agent/installation-configuration/ssl-settings-ruby-agent

- Rails 4.2 beta in tests

Although still in beta, a new version of Rails is on its way! We're
already running our automated test suites against the beta to ensure New
Relic is ready the day the next Rails is released.

- ActiveRecord 4 cached queries fix

Queries that were hitting in the ActiveRecord 4.x query cache were
incorrectly being counted as database time by the agent.

- Fix for error in newrelic.yml loading

If your application ran with a RAILS_ENV that was not listed in newrelic.yml
recent agent versions would give a NameError rather than a helpful message.
This has been fixed. Thanks Oleksiy Kovyrin for the patch!

## v3.9.3

- Fix to prevent proxy credentials transmission

This update prevents proxy credentials set in the agent config file from
being transmitted to New Relic.

## v3.9.2

- Added API for ignoring transactions

This release adds three new API calls for ignoring transactions:

    - `NewRelic::Agent.ignore_transaction`
    - `NewRelic::Agent.ignore_apdex`
    - `NewRelic::Agent.ignore_enduser`

The first of these ignores a transaction completely: nothing about it will be
reported to New Relic. The second ignores only the Apdex metric for a single
transaction. The third disables javascript injection for browser monitoring
for the current transaction.

These methods differ from the existing newrelic*ignore\*\* method in that they
may be called *during\* a transaction based on some dynamic runtime criteria,
as opposed to at the class level on startup.

See the docs for more details on how to use these methods:
https://docs.newrelic.com/docs/agents/ruby-agent/installation-and-configuration/ignoring-specific-transactions

- Improved SQL obfuscation

SQL queries containing string literals ending in backslash ('\') characters
would previously not have been obfuscated correctly by the Ruby agent prior to
transmission to New Relic. In addition, SQL comments were left un-obfuscated.
This has been fixed, and the test coverage for SQL obfuscation has been
improved.

- newrelic_ignore\* methods now work when called in a superclass

The newrelic_ignore\* family of methods previously did not apply to subclasses
of the class from which it was called, meaning that Rails controllers
inheriting from a single base class where newrelic_ignore had been called
would not be ignored. This has been fixed.

- Fix for rare crashes in Rack::Request#params on Sinatra apps

Certain kinds of malformed HTTP requests could previously have caused
unhandled exceptions in the Ruby agent's Sinatra instrumentation, in the
Rack::Request#params method. This has been fixed.

- Improved handling for rare errors caused by timeouts in Excon requests

In some rare cases, the agent would emit a warning message in its log file and
abort instrumentation of a transaction if a timeout occurred during an
Excon request initiated from within that transaction. This has been fixed.

- Improved behavior when the agent is misconfigured

When the agent is misconfigured by attempting to shut it down without
it ever having been started, or by attempting to disable instrumentation after
instrumentation has already been installed, the agent will no longer raise an
exception, but will instead log an error to its log file.

- Fix for ignore_error_filter not working in some configurations

The ignore_error_filter method allows you to specify a block to be evaluated
in order to determine whether a given error should be ignored by the agent.
If the agent was initially disabled, and then later enabled with a call to
manual_start, the ignore_error_filter would not work. This has been fixed.

- Fix for Capistrano 3 ignoring newrelic_revision

New Relic's Capistrano recipes support passing parameters to control the
values recorded with deployments, but user provided :newrelic_revision was
incorrectly overwritten. This has been fixed.

- Agent errors logged with ruby-prof in production

If the ruby-prof gem was available in an environment without New Relic's
developer mode enabled, the agent would generate errors to its log. This has
been fixed.

- Tighter requirements on naming for configuration environment variables

The agent would previously assume any environment variable containing
'NEWRELIC' was a configuration setting. It now looks for this string as a
prefix only.

Thanks to Chad Woolley for the contribution!

## v3.9.1

- Ruby 1.8.7 users: upgrade or add JSON gem now

Ruby 1.8.7 is end-of-lifed, and not receiving security updates, so we strongly
encourage all users with apps on 1.8.7 to upgrade.

If you're not able to upgrade yet, be aware that a coming release of the Ruby
agent will require users of Ruby 1.8.7 to have the 'json' gem available within
their applications in order to continue sending data to New Relic.

For more details, see:
https://docs.newrelic.com/docs/ruby/ruby-1.8.7-support

- Support for new Cross Application Trace view

This release enhances cross application tracing with a visualization of
the cross application calls that a specific Transaction Trace is involved
in. The new visualization helps you spot bottlenecks in external services
within Transaction Traces and gives you an end-to-end understanding
of how the transaction trace is used by other applications and services.
This leads to faster problem diagnosis and better collaboration across
teams. All agents involved in the cross application communication must
be upgraded to see the complete graph. You can view cross application
traces from in the Transaction Trace drill-down.

- High security mode V2

The Ruby agent now supports V2 of New Relic's high security mode. To enable
it, you must add 'high\_security: true' to your newrelic.yml file, _and_ enable
high security mode through the New Relic web interface. The local agent
setting must be in agreement with the server-side setting, or the agent will
shut down and no data will be collected.

Customers who already had the server-side high security mode setting enabled
must add 'high_security: true' to their agent configuration files when
upgrading to this release.

For details on high security mode, see:
http://docs.newrelic.com/docs/accounts-partnerships/accounts/security/high-security

- Improved memcached instrumentation

More accurate instrumentation for the 'cas' command when using version 1.8.0
or later of the memcached gem. Previous versions of the agent would count all
time spent in the block given to 'cas' as memcache time, but 1.8.0 and later
allows us to more accurately measure just the time spent talking to memcache.

Many thanks to Francis Bogsanyi for contributing this change!

- Improved support for Rails apps launched from outside the app root directory

The Ruby agent attempts to resolve the location of its configuration file at
runtime relative to the directory that the host process is started from.

In cases where the host process was started from outside of the application's
root directory (for example, if the process is started from '/'), it will
now also attempt to locate its configuration file based on the value of
Rails.root for Rails applications.

- Better compatibility with ActionController::Live

Browser Application Monitoring auto-injection can cause request failures under
certain circumstances when used with ActionController::Live, so the agent will
now automatically detect usage of ActionController::Live, and not attempt
auto-injection for those requests (even if auto-instrumentation is otherwise
enabled).

Many thanks to Rodrigo Rosenfeld Rosas for help diagnosing this issue!

- Fix for occasional spikes in external services time

Certain kinds of failures during HTTP requests made by an application could
have previously resulted in the Ruby agent reporting erroneously large amounts
of time spent in outgoing HTTP requests. This issue manifested most obviously
in spikes on the 'Web external' band on the main overview graph. This issue
has now been fixed.

- Fix 'rake newrelic:install' for Rails 4 applications

The newrelic:install rake task was previously not working for Rails 4
applications and has been fixed.

Thanks to Murahashi Sanemat Kenichi for contributing this fix!

## v3.9.0

- Rack middleware instrumentation

The Ruby agent now automatically instruments Rack middlewares!

This means that the agent can now give you a more complete picture of your
application's response time, including time spent in middleware. It also means
that requests which previously weren't captured by the agent because they
never made it to the bottom of your middleware stack (usually a Rails or
Sinatra application) will now be captured.

After installing this version of the Ruby agent, you'll see a new 'Middleware'
band on your application's overview graph, and individual middlewares will
appear in transaction breakdown charts and transaction traces.

The agent can instrument middlewares that are added from a config.ru file via
Rack::Builder, or via Rails' middleware stack in Rails 3.0+.

This instrumentation may be disabled with the
disable_middleware_instrumentation configuration setting.

For more details, see the documentation for this feature:

    - http://docs.newrelic.com/docs/ruby/rack-middlewares
    - http://docs.newrelic.com/docs/ruby/middleware-upgrade-changes

- Capistrano 3.x support

Recording application deployments using Capistrano 3.x is now supported.

Many thanks to Jennifer Page for the contribution!

- Better support for Sidekiq's Delayed extensions

Sidekiq jobs executed via the Delayed extensions (e.g. the #delay method) will
now be named after the actual class that #delay was invoked against, and will
have their job arguments correctly captured if the sidekiq.capture_params
configuration setting is enabled.

Many thanks to printercu for the contribution!

- Improved Apdex calculation with ignored error classes

Previously, a transaction resulting in an exception that bubbled up to the top
level would always be counted as failing for the purposes of Apdex
calculations (unless the transaction name was ignored entirely). Now,
exceptions whose classes have been ignored by the
error_collector.ignore_errors configuration setting will not cause a
transaction to be automatically counted as failing.

- Allow URIs that are not parseable by stdlib's URI if addressable is present

There are some URIs that are valid by RFC 3986, but not parseable by Ruby's
stdlib URI class. The Ruby agent will now attempt to use the addressable gem
to parse URIs if it is present, allowing requests against these problematic
URIs to be instrumented.

Many thanks to Craig R Webster and Amir Yalon for their help with this issue!

- More robust error collection from Resque processes

Previously, traced errors where the exception class was defined in the Resque
worker but not in the Resque master process would not be correctly handled by
the agent. This has been fixed.

- Allow Sinatra apps to set the New Relic environment without setting RACK_ENV

The NEW_RELIC_ENV environment variable may now be used to specify the
environment the agent should use from its configuration file, independently of
RACK_ENV.

Many thanks to Mario Izquierdo for the contribution!

- Better error handling in Browser Application Monitoring injection

The agent middleware that injects the JavaScript code necessary for Browser
Application Monitoring now does a better job of catching errors that might
occur during the injection process.

- Allow disabling of Net::HTTP instrumentation

Most instrumentation in the Ruby agent can be disabled easily via a
configuration setting. Our Net::HTTP instrumentation was previously an
exception, but now it can also be disabled with the disable_net_http
configuration setting.

- Make Rails constant presence check more defensive

The Ruby agent now guards against the (rare) case where an application has a
Rails constant defined, but no Rails::VERSION constant (because Rails is not
actually present).

Many thanks to Vladimir Kiselev for the contribution!

## v3.8.1

- Better handling for Rack applications implemented as middlewares

When using a Sinatra application as a middleware around another app (for
example, a Rails app), or manually instrumenting a Rack middleware wrapped
around another application, the agent would previously generate two separate
transaction names in the New Relic UI (one for the middleware, and one for
the inner application).

As of this release, the agent will instead unify these two parts into a single
transaction in the UI. The unified name will be the name assigned to the
inner-most traced transaction by default. Calls to
NewRelic::Agent.set_transaction_name will continue to override the default
names assigned by the agent's instrumentation code.

This change also makes it possible to run X-Ray sessions against transactions
of the 'inner' application in cases where one instrumented app is wrapped in
another that's implemented as a middleware.

- Support for mongo-1.10.0

The Ruby agent now instruments version 1.10.0 of the mongo gem (versions 1.8.x
and 1.9.x were already supported, and continue to be).

- Allow setting configuration file path via an option to manual_start

Previously, passing the :config_path option to NewRelic::Agent.manual_start
would not actually affect the location that the agent would use to look for
its configuration file. This has been fixed, and the log messages emitted when
a configuration file is not found should now be more helpful.

## v3.8.0

- Better support for forking and daemonizing dispatchers (e.g. Puma, Unicorn)

The agent should now work out-of-the box with no special configuration on
servers that fork or daemonize themselves (such as Unicorn or Puma in some
configurations). The agent's background thread will be automatically restarted
after the first transaction processed within each child process.

This change means it's no longer necessary to set the
'restart_thread_in_children setting' in your agent configuration file if you
were doing so previously.

- Rails 4.1 support

Rails 4.1 has shipped, and the Ruby agent is ready for it! We've been running
our test suites against the release candidates with no significant issues, so
we're happy to announce full compatibility with this new release of Rails.

- Ruby VM measurements

The Ruby agent now records more detailed information about the performance and
behavior of the Ruby VM, mainly focused around Ruby's garbage collector. This
information is exposed on the new 'Ruby VM' tab in the UI. For details about
what is recorded, see:

http://docs.newrelic.com/docs/ruby/ruby-vm-stats

- Separate in-transaction GC timings for web and background processes

Previously, an application with GC instrumentation enabled, and both web and
background processes reporting into it would show an overly inflated GC band
on the application overview graph, because data from both web and non-web
transactions would be included. This has been fixed, and GC time during web
and non-web transactions is now tracked separately.

- More accurate GC measurements on multi-threaded web servers

The agent could previously have reported inaccurate GC times on multi-threaded
web servers such as Puma. It will now correctly report GC timings in
multi-threaded contexts.

- Improved ActiveMerchant instrumentation

The agent will now trace the store, unstore, and update methods on
ActiveMerchant gateways. In addition, a bug preventing ActiveMerchant
instrumentation from working on Ruby 1.9+ has been fixed.

Thanks to Troex Nevelin for the contribution!

- More robust Real User Monitoring script injection with charset meta tags

Previous versions of the agent with Real User Monitoring enabled could have
injected JavaScript code into the page above a charset meta tag. By the HTML5
spec, the charset tag must appear in the first 1024 bytes of the page, so the
Ruby agent will now attempt to inject RUM script after a charset tag, if one
is present.

- More robust connection sequence with New Relic servers

A rare bug that could cause the agent's initial connection handshake with
New Relic servers to silently fail has been fixed, and better logging has been
added to the related code path to ease diagnosis of any future issues.

- Prevent over-counting of queue time with nested transactions

When using add_transaction_tracer on methods called from within a Rails or
Sinatra action, it was previously possible to get inflated queue time
measurements, because queue time would be recorded for both the outer
transaction (the Rails or Sinatra action) and the inner transaction (the
method given to add_transaction_tracer). This has been fixed, so only the
outermost transaction will now record queue time.

## v3.7.3

- Obfuscation for PostgreSQL explain plans

Fixes an agent bug with PostgreSQL where parameters from the original query
could appear in explain plans sent to New Relic servers, even when SQL
obfuscation was enabled. Parameters from the query are now masked in explain
plans prior to transmission when transaction_tracer.record_sql is set to
'obfuscated' (the default setting).

For more information, see:
https://docs.newrelic.com/docs/traces/security-for-postgresql-explain-plans

- More accurate categorization of SQL statements

Some SQL SELECT statements that were previously being mis-categorized as
'SQL - OTHER' will now correctly be tagged as 'SQL - SELECT'. This
particularly affected ActiveRecord users using PostgreSQL.

- More reliable Typhoeus instrumentation

Fixed an issue where an exception raised from a user-specified on_complete
block would cause our Typhoeus instrumentation to fail to record the request.

- Fix for Puma 2.8.0 cluster mode (3.7.3.204)

Puma's 2.8.0 release renamed a hook New Relic used to support Puma's cluster
mode. This resulted in missing data for users running Puma. Thanks Benjamin
Kudria for the fix!

- Fix for deployment command bug (3.7.3.204)

Problems with file loading order could result in `newrelic deployments`
failing with an unrecognized command error. This has been fixed.

## v3.7.2

- Mongo instrumentation improvements

Users of the 'mongo' MongoDB client gem will get more detailed instrumentation
including support for some operations that were not previously captured, and
separation of aggregate metrics for web transactions from background jobs.

An issue with ensure_index when passed a symbol or string was also fixed.
Thanks Maxime RETY for the report!

- More accurate error tracing in Rails 4

Traced errors in Rails 4 applications will now be correctly associated with
the transaction they occurred in, and custom attributes attached to the
transaction will be correctly attached to the traced error as well.

- More accurate partial-rendering metrics for Rails 4

View partials are now correctly treated as sub-components of the containing
template render in Rails 4 applications, meaning that the app server breakdown
graphs for Rails 4 transactions should be more accurate and useful.

- Improved Unicorn 4.8.0 compatibility

A rare issue that could lead to spurious traced errors on app startup for
applications using Unicorn 4.8.0 has been fixed.

- meta_request gem compatibility

An incompatibility with the meta_request gem has been fixed.

- Typhoeus 0.6.4+ compatibility

A potential crash with Typhoeus 0.6.4+ when passing a URI object instead of a
String instance to one of Typhoeus's HTTP request methods has been fixed.

- Sequel single threaded mode fix

The agent will no longer attempt to run EXPLAIN queries for slow SQL
statements issued using the Sequel gem in single-threaded mode, since
doing so could potentially cause crashes.

- Additional functionality for add_custom_parameters

Calling add_custom_parameters adds parameters to the system codenamed
Rubicon. For more information, see http://newrelic.com/software-analytics

- Update gem signing cert (3.7.2.195)

The certificate used to sign newrelic_rpm expired in February. This patch
updates that for clients installing with verification.

## v3.7.1

- MongoDB support

The Ruby agent provides support for the mongo gem, versions 1.8 and 1.9!
Mongo calls are captured for transaction traces along with their parameters,
and time spent in Mongo shows up on the Database tab.

Support for more Mongo gems and more UI goodness will be coming, so watch
http://docs.newrelic.com/docs/ruby/mongo for up-to-date status.

- Harvest thread restarts for forked and daemonized processes

Historically framework specific code was necessary for the Ruby agent to
successfully report data after an app forked or daemonized. Gems or scripts
with daemonizing modes had to wait for agent support or find workarounds.

With 3.7.1 setting `restart_thread_in_children: true` in your newrelic.yml
automatically restarts the agent in child processes without requiring custom
code. For now the feature is opt-in, but future releases may default it on.

- Fix for missing HTTP time

The agent previously did not include connection establishment time for
outgoing Net::HTTP requests. This has been corrected, and reported HTTP
timings should now be more accurate.

- Fix for Mongo ensure_index instrumentation (3.7.1.182)

The Mongo instrumentation for ensure_index in 3.7.1.180 was not properly
calling through to the uninstrumented version of this method. This has been
fixed in 3.7.1.182. Thanks to Yuki Miyauchi for the fix!

- Correct first reported metric timespan for forking dispatchers (3.7.1.188)

The first time a newly-forked process (in some configurations) reported metric
data, it would use the startup time of the parent process as the start time
for that metric data instead of its own start time. This has been fixed.

## v3.7.0

- Official Rubinius support (for Rubinius >= 2.2.1)

We're happy to say that all known issues with the Ruby agent running on
Rubinius have been resolved as of Rubinius version 2.2.1! See
http://docs.newrelic.com/docs/ruby/rubinius for the most up-to-date status.

- RUM injection updates

The Ruby agent's code for both automatic and manual injection of Real User
Monitoring scripts has been improved. No application changes are required, but
the new injection logic is simpler, faster, more robust, and paves the way for
future improvements to Real User Monitoring.

- More robust communication with New Relic

Failures when transmitting data to New Relic could cause data to be held over
unnecessarily to a later harvest. This has been improved both to handle
errors more robustly and consistently, and to send data as soon as possible.

- Fix for agent not restarting on server-side config changes

A bug in 3.6.9 caused the agent to not reset correctly after server-side
config changes. New settings would not be received without a full process
restart. This has been fixed.

- Blacklisting rake spec tasks

A blacklist helps the agent avoid starting during rake tasks. Some default
RSpec tasks were missing. Thanks for the contribution Kohei Hasegawa!

## v3.6.9

- Experimental Rubinius 2.x support

The agent is now being tested against the latest version of Rubinius. While
support is still considered experimental, you can track the progress at
http://docs.newrelic.com/docs/ruby/rubinius for up to date status.

- Capture arguments for Resque and Sidekiq jobs

The agent can optionally record arguments for your Resque and Sidekiq jobs on
transaction traces and traced errors. This is disabled by default, but may be
enabled by setting resque.capture_params or sidekiq.capture_params.

Thanks to Juan Ignacio Pumarino, Ken Mayer, Paul Henry, and Eric Saxby for
their help with this feature!

- Supported versions rake task and documentation

We've improved our documentation for what Ruby and gem versions we support.
Run `rake newrelic:supported_versions` or see the latest agent's versions at
https://docs.newrelic.com/docs/ruby/supported-frameworks.

- ActiveRecord 4.0 explain plans for JRuby and Rubinius

The agent's ActiveRecord 4.0 instrumentation could not gather SQL explain
plans on JRuby by default because of a dependency on ObjectSpace, which isn't
available by default. This has been fixed.

- Fix for Curb http_put_with_newrelic

A bug in the agent caused PUT calls in the Curb gem to crash. This has been
fixed. Thanks to Michael D'Auria and Kirk Diggler for the contributions!

- Fix for head position on RUM injection

Certain unusual HTML documents resulted in browser monitoring injecting
incorrect content. Thanks Alex McHale for the contribution!

- Specify the Content-Type header in developer mode

Thanks Jared Ning for the contribution!

## v3.6.8

- X-Ray Sessions support

X-Ray Sessions provide more targeted transaction trace samples and thread
profiling for web transactions. For full details see our X-Ray sessions
documentation at https://newrelic.com/docs/site/xray-sessions.

- Percentiles and Histograms

The Ruby Agent now captures data that provides percentile and histogram views
in the New Relic UI.

- CPU metrics re-enabled for JRuby >= 1.7.0

To work around a JRuby bug, the Ruby agent stopped gathering CPU metrics on
that platform. With the bug fixed, the agent can gather those metrics again.
Thanks Bram de Vries for the contribution!

- Missing Resque transaction traces (3.6.8.168)

A bug in 3.6.8.164 prevented transaction traces in Resque jobs from being
communicated back to New Relic. 3.6.8.168 fixes this.

- Retry on initial connect (3.6.8.168)

Failure to contact New Relic on agent start-up would not properly retry. This
has been fixed.

- Fix potential memory leak on failure to send to New Relic (3.6.8.168)

  3.6.8.164 introduced a potential memory leak when transmission of some kinds
  of data to New Relic servers failed. 3.6.8.168 fixes this.

## v3.6.7

- Resque-pool support

Resque processes started via the resque-pool gem weren't recognized by the
Ruby agent. The agent now starts correctly in those worker processes.

- Environment-based configuration

All settings in newrelic.yml can now be configured via environment variables.
See https://newrelic.com/docs/ruby/ruby-agent-configuration for full details.

- Additional locking option for Resque (3.6.7.159)

There have been reports of worker process deadlocks in Resque when using the
Ruby agent. An optional lock is now available to avoid those deadlocks. See
https://newrelic.com/docs/ruby/resque-instrumentation for more details.

- HTTP connection setup timeout (3.6.7.159)

HTTP initialization in the agent lacked an appropriate timeout,
leading to dropouts in reporting under certain network error conditions.

- Unnecessary requests from Resque jobs (3.6.7.159)

An issue causing Resque jobs to unnecessarily make requests against New Relic
servers was fixed.

- Fix compatibility issues with excon and curb instrumentation

This release of the agent fixes a warning seen under certain circumstances
with the excon gem (most notably, when excon was used by fog), as well as
a bug with the curb instrumentation that conflicted with the feedzirra gem.

- Allow license key to be set by Capistrano variables

A license key can be passed via a Capistrano variable where previously it
could only be in newrelic.yml. Thanks Chris Marshall for the contribution!

- Make HTTP client instrumentation aware of "Host" request header

If a "Host" header is set explicitly on an HTTP request, that hostname will
be used for external metrics. Thanks Mislav Marohnić for the contribution!

- Fix ActiveSupport::Concern warnings with MethodTracer

Including NewRelic::Agent::MethodTracer in a class using Concerns could cause
deprecation warnings. Thanks Mike Połtyn for the contribution!

- Fix Authlogic constant name

Code checking for the Authlogic module was using in the wrong case. Thanks
Dharam Gollapudi for the contribution!

## v3.6.6

- HTTPClient and Curb support

The Ruby agent now supports the HTTPClient and Curb HTTP libraries! Cross
application tracing and more is fully supported for these libraries. For more
details see https://newrelic.com/docs/ruby/ruby-http-clients.

- Sinatra startup improvements

In earlier agent versions, newrelic_rpm had to be required after Sinatra to
get instrumentation. Now the agent should start when your Sinatra app starts
up in rackup, thin, unicorn, or similar web servers.

- Puma clustered mode support

Clustered mode in Puma was not reporting data without manually adding a hook
to Puma's configuration. The agent will now automatically add this hook.

- SSL certificate verification

Early versions of the agent's SSL support provided an option to skip
certificate verification. This option has been removed.

## v3.6.5

- Rails 4.0 Support

The Ruby agent is all set for the recent general release of Rails 4.0! We've
been tracking the RC's, and that work paid off. Versions 3.6.5 and 3.6.4 of
the Ruby agent should work fine with Rails 4.0.0.

- Excon and Typhoeus support

The Ruby agent now supports the Excon and Typhoeus HTTP libraries! For more
details see https://newrelic.com/docs/ruby/ruby-http-clients.

## v3.6.4

- Exception Whitelist

We've improved exception message handling for applications running in
high security mode. Enabling 'high_security' now removes exception messages
entirely rather than simply obfuscating any SQL.

By default this feature affects all exceptions, though you can configure a
whitelist of exceptions whose messages should be left intact.

More details: https://newrelic.com/docs/ruby/ruby-agent-configuration

- Fix a race condition affecting some Rails applications at startup

Some Rails applications using newrelic_rpm were affected by a race condition
at startup that manifested as an error when model classes with associations
were first loaded. The cause of these errors has been addressed by moving the
generation of the agent's EnvironmentReport on startup from a background
thread to the main thread.

## v3.6.3

- Better Sinatra Support

A number of improvements have been made to our Sinatra instrumentation.
More details: https://newrelic.com/docs/ruby/sinatra-support-in-the-ruby-agent

Sinatra instrumentation has been updated to more accurately reflect the final
route that was actually executed, taking pass and conditions into account.

New Relic middlewares for error collection, real user monitoring, and cross
application tracing are automatically inserted into the middleware stack.

Ignoring routes, similar to functionality available to Rails controllers, is
now available in Sinatra as well.

Routes in 1.4 are properly formatting in transaction names. Thanks Zachary
Anker for the contribution!

- Padrino Support

Along with improving our support of Sinatra, we've also extended that to
supporting Padrino, a framework that builds on Sinatra. Web transactions
should show up in New Relic now for Padrino apps automatically. The agent has
been tested against the latest Padrino in versions 0.11.x and 0.10.x.

- Main overview graph only shows web transactions

In the past database times from background jobs mixed with other web transaction
metrics in the main overview graph. This often skewed graphs. A common workaround
was to send background jobs to a separate application, but that should no longer
be necessary as the overview graphs now only represent web transactions.

## v3.6.2

- Sequel support

The Ruby agent now supports Sequel, a database toolkit for Ruby. This
includes capturing SQL calls and model operations in transaction traces, and
recording slow SQL calls. See https://newrelic.com/docs/ruby/sequel-instrumentation
for full details.

- Thread profiling fix

The prior release of the agent (version 3.6.1) broke thread profiling. A
profile would appear to run, but return no data. This has been fixed.

- Fix for over-counted Net::HTTP calls

Under some circumstances, calls into Net::HTTP were being counted twice in
metrics and transaction traces. This has been fixed.

- Missing traced errors for Resque applications

Traced errors weren't displaying for some Resque workers, although the errors
were factored into the overall count graphs. This has been fixed, and traced
errors should be available again after upgrading the agent.

## v3.6.1

- Full URIs for HTTP requests are recorded in transaction traces

When recording a transaction trace node for an outgoing HTTP call via
Net::HTTP, the agent will now save the full URI (instead of just the hostname)
for the request. Embedded credentials, the query string, and the fragment will
be stripped from the URI before it is saved.

- Simplify Agent Autostart Logic

Previously the agent would only start when it detected a supported
"Dispatcher", meaning a known web server or background task framework. This
was problematic for customers using webservers that the agent was not
configured to detect (e.g. Puma). Now the agent will attempt to report any
time it detects it is running in a monitored environment (e.g. production).
There are two exceptions to this. The agent will not autostart in a rails
console or irb session or when the process was invoked by a rake task (e.g.
rake assets:precompile). The NEWRELIC_ENABLE environment variable can be set
to true or false to force the agent to start or not start.

- Don't attempt to resolve collector hostname when proxy is in use

When a proxy is configured, the agent will not attempt to lookup and cache the
IP address of New Relic server to which it is sending data, since DNS may not
be available in some environments. Thanks to Bill Kirtley for the contribution

- Added NewRelic::Agent.set_transaction_name and NewRelic::Agent.get_transaction_name

Ordinarily the name of your transaction is defined up-front, but if you'd like to
change the name of a transaction while it is still running you can use
**NewRelic::Agent.set_transaction_name()**. Similarly, if you need to know the name
of the currently running transaction, you can use **NewRelic::Agent.get_transaction_name()**.

## v3.6.0

- Sidekiq support

The Ruby agent now supports the Sidekiq background job framework. Traces from
Sidekiq jobs will automatically show up in the Background tasks on New Relic
similar to Resque and Delayed::Job tasks.

- Improved thread safety

The primary metrics data structures in the Ruby agent are now thread safe.
This should provide better reliability for the agent under JRuby and threaded
scenarios such as Sidekiq or Puma.

- More robust environment report

The agent's analysis of the local environment (e.g. OS, Processors, loaded
gems) will now work in a wider variety of app environments, including
Sinatra.

- Experimental Rainbows! support

The Ruby agent now automatically detects and instruments the Rainbows! web
server. This support is considered experimental at present, and has not been
tested with all dispatch modes.

Thanks to Joseph Chen for the contribution.

- Fix a potential file descriptor leak in Resque instrumentation

A file descriptor leak that occurred when DontPerform exceptions were used to
abort processing of a job has been fixed. This should allow the Resque
instrumentation work correctly with the resque-lonely_job gem.

## v3.5.8

- Key Transactions

  The Ruby agent now supports Key Transactions! Check out more details on the
  feature at https://newrelic.com/docs/site/key-transactions

- Ruby 2.0

  The Ruby agent is compatible with Ruby 2.0.0 which was just released.

- Improved Sinatra instrumentation

  Several cases around the use of conditions and pass in Sinatra are now
  better supported by the Ruby agent. Thanks Konstantin for the help!

- Outbound HTTP headers

  Adds a 'X-NewRelic-ID' header to outbound Net::HTTP requests. This change
  helps improve the correlation of performance between services in a service-
  oriented architecture for a forthcoming feature. In the meantime, to disable
  the header, set this in your newrelic.yml:

  cross_application_tracer:
  enabled: false

- Automatically detect Resque dispatcher

  The agent does better auto-detection for the Resque worker process.
  This should reduce the need to set NEW_RELIC_DISPATCHER=resque directly.

## v3.5.7

- Resolved some issues with tracking of frontend queue time, particularly
  when the agent is running on an app hosted on Heroku. The agent will now
  more reliably parse the headers described in
  https://newrelic.com/docs/features/tracking-front-end-time and will
  automatically detect whether the times provided are in seconds,
  milliseconds or microseconds.

## v3.5.6

- Use HTTPS by default

  The agent now defaults to using SSL when it communicates with New Relic's
  servers. By default is already configured New Relic does not transmit any
  sensitive information (e.g. SQL parameters are masked), but SSL adds an
  additional layer of security. Upgrading customers may need to remove the
  "ssl: false" directive from their newrelic.yml to enable ssl. Customers on
  Jruby may need to install the jruby-openssl gem to take advantage of this
  feature.

- Fix two Resque-related issues

  Fixes a possible hang on exit of an instrumented Resque master process
  (https://github.com/defunkt/resque/issues/578), as well as a file descriptor
  leak that could occur during startup of the Resque master process.

- Fix for error graph over 100%

  Some errors were double counted toward the overall error total. This
  resulted in graphs with error percentages over 100%. This duplication did
  not impact the specific error traces captured, only the total metric.

- Notice gracefully handled errors in Sinatra

  When show_exceptions was set to false in Sinatra, errors weren't caught
  by New Relic's error collector. Now handled errors also have the chance
  to get reported back.

- Ruby 2.0 compatibility fixes

  Ruby 2.0 no longer finds protected methods by default, but will with a flag.
  http://tenderlovemaking.com/2012/09/07/protected-methods-and-ruby-2-0.html

  Thanks Ravil Bayramgalin and Charlie Somerville for the fixes.

- Auto-detect Trinidad as dispatcher

  Code already existing for detecting Trinidad as a dispatcher, but was only
  accessible via an ENV variable. This now auto-detects on startup. Thanks
  Robert Rasmussen for catching that.

- Coercion of types in collector communication

  Certain metrics can be recorded with a Ruby Rational type, which JSON
  serializes as a string rather than a floating point value. We now treat
  coerce each outgoing value, and log issues before sending the data.

- Developer mode fix for chart error

  Added require to fix a NameError in developer mode for summary page. Thanks
  to Ryan B. Harvey.

- Don't touch deprecated RAILS_ROOT if on Rails 3

  Under some odd startup conditions, we would look for the RAILS_ROOT constant
  after failing to find the ::Rails.root in a Rails 3 app, causing deprecation
  warnings. Thanks for Adrian Irving-Beer for the fix.

## v3.5.5

- Add thread profiling support

  Thread profiling performs statistical sampling of backtraces of all threads
  within your Ruby processes. This feature requires MRI >= 1.9.2, and is
  controlled via the New Relic web UI. JRuby support (in 1.9.x compat mode) is
  considered experimental, due to issues with JRuby's Thread#backtrace.

- Add audit logging capability

  The agent can now log all of the data it sends to the New Relic servers to
  a special log file for human inspection. This feature is off by default, and
  can be enabled by setting the audit_log.enabled configuration key to true.
  You may also control the location of the audit log with the audit_log.path key.

- Use config system for dispatcher, framework, and config file detection

  Several aspects of the agent's configuration were not being handled by the
  configuration system. Detection/configuration of the dispatcher (e.g. passenger,
  unicorn, resque), framework (e.g. rails3, sinatra), and newrelic.yml
  location are now handled via the Agent environment, manual, and default
  configuration sources.

- Updates to logging across the agent

  We've carefully reviewed the logging messages that the agent outputs, adding
  details in some cases, and removing unnecessary clutter. We've also altered
  the startup sequence to ensure that we don't spam STDOUT with messages
  during initialization.

- Fix passing environment to manual_start()

  Thanks to Justin Hannus. The :env key, when passed to Agent.manual_start,
  can again be used to specify which section of newrelic.yml is loaded.

- Rails 4 support

  This release includes preliminary support for Rails 4 as of 4.0.0.beta.
  Rails 4 is still in development, but the agent should work as expected for
  people who are experimenting with the beta.

## v3.5.4

- Add queue time support for sinatra apps

  Sinatra applications can now take advantage of front end queue time
  reporting. Thanks to Winfield Peterson for this contribution.

- Simplify queue time configuration for nginx 1.2.6+

  Beginning in version 1.2.6, recently released as a development version, the
  $msec variable can be used to set an http header. This change allows front
  end queue time to be tracked in New Relic simply by adding this line to the
  nginx config:

  proxy_set_header X-Queue-Start "t=${msec}000"

  It will no longer be necessary to compile a patched version of nginx or
  compile in the perl or lua module to enable this functionality.

  Thanks to Lawrence Pit for the contribution.

- Report back build number and stage along with version info

  In the 3.5.3 series the agent would fail to report its full version number
  to NewRelic's environment report. For example it would report its version
  as 3.5.3 instead of 3.5.3.25 or 3.5.3.25.beta. The agent will now report
  its complete version number as defined in newrelic_rpm.gemspec.

- The host and the port that the agent reports to can now be set from environment vars

  The host can be set with NEW_RELIC_HOST and the port with NEW_RELIC_PORT. These setting
  will override any other settings in your newrelic.yml.

- Fix RUM reporting to multiple applications

  When the agent is configured to report to multiple "roll up" applications
  RUM did not work correctly.

## v3.5.3

- Update the collector protocol to use JSON and Ruby primitives

  The communication between the agent and the NewRelic will not longer be
  marshaled Ruby objects, but rather JSON in the case of Ruby 1.9 and marshaled
  Ruby primitives in the case of 1.8. This results in greater harvest efficiency
  as well as feature parity with other New Relic agents.

- Fix incorrect application of conditions in sinatra instrumentation

  The agent's sinatra instrumentation was causing sinatra's conditions to
  be incorrectly applied in some obscure cases. The bug was triggered
  when a condition was present on a lower priority route that would match
  the current request, except for the presence of a higher priority route.

## v3.5.2

- Simplified process of running agent test suite and documented code
  contribution process in GUIDELINES_FOR_CONTRIBUTING.

## v3.5.1

- Enabling Memory Profiling on Lion and Mountain Lion

  The agent's list of supported platforms for memory profiling wasn't correctly checking
  for more recent versions of OS X.

- Fixed an arity issue encountered when calling newrelic_notice_error from Rails applications.

- End user queue time was not being properly reported, works properly now.

- Server-side configuration for ignoring errors was not being heeded by agent.

- Better handling of a thread safety issue.

  Some issues may remain, which we are working to address, but they should be gracefully handled
  now, rather than crashing the running app.

- Use "java_import" rather than "include_class" when require Java Jars into a JRuby app.

  Thanks to Jan Habermann for the pull request

- Replaced alias_method mechanism with super call in DataMapper instrumentation.

  Thanks to Michael Rykov for the pull request

- Fixed the Rubinius GC profiler.

  Thanks to Dirkjan Bussink

- Use ActiveSupport.on_load to load controller instrumentation Rails 3.

  Thanks to Jonathan del Strother

- Reduce the number of thread local reference in a particular high traffic method

  Thanks to Jeremy Kemper

## v3.5.0.1

- (Fix) Due to a serious resource leak we have ended support for versions of Phusion Passenger
  older than 2.1.1. Users of older versions are encouraged upgrade to a more recent version.

## v3.5.0

- (Fix) RUM Stops Working After 3.4.2.1 Agent Upgrade

  v3.4.2.1 introduced a bug that caused the browser monitor auto instrumentation
  (for RUM) default to be false. The correct value of true is now used

- When the Ruby Agent detects Unicorn as the dispatcher it creates an INFO level log message
  with additional information

  To help customers using Unicorn, if the agent detects it (Unicorn) is being used as the
  dispatcher an INFO level log message it created that includes a link to New Relic
  online doc that has additional steps that may be required to get performance data reporting.

- (Fix) In version 3.4.2 of the Ruby Agent the server side value for Apdex T was disregarded

  With version 3.4.2 of the agent, the value set in the newrelic.yml file took precedence over the
  value set in the New Relic UI. As of version 3.5.0 only the value for Apdex T set in the
  New Relic UI will be used. Any setting in the yaml file will be ignored.

- Improved Error Detection/Reporting capabilities for Rails 3 apps

  Some errors are missed by the agent's exception reporting handlers because they are
  generated in the rails stack, outside of the instrumented controller action. A Rack
  middleware is now included that can detect these errors as they bubble out of the middleware stack.
  Note that this does not include Routing Errors.

- The Ruby Agent now logs certain information it receives from the New Relic servers

  After connecting to the New Relic servers the agent logs the New Relic URL
  of the app it is reporting to.

- GC profiling overhead for Ruby 1.9 reduced

  For Ruby 1.9 the amount of time spent in GC profiling has been reduced.

- Know issue with Ruby 1.8.7-p334, sqlite3-ruby 1.3.0 or older, and resque 1.23.0

  The Ruby Agent will not work in conjunction with Ruby 1.8.7-p334, sqlite3-ruby 1.3.3
  or earlier, and resque 1.23.0. Your app will likely stop functioning. This is a known problem
  with Ruby versions up to 1.8.7-p334. Upgrading to the last release of Ruby 1.8.7
  is recommended. This issue has been present in every version of the agent we've tested
  going back for a year.

## v3.4.2.1

- Fix issue when app_name is nil

  If the app_name setting ends up being nil an exception got generated and the application
  wouldn't run. This would notably occur when running a Heroku app locally without the
  NEW_RELIC_APP_NAME environment variable set. A nil app_name is now detected and an
  error logged specifying remediation.

## v3.4.2

- The RUM NRAGENT tk value gets more robustly sanitized to prevent potential XSS vulnerabilities

  The code that scrubs the token used in Real User Monitoring has been enhanced to be
  more robust.

- Support for Apdex T in server side configuration

  For those using server side configuration the Ruby Agent now supports setting
  the Apdex T value via the New Relic UI.

- Refactoring of agent config code

  The code that reads the configuration information and configures the agent
  got substantially reorganized, consolidated, simplified, and made more robust.

## v3.4.1

#### Bug Fixes

- Fix edge case in RUM auto instrumentation where X-UA-Compatible meta tag is
  present but </head> tag is missing.

  There is a somewhat obscure edge case where RUM auto instrumentation will
  crash a request. The issue seems to be triggered when the X-UA-Compatible
  meta tag is present and the </head> tag is missing.

- Fixed reference to @service.request_timeout to @request_timeout in
  new_relic_service.rb. (Thanks to Matthew Savage)

  When a timeout occurred during connection to the collector an "undefined
  method `request_timeout' for nil:NilClass'" would get raised.

- preserve visibility on traced methods.

  Aliased methods now have the same visibility as the original traced method.
  A couple of the esoteric methods created in the process weren't getting the
  visibility set properly.

- Agent service does not connect to directed shard collector after connecting
  to proxy

  After connecting to collector proxy name of real collector was updated, but
  ip address was not being updated causing connections to go to the proxy.
  Agent now looks up ip address for real collector.

- corrupt marshal data from pipe children crashing agent

  If the agent received corrupted data from the Resque worker child agent
  it could crash the agent itself. fixed.

- should reset RubyBench GC counter between polls

  On Ruby REE, the GC profiler does not reset the counter between polls. This
  is only a problem if GC could happen _between_ transactions, as in, for
  example, out-of-band GC in Unicorn. fixed.

## v3.4.0.1

- Prevent the agent from resolving the collector address when disabled.
- Fix for error collector configuration that was introduced during beta.
- Preserve method visibility when methods are traced with #add_method_tracer and #add_transaction_tracer

## v3.4.0

- Major refactor of data transmission mechanism. This enabled child processes to send data to parent processes, which then send the data to the New Relic service. This should only affect Resque users, dramatically improving their experience.
- Moved Resque instrumentation from rpm_contrib to main agent. Resque users should discontinue use of rpm_contrib or upgrade to 2.1.11.
- Resolve issue with configuring the Error Collector when using server-side configuration.

## v3.3.5

- [FIX] Allow tracing of methods ending in ! and ?
- [PERF] Give up after scanning first 50k of the response in RUM
  auto-instrumentation.
- [FIX] Don't raise when extracting metrics from SQL queries with non UTF-8 bytes.
- Replaced "Custom/DJ Locked Jobs" metric with new metrics for
  monitoring DelayedJob: queue_length, failed_jobs, and locked_jobs, all under
  Workers/DelayedJob. queue_length is also broken out by queue name or priority
  depending on the version of DelayedJob deployed.

## v3.3.4.1

- Bug fix when rendering empty collection in Rails 3.1+

## v3.3.4

- Rails 3 view instrumentation

## v3.3.3

- Improved Sinatra instrumentation
- Limit the number of nodes collected in long running transactions to prevent leaking memory

## v3.3.2.1

- [SECURITY] fix for cookie handling by End User Monitoring instrumentation

## v3.3.2

- deployments recipe change: truncate git SHAs to 7 characters
- Fixes for obfuscation of PostgreSQL and SQLite queries
- Fix for lost database connections when using a forking framework
- Workaround for RedHat kernel bug which prevented blocking reads of /proc fs
- Do not trap signals when handling exceptions

## v3.3.1

- improved Ruby 1.8.6 support
- fix for issues with RAILS_ROOT deprecation warnings
- fixed incorrect 1.9 GC time reporting
- obfuscation for Slow SQL queries respects transaction trace config
- fix for RUM instrumentation reporting bad timing info in some cases
- refactored ActiveRecord instrumentation, no longer requires Rails

## v3.3.0

- fix for GC instrumentation when using Ruby 1.9
- new feature to correlate browser and server transaction traces
- new feature to trace slow sql statements
- fix to help cope with malformed rack responses
- do not try to instrument versions of ActiveMerchant that are too old

## v3.2.0.1

- Updated LICENSE
- Updated links to support docs

## v3.2.0

- Fix over-detection of mongrel and unicorn and only start the agent when
  actual server is running
- Improve developer mode backtraces to support ruby 1.9.2, windows
- Fixed some cases where Memcache instrumentation was failing to load
- Ability to set log destination by NEW_RELIC_LOG env var
- Fix to mutex lib load issue
- Performance enhancements (thanks to Jeremy Kemper)
- Fix overly verbose STDOUT message (thanks to Anselm Helbig)

## v3.1.2

- Fixed some thread safety issues
- Work around for Ruby 1.8.7 Marshal crash bug
- Numerous community patches (Gabriel Horner, Bradley Harris, Diego Garcia,
  Tommy Sullivan, Greg Hazel, John Thomas Marino, Paul Elliott, Pan Thomakos)
- Fixed RUM instrumentation bug

## v3.1.1

- Support for Rails 3.1 (thanks to Ben Hoskings via github)
- Support for Rubinius
- Fixed issues affecting some Delayed Job users where log files were not appearing
- Fixed an issue where some instrumentation might not get loaded in Rails apps
- Fix for memcached cas method (thanks to Andrew Long and Joseph Palermo )
- Fix for logger deprecation warning (thanks to Jonathan del Strother via github)
- Support for logging to STDOUT
- Support for Spymemcached client on jruby

## v3.1.0

- Support for aggregating data from short-running
  processes to reduce reporting overhead
- Numerous bug fixes
- Increased unit test coverage

## v3.0.1

- Updated Real User Monitoring to reduce javascript size and improve
  compatibility, fix a few known bugs

## v3.0.0

- Support for Real User Monitoring
- Back end work on internals to improve reliability
- added a 'log_file_name' and 'log_file_path' configuration variable to allow
  setting the path and name of the agent log file
- Improve reliability of statistics calculations
- Remove some previously deprecated methods
- Remove Sequel instrumentation pending more work

## v2.14.1

- Avoid overriding methods named 'log' when including the MethodTracer module
- Ensure that all load paths for 'new_relic/agent' go through 'new_relic/control' first
- Remove some debugging output from tests

## v2.14.0

- Dependency detection framework to prevent multi-loading or early-loading
  of instrumentation files

## v2.13.5

- Moved the API helper to the github newrelic_api gem.
- Revamped queue time to include server, queue, and middleware time
- Increased test coverage and stability
- Add Trinidad as a dispatcher (from Calavera, on github)
- Sequel instrumentation from Aman Gupta
- patches to 1.9 compatibility from dkastner on github
- Support for 1.9.2's garbage collection instrumentation from Justin Weiss
- On Heroku, existing queue time headers will be detected
- Fix rack constant scoping in dev mode for 1.9 (Rack != ::Rack)
- Fixes for instrumentation loading failing on Exception classes that
  are not subclasses of StandardError
- Fix active record instrumentation load order for Rails 3

## v2.13.4

- Update DNS lookup code to remove hardcoded IP addresses

## v2.13.3

- Dalli instrumentation from Mike Perham (thanks Mike)
- Datamapper instrumentation from Jordan Ritter (thanks Jordan)
- Apdex now defaults to 0.5
  !!! Please be aware that if you are not setting an apdex,
  !!! this will cause a change in the apparent performance of your app.
- Make metric hashes threadsafe (fixes problems sending metrics in Jruby
  threaded code)
- Delete obsolete links to metric docs in developer mode
- Detect gems when using Bundler
- Fix newrelic_ignore in Rails 3
- Break metric parser into a separate vendored gem
- When using Unicorn, preload_app: true is recommended to get proper
  after_fork behavior.

## v2.13.2

- Remove a puts. Yes, a whole release for a puts.

## v2.13.1

- Add missing require in rails 3 framework control

## v2.13.0

- developer mode is now a rack middleware and can be used on any framework;
  it is no longer supported automatically on versions of Rails prior to 2.3;
  see README for details
- memcache key recording for transaction traces
- use system_timer gem if available, fall back to timeout lib
- address instability issues in JRuby 1.2
- renamed executable 'newrelic_cmd' to 'newrelic'; old name still supported
  for backward compatibility
- added 'newrelic install' command to install a newrelic.yml file in the
  current directory
- optimization to execution time measurement
- optimization to startup sequence
- change startup sequence so that instrumentation is installed after all
  other gems and plugins have loaded
- add option to override automatic flushing of data on exit--send_data_on_exit
  defaults to 'true'
- ignored errors no longer affect apdex score
- added record_transaction method to the api to allow recording
  details from web and background transactions occurring outside RPM
- fixed a bug related to enabling a gold trial / upgrade not sending
  transaction traces correctly

## v2.12.3

- fix regression in startup sequence

## v2.12.2

- fix for regression in Rails 2.1 inline rendering
- workaround bug found in some rubies that caused a segv and/or NoMemoryError
  when deflating content for upload
- avoid creating connection thread in unicorn/passenger spawners

## v2.12.1

- fix bug in profile mode
- fix race condition in Delayed::Job instrumentation loading
- fix glassfish detection in latest glassfish gem

## v2.12.0

- support basic instrumentation for ActsAsSolr and Sunspot

## v2.11.3

- fix bug in startup when running JRuby

## v2.11.2

- fix for unicorn not reporting when the proc line had 'master' in it
- fix regression for passenger 2.0 and earlier
- fix after_fork in the shim

## v2.11.1

- republished gem without generated rdocs

## v2.11.0

- rails3 instrumentation (no developer mode support yet)
- removed the ensure_worker_thread started and instead defined an after_fork
  handler that will set up the agent properly in forked processes.
- change at_exit handler so the shutdown always goes after other shutdown
  handlers
- add visibility to active record db transactions in the rpm transaction
  traces (thanks to jeremy kemper)
- fix regression in merb support which caused merb apps not to start
- added NewRelic::Agent.logger to the public api to write to the agent
  log file.
- optimizations to background thread, controller instrumentation, memory
  usage
- add logger method to public_api
- support list notation for ignored exceptions in the newrelic.yml

## v2.10.8

- fix bug in delayed_job instrumentation that caused the job queue sampler
  to run in the wrong place
- change startup sequence and code that restarts the worker loop
  thread
- detect the unicorn master and dont start the agent; hook in after_fork
- fix problem with the Authlogic metric names which caused errors in
  developer mode. Authlogic metrics now adhere to the convention of
  prefixing the name with 'Custom'
- allow more correct overriding of transaction trace settings in the
  call to #manual_start
- simplify WorkerLoop and add better protection for concurrency
- preliminary support for rails3

## v2.10.6

- fix missing URL and referrer on some traced errors and transactions
- gather traced errors _after_ executing the rescue chain in ActionController
- always load controller instrumentation
- pick up token validation from newrelic.yml

## v2.10.5

- fix bug in delayed_job instrumentation occurring when there was no DJ log

## v2.10.4

- fix incompatibility with Capistrano 2.5.16
- strip down URLs reported in transactions and errors to path only

## v2.10.3

- optimization to reduce overhead: move background samplers into foreground thread
- change default config file to ignore RoutingErrors
- moved the background task instrumentation into a separate tab in the RPM UI
- allow override of the RPM application name via NEWRELIC_APP_NAME environment variable
- revised Delayed::Job instrumentation so no manual_start is required
- send buffered data on shutdown
- expanded support for queue length and queue time
- remove calls to starts_with to fix Sinatra and non-rails deployments
- fix problem with apdex scores recording too low in some circumstances
- switch to jeweler for gem building
- minor fixes, test improvements, doc and rakefile improvements
- fix incompatibility with Hoptoad where Hoptoad was not getting errors handled by New Relic
- many other optimizations, bug fixes and documentation improvements

## v2.10.2.

- beta release of 2.10
- fix bugs with Sinatra app instrumentation
- minor doc updates

## v2.10.1.

- alpha release of 2.10
- rack support, including metal; ignores 404s; requires a module inclusion (see docs)
- sinatra support, displays actions named by the URI pattern matched
- add API method to abort transaction recording for in-flight transactions
- remove account management calls from newrelic_api.rb
- truncating extremely large transaction traces for efficiency
- fix error reporting in recipes; add newrelic_rails_env option to recipes to
  override the rails env used to pull the app_name out of newrelic.yml
- added TorqueBox recognition (thanks Bob McWhirter)
- renamed config settings: enabled => monitor_mode; developer => developer_mode;
  old names will still work in newrelic.yml
- instrumentation for DelayedJob (thanks Travis Tilley)
- added config switches to turn off certain instrumentation when you aren't
  interested in the metrics, to save on overhead--see newrelic.yml for details.
- add profiling support to dev mode; very experimental!
- add 'multi_threaded' config option to indicate when the app is running
  multi-threaded, so we can disable some instrumentation
- fix test failures in JRuby, REE
- improve Net::HTTP instrumentation so it's more efficient and distinguishes calls
  between web and non-web transactions.
- database instrumentation notices all database commands in addition to the core commands
- add support for textmate to dev mode
- added add_transaction_tracer method to support instrumenting methods as
  if they were web transactions; this will facilitate better visibility of background
  tasks and eventually things like rack, metal and Sinatra
- adjusted apdex scores to reflect time spent in the mongrel queue
- fixed incompatibility with JRuby on startup
- implemented CPU measure for JRuby which reflects the cpu burn for
  all controller actions (does not include background tasks)
- fixed scope issue with GC instrumentation, subtracting time from caller
- added # of GC calls to GC instrumentation
- renamed the dispatcher metric
- refactored stats_engine code for readability
- optimization: reduce wakeup times for harvest thread

## v2.10.0.

- alpha release of 2.10
- support unicorn
- instrumentation of GC for REE and MRE with GC patch
- support agent restarting when changes are made to the account
- removed #newrelic_notice_error from Object class, replaced by NewRelic::Agent#notice_error
- collect histogram statistics
- add custom parameters to newrelic_notice_error call to display
  extra info for errors
- add method disable_all_tracing(&block) to execute a block without
  capturing metrics
- newrelic_ignore now blocks all instrumentation collection for
  the specified actions
- added doc to method_tracer API and removed second arg
  requirement for add_method_tracer call
- instrumentation for Net::HTTP
- remove method_tracer shim to avoid timing problems in monitoring daemons
- for non-rails daemons, look at APP_ROOT and NRCONFIG env vars for custom locations

## v2.9.9.

- Disable at_exit handler for Unicorn which sometimes caused the
  agent to stop reporting immediately.

## v2.9.8.

- add instrumentation for Net::HTTP calls, to show up as "External"
- added support for validating agents in the cloud.
- recognize Unicorn dispatcher
- add NewRelic module definitions to ActiveRecord instrumentation

## v2.9.5.

- Snow Leopard memory fix

## v2.9.4.

- clamp size of data sent to server
- reset statistics for passenger when forking to avoid erroneous data
- fix problem deserializing errors from the server
- fix incompatibility with postgres introduced in 2.9.

## v2.9.3.

- fix startup failure in Windows due to memory sampler
- add JRuby environment information

## v2.9.2.

- change default apdex_t to 0.5 seconds
- fix bug in deployments introduced by multi_homed setting
- support overriding the log in the agent api
- fix JRuby problem using objectspace
- display custom parameters when looking at transactions in dev mode
- display count of sql statements on the list of transactions in dev mode
- fixes for merb--thanks to Carl Lerche

## v2.9.1.

- add newrelic_ignore_apdex method to controller classes to allow
  you to omit some actions from apdex statistics
- Add hook for Passenger shutdown events to get more timely shutdown
  notices; this will help in more accurate memory readings in
  Passenger
- add newrelic_notice_error to Object class
- optional ability to verify SSL certificates, note that this has some
  performance and reliability implications
- support multi-homed host with multiple apps running on duplicate
  ports

## v2.9.0.

Noteworthy Enhancements

- give visibility to templates and partials in Rails 2.1 and later, in
  dev mode and production
- change active record metrics to capture statistics in adapter log()
  call, resulting in lower overhead and improved visibility into
  different DB operations; only AR operations that are not hitting the
  query cache will be measured to avoid overhead
- added mongrel_rpm to the gem, a standalone daemon listening for custom
  metric values sent from local processes (experimental); do mongrel_rpm
  --help
- add API for system monitoring daemons (refer to KB articles); changed
  API for manual starting of the agent; refer to
  NewRelic::Agent.manual_start for details
- do certificate verification on ssl connections to
  collector.newrelic.com
- support instances appearing in more than one application by allowing a
  semicolon separated list of names for the newrelic.yml app_name
  setting.
- combined agent logfiles into a single logfile
- use rpm server time for transaction traces rather than agent time

Developer Mode (only) Enhancements

- show partial rendering in traces
- improved formatting of metric names in traces
- added number of queries to transactions in the transaction list
- added some sorting options for the transaction list
- added a page showing the list of active threads

Compatibility Enhancements

- ruby 1.9.1 compatibility
- support concurrency when determining busy times, for 2.2 compatibility
- in jruby, use Java used heap for memory sampling if the system memory
  is not accessible from an unsupported platform
- jruby will no longer start the agent now when running the console or
  rake tasks
- API support for RPM as a footnote add-in
- webrick support restored

Noteworthy bugfixes

- sample memory on linux by reading /proc/#{$$}/status file
- fixed ambiguous 'View' metrics showing up in controller breakdown
- removed Numeric extensions, including round_to, and to_ms
- using a different timeout mechanism when we post data to RPM
- remove usage of Rails::Info which had a side effect of enabling
  ActiveRecord even when it wasn't an active framework
- moved CPU sampler off background thread and onto the harvest thread
- tests now run cleanly in any rails app using test:newrelic or
  test:plugins

Agent improvements to support future RPM enhancements

- add instrumentation to capture metrics on response codes; not yet
  working in rails 2.3.\*
- added http referrer to traced errors
- capture gem requirements from rails
- capture cpu utilization adjusted for processor count
- transaction sampling

## v2.8.10.

- fix thin support with rails 2.3.2 when using script/server
- fix incompatibility with rails 2.3.2 and script/server options
  processing
- minor tweak to environment gathering for gem mode

## v2.8.9.

- fix problem finding the newrelic controller in dev mode
- fix incompatibility with older versions of optparse
- fix potential jvm problem with jruby
- remove test:all task definition to avoid conflicts
- change error message about window sampler in windows not supported to a
  warning message

## v2.8.8.

- fix error with jruby on windows
- fix problem where webrick was being incorrectly detected causing some
  problems with mongrel application assignments--had to disable webrick
  for now

## v2.8.7.

- fix for ssl connection hanging problems
- fix problem recognizing mongrel in rails 2.3.2
- fastcgi support in rails 2.3.2
- put back webrick support

## v2.8.6.

- fix for capture_params when using file uploads in controller actions
- use pure ruby NS lookup for collector host to eliminate possibly
  blocking applications

## v2.8.5.

- fix reference to CommandError which was breaking some cap scripts
- fix incompatibility with Rails 2.0 in the server API
- fix problem with litespeed with Lite accounts
- fix problem when ActiveRecord is disabled
- moved merb instrumentation to Merb::Controller instead of
  AbstractController to address incompatibility with MailController
- fix problem in devmode displaying sql with embedded urls

## v2.8.4.

- fix bug in capistrano recipe causing cap commands to fail with error
  about not finding Version class

## v2.8.3.

- refactor unit tests so they will run in a generic rails environment
- require classes in advance to avoid autoloading. this is to address
  incompatibilities with desert as well as more flexibility in gem
  initialization
- fixed newrelic_helper.rb 1.9 incompatibility

## v2.8.2.

- fix Ruby 1.9 syntax compatibility errors
- update the class loading sanity check, will notify server of errors
- fix agent output on script and rake task execution

## v2.8.1.

- Convert the deployment information upload script to an executable and
  put in the bin directory. When installed as a gem this command is
  symlinked to /usr/bin. Usage: newrelic_cmd deployments --help
- Fix issue invoking api when host is not set in newrelic.yml
- Fix deployments api so it will work from a gem
- Fix thin incompatibility in developer mode

## v2.8.0.

- add beta of api in new_relic_api.rb
- instrumented dynamic finders in ActiveRecord
- preliminary support for capturing deployment information via capistrano
- change memory sampler for solaris to use /usr/bin/ps
- allow ERB in newrelic.yml file
- merged support for merb into this version
- fix incompatibility in the developer mode with the safe_erb plugin
- fix module namespace issue causing an error accessing
  NewRelic::Instrumentation modules
- fix issue where the agent sometimes failed to start up if there was a
  transient network problem
- fix IgnoreSilentlyException message

## v2.7.4.

- fix error when trying to serialize some kinds of Enumerable objects
- added extra debug logging
- added app_name to app mapping

## v2.7.3.

- fix compatibility issue with 1.8.5 causing error with Dir.glob

## v2.7.2.

- fix problem with passenger edge not being a detected environment

## v2.7.1.

- fix problem with skipped dispatcher instrumentation

## v2.7.0.

- Repackage to support both plugin and Gem installation
- Support passenger/litespeed/jruby application naming
- Update method for calculating dispatcher queue time
- Show stack traces in RPM Transaction Traces
- Capture error source for TemplateErrors
- Clean up error stack traces.
- Support query plans from postgres
- Performance tuning
- bugfixes

## v2.5.3.

- fix error in transaction tracing causing traces not to show up

## v2.5.2.

- fixes for postgres explain plan support

## v2.5.1.

- bugfixes

## v2.5.0.

- add agent support for rpm 1.1 features
- Fix regression error with thin support

## v2.4.3.

- added 'newrelic_ignore' controller class method with :except and :only options for finer grained control
  over the blocking of instrumentation in controllers.
- bugfixes

## v2.4.2.

- error reporting in early access

## v2.4.1.

- bugfix: initializing developer mode

## v2.4.0.

- Beta support for LiteSpeed and Passenger

## v2.3.7.

- bugfixes

## v2.3.6.

- bugfixes

## v2.3.5.

- bugfixes: pie chart data, rails 1.1 compatibility

## v2.3.4.

- bugfix

## v2.3.3.

- bugfix for non-mysql databases

## v2.3.2.

- bugfixes
- Add enhancement for Transaction Traces early access feature

## v2.3.1.

- bugfixes

## v2.3.0.

- Add support for Transaction Traces early access feature

## v2.2.2.

- bugfixes

## v2.2.1.

- Add rails 2.1 support for Developer Mode
- Changes to memory sampler: Add support for JRuby and fix Solaris support.

* Stop catching exceptions and start catching StandardError; other exception cleanup
* Add protective exception catching to the stats engine
* Improved support for thin domain sockets
* Support JRuby environments

## v2.1.6.

- bugfixes

## v2.1.5.

- bugfixes

## v2.1.4.

- bugfixes

## v2.1.3.

- bugfixes

## v2.1.2.

- bugfixes

## v2.1.1.

- bugfixes

## v2.1.0.

- release for private beta<|MERGE_RESOLUTION|>--- conflicted
+++ resolved
@@ -2,19 +2,15 @@
 
 ## dev
 
-<<<<<<< HEAD
-Version <dev> of the agent adds a new 'allow_all_headers' configuration parameter to permit capturing all HTTP headers, introduces improved error tracking functionality by associating a transaction id with each error, and uses more reliable network timeout logic.
+Version <dev> of the agent adds [Roda](https://roda.jeremyevans.net/) instrumentation, adds a new `allow_all_headers` configuration parameter to permit capturing all HTTP headers, introduces improved error tracking functionality by associating a transaction id with each error, and uses more reliable network timeout logic.
+
+- **Feature: Add Roda instrumentation**
+
+  [Roda](https://roda.jeremyevans.net/) is a now an instrumented framework. The agent currently supports Roda versions 3.19.0+. [PR#2144](https://github.com/newrelic/newrelic-ruby-agent/pull/2144)
 
 - **Feature: New allow_all_headers configuration parameter**
 
-  A new `allow_all_headers` configuration parameter brings parity with the Node.js agent and others. This configuration parameter defaults to a value of `false`. When set to `true`, and as long as the agent is not operating in high-security mode, all HTTP headers gleaned from a request will be captured and relayed to New Relic instead of the default core set of headers. All existing behavior for `.*attributes.include` and `.*attributes.exclude` configuration parameters will be respected for any desired filtration of the headers when `allow_all_headers` is enabled. This work was done in response to a feature request submitted by community member [@jamesarosen](https://github.com/jamesarosen). Thank you very much, @jamesarosen! [Issue#1029](https://github.com/newrelic/newrelic-ruby-agent/issues/1029)
-=======
-Version <dev> of the agent adds [Roda](https://roda.jeremyevans.net/) instrumentation, introduces improved error tracking functionality by associating a transaction id with each error, and uses more reliable network timeout logic.
-
-- **Feature: Add Roda instrumentation**
-
-  [Roda](https://roda.jeremyevans.net/) is a now an instrumented framework. The agent currently supports Roda versions 3.19.0+. [PR#2144](https://github.com/newrelic/newrelic-ruby-agent/pull/2144)
->>>>>>> b6acbfd6
+  A new `allow_all_headers` configuration parameter brings parity with the Node.js agent (see the [v2.7.0 changelog](https://docs.newrelic.com/docs/release-notes/agent-release-notes/nodejs-release-notes/node-agent-270/)). This configuration parameter defaults to a value of `false`. When set to `true`, and as long as the agent is not operating in high-security mode, all HTTP headers gleaned from a request will be captured and relayed to New Relic instead of the default core set of headers. All existing behavior for `.*attributes.include` and `.*attributes.exclude` configuration parameters will be respected for any desired filtration of the headers when `allow_all_headers` is enabled. This work was done in response to a feature request submitted by community member [@jamesarosen](https://github.com/jamesarosen). Thank you very much, @jamesarosen! [Issue#1029](https://github.com/newrelic/newrelic-ruby-agent/issues/1029)
 
 - **Feature: Improved error tracking transaction linking**
 
