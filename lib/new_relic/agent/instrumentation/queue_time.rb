module NewRelic
  module Agent
    module Instrumentation
      module QueueTime
        unless defined?(MAIN_HEADER)
          MAIN_HEADER = 'HTTP_X_REQUEST_START'
          MIDDLEWARE_HEADER = 'HTTP_X_MIDDLEWARE_START'
          QUEUE_HEADER = 'HTTP_X_QUEUE_START'
          ALT_QUEUE_HEADER = 'HTTP_X_QUEUE_TIME'
          HEROKU_QUEUE_HEADER = 'HTTP_X_HEROKU_QUEUE_WAIT_TIME'
          APP_HEADER = 'HTTP_X_APPLICATION_START'

          HEADER_REGEX = /([^\s\/,(t=)]+)? ?t=([0-9]+)/
          SERVER_METRIC = 'WebFrontend/WebServer/'
          MIDDLEWARE_METRIC = 'Middleware/'
          # no individual queue metric - more than one queue?!
          ALL_SERVER_METRIC = 'WebFrontend/WebServer/all'
          ALL_MIDDLEWARE_METRIC = 'Middleware/all'
          ALL_QUEUE_METRIC = 'WebFrontend/QueueTime'
        end

        def parse_frontend_headers(headers)
          # these methods add internal state, so we dup so other parts
          # of the app don't have to worry about it.
          # May have performance implications with very large env hashes
          env = headers.dup
          add_end_time_header(current_time, env)
          middleware_start = parse_middleware_time_from(env)
          queue_start = parse_queue_time_from(env)
          server_start = parse_server_time_from(env)
          # returned for the controller instrumentation
          [middleware_start, queue_start, server_start].min
        end

        private

        def current_time
          Time.now
        end

        # main method to extract server time info from env hash,
        # records individual server metrics and one roll-up for all servers
        def parse_server_time_from(env)
          end_time = parse_end_time(env)
          matches = get_matches_from_header(MAIN_HEADER, env)

          record_individual_server_stats(end_time, matches)
          record_rollup_server_stat(end_time, matches)
        end

        def parse_middleware_time_from(env)
          end_time = parse_end_time(env)
          matches = get_matches_from_header(MIDDLEWARE_HEADER, env)

          record_individual_middleware_stats(end_time, matches)
          oldest_time = record_rollup_middleware_stat(end_time, matches)
          # notice this bit: we reset the end time to the earliest
          # middleware tag so that other frontend metrics don't
          # include this time.
          add_end_time_header(oldest_time, env)
          oldest_time
        end

        def parse_queue_time_from(env)
<<<<<<< HEAD
          first_time = nil
=======
          oldest_time = nil          
>>>>>>> b08ff10c
          end_time = parse_end_time(env)
          alternate_length = check_for_alternate_queue_length(env)
          if alternate_length
            # skip all that fancy-dan stuff
            NewRelic::Agent.get_stats(ALL_QUEUE_METRIC).trace_call(alternate_length)
            oldest_time = (end_time - alternate_length) # should be a time
          else
            matches = get_matches_from_header(QUEUE_HEADER, env)
            oldest_time = record_rollup_queue_stat(end_time, matches)
          end
          # notice this bit: we reset the end time to the earliest
          # queue tag or the start time minus the queue time so that
          # other frontend metrics don't include this time.
          add_end_time_header(oldest_time, env)
          oldest_time
        end

        def check_for_alternate_queue_length(env)
          heroku_length = check_for_heroku_queue_length(env)
          return heroku_length if heroku_length
          header = env[ALT_QUEUE_HEADER]
          return nil unless header
          (header.gsub('t=', '').to_i / 1_000_000.0)
        end

        def check_for_heroku_queue_length(env)
          header = env[HEROKU_QUEUE_HEADER]
          return nil unless header
          (header.gsub(/[^0-9]/, '').to_i / 1_000.0)
        end

        def get_matches_from_header(header, env)
          return [] if env.nil?
          get_matches(env[header]).map do |name, time|
            convert_to_name_time_pair(name, time)
          end
        end

        def get_matches(string)
          string.to_s.scan(HEADER_REGEX)
        end

        def convert_to_name_time_pair(name, time)
          [name, convert_from_microseconds(time.to_i)]
        end

        def record_individual_stat_of_type(type, end_time, matches)
          matches = matches.sort_by {|name, time| time }
          matches.reverse!
          matches.inject(end_time) {|end_time, pair|
            name, time = pair
            self.send(type, name, time, end_time) if name
            time
          }
        end

        # goes through the list of servers and records each one in
        # reverse order, subtracting the time for each successive
        # server from the earlier ones in the list.
        # an example because it's complicated:
        # start data:
        # [['a', Time.at(1000)], ['b', Time.at(1001)]], start time: Time.at(1002)
        # initial run: Time.at(1002), ['b', Time.at(1001)]
        # next: Time.at(1001), ['a', Time.at(1000)]
        # see tests for more
        def record_individual_server_stats(end_time, matches) # (Time, [[String, Time]]) -> nil
          record_individual_stat_of_type(:record_server_time_for, end_time, matches)
        end

        def record_individual_middleware_stats(end_time, matches)
          record_individual_stat_of_type(:record_middleware_time_for, end_time, matches)
        end

        # records the total time for all servers in a rollup metric
        def record_rollup_server_stat(end_time, matches) # (Time, [String, Time]) -> nil
          record_rollup_stat_of_type(ALL_SERVER_METRIC, end_time, matches)
        end

        def record_rollup_middleware_stat(end_time, matches)
          record_rollup_stat_of_type(ALL_MIDDLEWARE_METRIC, end_time, matches)
        end

        def record_rollup_queue_stat(end_time, matches)
          record_rollup_stat_of_type(ALL_QUEUE_METRIC, end_time, matches)
        end

        def record_rollup_stat_of_type(metric, end_time, matches)
          oldest_time = find_oldest_time(matches) || end_time
          record_time_stat(metric, oldest_time, end_time)
          oldest_time
        end

        # searches for the first server to touch a request
        def find_oldest_time(matches) # [[String, Time]] -> Time
          matches.map do |name, time|
            time
          end.min
        end

        # basically just assembles the metric name
        def record_server_time_for(name, start_time, end_time) # (Maybe String, Time, Time) -> nil
          record_time_stat(SERVER_METRIC + name, start_time, end_time) if name
        end

        def record_middleware_time_for(name, start_time, end_time)
          record_time_stat(MIDDLEWARE_METRIC + name, start_time, end_time)
        end

        # Checks that the time is not negative, and does the actual
        # data recording
        def record_time_stat(name, start_time, end_time) # (String, Time, Time) -> nil
          total_time = end_time - start_time
          if total_time < 0
            raise "should not provide an end time less than start time: #{end_time} is less than #{start_time}"
          else
            NewRelic::Agent.get_stats(name).trace_call(total_time)
          end
        end

        def add_end_time_header(end_time, env) # (Time, Env) -> nil
          return unless end_time
          env[APP_HEADER] = "t=#{convert_to_microseconds(end_time)}"
        end

        def parse_end_time(env)
          header = env[APP_HEADER]
          return Time.now unless header
          convert_from_microseconds(header.gsub('t=', '').to_i)
        end

        # convert a time to the value provided by the header, for convenience
        def convert_to_microseconds(time) # Time -> Int
          raise TypeError.new('Cannot convert a non-time into microseconds') unless time.is_a?(Time) || time.is_a?(Numeric)
          return time if time.is_a?(Numeric)
          (time.to_f * 1_000_000).to_i
        end

        # convert a time from the header value (time in microseconds)
        # into a ruby time object
        def convert_from_microseconds(int) # Int -> Time
          raise TypeError.new('Cannot convert a non-number into a time') unless int.is_a?(Time) || int.is_a?(Numeric)
          return int if int.is_a?(Time)
          Time.at((int / 1_000_000.0))
        end
      end
    end
  end
end
<|MERGE_RESOLUTION|>--- conflicted
+++ resolved
@@ -62,11 +62,7 @@
         end
 
         def parse_queue_time_from(env)
-<<<<<<< HEAD
-          first_time = nil
-=======
           oldest_time = nil          
->>>>>>> b08ff10c
           end_time = parse_end_time(env)
           alternate_length = check_for_alternate_queue_length(env)
           if alternate_length
