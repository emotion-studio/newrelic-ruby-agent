# encoding: utf-8
# This file is distributed under New Relic's license terms.
# See https://github.com/newrelic/newrelic-ruby-agent/blob/main/LICENSE for complete details.

module NewRelic
  module Agent
    module ParameterFiltering
      extend self

      ACTION_DISPATCH_PARAMETER_FILTER = "action_dispatch.parameter_filter".freeze

<<<<<<< HEAD
      if defined?(Rails) && Gem::Version.new(::Rails::VERSION::STRING) >= Gem::Version.new('5.0.0')
        Rails.application.config.to_prepare do
          RAILS_FILTER_CLASS = if defined?(ActiveSupport::ParameterFilter)
             ActiveSupport::ParameterFilter
          elsif defined?(ActionDispatch::Http::ParameterFilter)
            ActionDispatch::Http::ParameterFilter
          else
            nil
          end
        end
      else
        RAILS_FILTER_CLASS = if defined?(ActiveSupport::ParameterFilter)
           ActiveSupport::ParameterFilter
        elsif defined?(ActionDispatch::Http::ParameterFilter)
          ActionDispatch::Http::ParameterFilter
        else
          nil
        end
=======
      RAILS_FILTER_CLASS = if defined?(ActiveSupport::ParameterFilter)
        ActiveSupport::ParameterFilter
      elsif defined?(ActionDispatch::Http::ParameterFilter)
        ActionDispatch::Http::ParameterFilter
>>>>>>> 68e7f363
      end

      def apply_filters(env, params)
        if filters = env[ACTION_DISPATCH_PARAMETER_FILTER]
          params = filter_using_rails(params, filters)
        end
        params = filter_rack_file_data(env, params)
        params
      end

      def filter_using_rails(params, filters)
        return params if RAILS_FILTER_CLASS.nil?

        pre_filtered_params = filter_rails_request_parameters(params)
        RAILS_FILTER_CLASS.new(filters).filter(pre_filtered_params)
      end

      def filter_rack_file_data(env, params)
        content_type = env["CONTENT_TYPE"]
        multipart = content_type && content_type.start_with?("multipart")

        params.inject({}) do |memo, (k, v)|
          if multipart && v.is_a?(Hash) && v[:tempfile]
            memo[k] = "[FILE]"
          else
            memo[k] = v
          end
          memo
        end
      end

      def filter_rails_request_parameters(params)
        result = params.dup
        result.delete("controller")
        result.delete("action")
        result
      end
    end
  end
end<|MERGE_RESOLUTION|>--- conflicted
+++ resolved
@@ -9,7 +9,6 @@
 
       ACTION_DISPATCH_PARAMETER_FILTER = "action_dispatch.parameter_filter".freeze
 
-<<<<<<< HEAD
       if defined?(Rails) && Gem::Version.new(::Rails::VERSION::STRING) >= Gem::Version.new('5.0.0')
         Rails.application.config.to_prepare do
           RAILS_FILTER_CLASS = if defined?(ActiveSupport::ParameterFilter)
@@ -28,12 +27,6 @@
         else
           nil
         end
-=======
-      RAILS_FILTER_CLASS = if defined?(ActiveSupport::ParameterFilter)
-        ActiveSupport::ParameterFilter
-      elsif defined?(ActionDispatch::Http::ParameterFilter)
-        ActionDispatch::Http::ParameterFilter
->>>>>>> 68e7f363
       end
 
       def apply_filters(env, params)
