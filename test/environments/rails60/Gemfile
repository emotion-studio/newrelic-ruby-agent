source 'https://rubygems.org'

gem 'rake', '~> 12.3.3'
<<<<<<< HEAD

gem 'rails', '~> 6.0.0'

=======
gem 'rails', '~> 6.0'
>>>>>>> fd5b88ad
gem 'minitest', '5.2.3'
gem 'mocha', '~> 1.1.0', :require => false
gem 'rack', '>= 2.1.4'
gem 'rack-test'
gem 'sprockets', '3.7.2'

platforms :jruby do
  gem "jruby-openssl"
end

platforms :ruby, :rbx do
  gem "mysql2"
  gem 'sqlite3', '~> 1.4'
end

gem "newrelic_rpm", :path => "../../.."

gem 'pry', '~> 0.12.2'
gem 'pry-nav'
gem 'hometown', '~> 0.2.5'<|MERGE_RESOLUTION|>--- conflicted
+++ resolved
@@ -1,13 +1,9 @@
 source 'https://rubygems.org'
 
 gem 'rake', '~> 12.3.3'
-<<<<<<< HEAD
 
 gem 'rails', '~> 6.0.0'
 
-=======
-gem 'rails', '~> 6.0'
->>>>>>> fd5b88ad
 gem 'minitest', '5.2.3'
 gem 'mocha', '~> 1.1.0', :require => false
 gem 'rack', '>= 2.1.4'
