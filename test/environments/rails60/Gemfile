source 'https://rubygems.org'

gem 'rake', '~> 12.3.3'

<<<<<<< HEAD
gem 'rails', '~> 6.0'
=======
gem 'rails', '6.0.4.1'
>>>>>>> b497f0de

gem 'minitest', '5.2.3'
gem 'mocha', '~> 1.1.0', :require => false
gem 'rack', '>= 2.1.4'
gem 'rack-test'
gem 'sprockets', '3.7.2'

platforms :jruby do
  gem "jruby-openssl"
end

platforms :ruby, :rbx do
  gem "mysql2"
  gem 'sqlite3', '~> 1.4'
end

gem "newrelic_rpm", :path => "../../.."

gem 'pry', '~> 0.12.2'
gem 'pry-nav'
gem 'hometown', '~> 0.2.5'<|MERGE_RESOLUTION|>--- conflicted
+++ resolved
@@ -1,13 +1,7 @@
 source 'https://rubygems.org'
 
 gem 'rake', '~> 12.3.3'
-
-<<<<<<< HEAD
 gem 'rails', '~> 6.0'
-=======
-gem 'rails', '6.0.4.1'
->>>>>>> b497f0de
-
 gem 'minitest', '5.2.3'
 gem 'mocha', '~> 1.1.0', :require => false
 gem 'rack', '>= 2.1.4'
