# frozen_string_literal: true
source 'https://rubygems.org'

gem 'rake', '~> 12.3.3'
gem 'rails', '~> 4.0.0'

<<<<<<< HEAD
# Rails 4.0 sets the dependency on Minitest to “~> 4.2”
gem 'minitest', '~> 4.2.0', :require => false
=======
gem 'minitest', '~> 4.7.5', :require => false
>>>>>>> fa3b385c
gem 'minitest-stub-const', '~> 0.6', :require => false
gem 'mocha', '~> 1.9.0', :require => false
gem 'rack-test'

platforms :jruby do
  gem "activerecord-jdbcmysql-adapter", "~>1.3.0"
  gem "activerecord-jdbcsqlite3-adapter", "~>1.3.0"
  gem "jruby-openssl"
end

platforms :ruby, :rbx do
  gem "mysql2", '~> 0.3.20'
  gem 'sqlite3', '~> 1.3.13'
end

gem "newrelic_rpm", :path => "../../.."

gem 'pry', '~> 0.9.12'<|MERGE_RESOLUTION|>--- conflicted
+++ resolved
@@ -4,12 +4,7 @@
 gem 'rake', '~> 12.3.3'
 gem 'rails', '~> 4.0.0'
 
-<<<<<<< HEAD
-# Rails 4.0 sets the dependency on Minitest to “~> 4.2”
-gem 'minitest', '~> 4.2.0', :require => false
-=======
 gem 'minitest', '~> 4.7.5', :require => false
->>>>>>> fa3b385c
 gem 'minitest-stub-const', '~> 0.6', :require => false
 gem 'mocha', '~> 1.9.0', :require => false
 gem 'rack-test'
