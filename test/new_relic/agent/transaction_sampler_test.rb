# encoding: utf-8
# This file is distributed under New Relic's license terms.
# See https://github.com/newrelic/rpm/blob/master/LICENSE for complete details.

require File.expand_path(File.join(File.dirname(__FILE__),'..','..','test_helper'))

class NewRelic::Agent::TransactionSamplerTest < Test::Unit::TestCase

  module MockGCStats

    def time
      return 0 if @@values.empty?
      raise "too many calls" if @@index >= @@values.size
      @@curtime ||= 0
      @@curtime += (@@values[@@index] * 1e09).to_i
      @@index += 1
      @@curtime
    end

    def self.mock_values= array
      @@values = array
      @@index = 0
    end

  end

  def setup
    NewRelic::Agent::TransactionState.clear
    agent = NewRelic::Agent.instance
    stats_engine = NewRelic::Agent::StatsEngine.new
    agent.stubs(:stats_engine).returns(stats_engine)
    @sampler = NewRelic::Agent::TransactionSampler.new
    stats_engine.transaction_sampler = @sampler
    @old_sampler = NewRelic::Agent.instance.transaction_sampler
    NewRelic::Agent.instance.instance_variable_set(:@transaction_sampler, @sampler)
    @test_config = { :'transaction_tracer.enabled' => true }
    NewRelic::Agent.config.apply_config(@test_config)
    @txn = stub('txn', :name => '/path', :custom_parameters => {})
  end

  def teardown
    super
    NewRelic::Agent::TransactionState.clear
    NewRelic::Agent.config.remove_config(@test_config)
    NewRelic::Agent.instance.instance_variable_set(:@transaction_sampler, @old_sampler)
  end

  def test_notice_first_scope_push_default
    @sampler.expects(:start_builder).with(100.0)
    @sampler.notice_first_scope_push(Time.at(100))
  end

  def test_notice_first_scope_push_disabled
    with_config(:'transaction_tracer.enabled' => false,
                :developer_mode => false) do
      @sampler.expects(:start_builder).never
      @sampler.notice_first_scope_push(Time.at(100))
    end
  end

  def test_notice_push_scope_no_builder
    @sampler.expects(:builder)
    assert_equal(nil, @sampler.notice_push_scope())
  end

  def test_notice_push_scope_with_builder
    with_config(:developer_mode => false) do
      builder = mock('builder')
      builder.expects(:trace_entry).with(100.0)
      @sampler.expects(:builder).returns(builder).twice
      @sampler.notice_push_scope(Time.at(100))
    end
  end

  def test_notice_pop_scope_no_builder
    @sampler.expects(:builder).returns(nil)
    assert_equal(nil, @sampler.notice_pop_scope('a scope', Time.at(100)))
  end

  def test_notice_pop_scope_with_finished_sample
    builder = mock('builder')
    sample = mock('sample')
    builder.expects(:sample).returns(sample)
    sample.expects(:finished).returns(true)
    @sampler.expects(:builder).returns(builder).twice

    assert_raise(RuntimeError) do
      @sampler.notice_pop_scope('a scope', Time.at(100))
    end
  end

  def test_notice_pop_scope_builder_delegation
    builder = mock('builder')
    builder.expects(:trace_exit).with('a scope', 100.0)
    sample = mock('sample')
    builder.expects(:sample).returns(sample)
    sample.expects(:finished).returns(false)
    @sampler.expects(:builder).returns(builder).times(3)

    @sampler.notice_pop_scope('a scope', Time.at(100))
  end

  def test_notice_scope_empty_no_builder
    @sampler.expects(:builder).returns(nil)
    assert_equal(nil, @sampler.notice_scope_empty(@txn))
  end

  def test_notice_scope_empty_ignored_transaction
    builder = mock('builder')
    # the builder should be cached, so only called once
    @sampler.expects(:builder).returns(builder).once

    builder.expects(:finish_trace).with(100.0, {})

    @sampler.expects(:clear_builder)

    builder.expects(:ignored?).returns(true)
    builder.expects(:set_transaction_name).returns(true)

    assert_equal(nil, @sampler.notice_scope_empty(@txn, Time.at(100)))
  end

  def test_notice_scope_empty_with_builder
    builder = mock('builder')
    @sampler.stubs(:builder).returns(builder)


    builder.expects(:finish_trace).with(100.0, {})
    @sampler.expects(:clear_builder)

    builder.expects(:ignored?).returns(false)
    builder.expects(:set_transaction_info).returns(true)
    builder.expects(:set_transaction_name).returns(true)

    sample = mock('sample')
    builder.expects(:sample).returns(sample)
    @sampler.expects(:store_sample).with(sample)

    @sampler.notice_transaction(nil, {})
    @sampler.notice_scope_empty(@txn, Time.at(100))

    assert_equal(sample, @sampler.instance_variable_get('@last_sample'))
  end

  def test_ignore_transaction_no_builder
    @sampler.expects(:builder).returns(nil).once
    @sampler.ignore_transaction
  end

  def test_ignore_transaction_with_builder
    builder = mock('builder')
    builder.expects(:ignore_transaction)
    @sampler.expects(:builder).returns(builder).twice
    @sampler.ignore_transaction
  end

  def test_notice_profile_no_builder
    @sampler.expects(:builder).returns(nil).once
    @sampler.notice_profile(nil)
  end

  def test_notice_profile_with_builder
    profile = mock('profile')
    builder = mock('builder')
    @sampler.expects(:builder).returns(builder).twice
    builder.expects(:set_profile).with(profile)

    @sampler.notice_profile(profile)
  end

  def test_notice_transaction_cpu_time_no_builder
    @sampler.expects(:builder).returns(nil).once
    @sampler.notice_transaction_cpu_time(0.0)
  end

  def test_notice_transaction_cpu_time_with_builder
    cpu_time = mock('cpu_time')
    builder = mock('builder')
    @sampler.expects(:builder).returns(builder).twice
    builder.expects(:set_transaction_cpu_time).with(cpu_time)

    @sampler.notice_transaction_cpu_time(cpu_time)
  end

  def test_notice_extra_data_no_builder
    @sampler.expects(:builder).returns(nil).once
    @sampler.send(:notice_extra_data, nil, nil, nil)
  end

  def test_notice_extra_data_no_segment
    builder = mock('builder')
    @sampler.expects(:builder).returns(builder).twice
    builder.expects(:current_segment).returns(nil)
    @sampler.send(:notice_extra_data, nil, nil, nil)
  end

  def test_notice_extra_data_with_segment_no_old_message_no_config_key
    key = :a_key
    builder = mock('builder')
    segment = mock('segment')
    @sampler.expects(:builder).returns(builder).twice
    builder.expects(:current_segment).returns(segment)
    segment.expects(:[]).with(key).returns(nil)
    @sampler.expects(:append_new_message).with(nil, 'a message').returns('a message')
    NewRelic::Agent::TransactionSampler.expects(:truncate_message) \
      .with('a message').returns('truncated_message')
    segment.expects(:[]=).with(key, 'truncated_message')
    @sampler.expects(:append_backtrace).with(segment, 1.0)
    @sampler.send(:notice_extra_data, 'a message', 1.0, key)
  end

  def test_truncate_message_short_message
    message = 'a message'
    assert_equal(message, NewRelic::Agent::TransactionSampler.truncate_message(message))
  end

  def test_truncate_message_long_message
    message = 'a' * 16384
    truncated_message = NewRelic::Agent::TransactionSampler.truncate_message(message)
    assert_equal(16384, truncated_message.length)
    assert_equal('a' * 16381 + '...', truncated_message)
  end

  def test_append_new_message_no_old_message
    old_message = nil
    new_message = 'a message'
    assert_equal(new_message, @sampler.append_new_message(old_message, new_message))
  end

  def test_append_new_message_with_old_message
    old_message = 'old message'
    new_message = ' a message'
    assert_equal("old message;\n a message", @sampler.append_new_message(old_message, new_message))
  end

  def test_append_backtrace_under_duration
    with_config(:'transaction_tracer.stack_trace_threshold' => 2.0) do
      segment = mock('segment')
      segment.expects(:[]=).with(:backtrace, any_parameters).never
      @sampler.append_backtrace(mock('segment'), 1.0)
    end
  end

  def test_append_backtrace_over_duration
    with_config(:'transaction_tracer.stack_trace_threshold' => 2.0) do
      segment = mock('segment')
      # note the mocha expectation matcher - you can't hardcode a
      # backtrace so we match on any string, which should be okay.
      segment.expects(:[]=).with(:backtrace, instance_of(String))
      @sampler.append_backtrace(segment, 2.5)
    end
  end

  def test_notice_sql_recording_sql
    NewRelic::Agent::TransactionState.get.record_sql = true
    @sampler.expects(:notice_extra_data).with('some sql', 1.0, :sql)
    @sampler.notice_sql('some sql', {:config => 'a config'}, 1.0)
  end

  def test_notice_sql_not_recording
    NewRelic::Agent::TransactionState.get.record_sql = false
    @sampler.expects(:notice_extra_data).with('some sql', 1.0, :sql).never # <--- important
    @sampler.notice_sql('some sql', {:config => 'a config'}, 1.0)
  end

  def test_notice_nosql
    @sampler.expects(:notice_extra_data).with('a key', 1.0, :key)
    @sampler.notice_nosql('a key', 1.0)
  end

  def test_harvest_when_disabled
    with_config(:'transaction_tracer.enabled' => false,
                :developer_mode => false) do
      assert_equal([], @sampler.harvest)
    end
  end

  def test_harvest_defaults
    # making sure the sampler clears out the old samples
    @sampler.instance_eval do
      @last_sample = 'a sample'
    end

    @sampler.expects(:choose_samples).with([]).returns([])

    assert_equal([], @sampler.harvest)

    # make sure the samples have been cleared
    assert_equal(nil, @sampler.instance_variable_get('@last_sample'))
  end

  def test_harvest_with_previous_samples
    with_config(:'transaction_tracer.limit_segments' => 2000) do
      sample = mock('sample')
      @sampler.expects(:choose_samples).with([sample]).returns([sample])
      assert_equal([sample], @sampler.harvest([sample]))
    end
  end

  def test_harvest_no_data
    previous = []
    assert_equal([], @sampler.harvest(previous))
  end

  def test_add_samples_holds_onto_previous_result
    sample = sample_with(:duration => 1)
    previous = [sample]
    assert_equal([sample], @sampler.harvest(previous))
  end

  def test_add_samples_avoids_dups_from_previous
    sample = sample_with(:duration => 1)
    previous = [sample, sample]
    assert_equal([sample], @sampler.harvest(previous))
  end

  def test_harvest_avoids_dups_from_harvested_samples
    sample = sample_with(:duration => 2.5, :force_persist => false)
    @sampler.store_sample(sample)
    @sampler.store_sample(sample)

    assert_equal([sample], @sampler.harvest([]))
  end

  def test_add_samples_avoids_dups_from_forced
    sample = sample_with(:duration => 1, :force_persist => true)
    previous = [sample, sample]
    assert_equal([sample], @sampler.harvest(previous))
  end

  def test_harvest_adding_slowest
    sample = sample_with(:duration => 2.5, :force_persist => false)
    @sampler.store_sample(sample)

    assert_equal([sample], @sampler.harvest([]))
  end

  def test_harvest_new_slower_sample_replaces_older
    faster_sample = sample_with(:duration => 5.0)
    previous = [faster_sample]

    slower_sample = sample_with(:duration => 10.0)
    @sampler.store_sample(slower_sample)

    assert_equal([slower_sample], @sampler.harvest(previous))
  end

  def test_harvest_keep_older_slower_sample
    faster_sample = sample_with(:duration => 5.0)
    @sampler.store_sample(faster_sample)

    slower_sample = sample_with(:duration => 10.0)
    previous = [slower_sample]

    assert_equal([slower_sample], @sampler.harvest(previous))
  end

  def test_harvest_keep_force_persist_in_previous_results
    unforced_sample = sample_with(:duration => 10, :force_persist => false)
    forced_sample = sample_with(:duration => 1, :force_persist => true)

    result = @sampler.harvest([unforced_sample, forced_sample])

    assert_includes(result, unforced_sample)
    assert_includes(result, forced_sample)
  end

  def test_harvest_keeps_force_persist_in_new_results
    forced_sample = sample_with(:duration => 1, :force_persist => true)
    @sampler.store_sample(forced_sample)

    unforced_sample = sample_with(:duration => 10, :force_persist => false)
    @sampler.store_sample(unforced_sample)

    result = @sampler.harvest([])

    assert_includes(result, unforced_sample)
    assert_includes(result, forced_sample)
  end

  def test_harvest_keeps_forced_from_new_and_previous_results
    new_forced = sample_with(:duration => 1, :force_persist => true)
    @sampler.store_sample(new_forced)

    old_forced = sample_with(:duration => 1, :force_persist => true)

    result = @sampler.harvest([old_forced])

    assert_includes(result, new_forced)
    assert_includes(result, old_forced)
  end

  FORCE_PERSIST_MAX = NewRelic::Agent::Transaction::ForcePersistSampleBuffer::MAX_SAMPLES
  SLOWEST_SAMPLE_MAX = NewRelic::Agent::Transaction::SlowestSampleBuffer::MAX_SAMPLES
  XRAY_SAMPLE_MAX = NewRelic::Agent::Transaction::XraySampleBuffer::MAX_SAMPLES

  def test_harvest_respects_limits_from_previous
    slowest = sample_with(:duration => 10.0)
    previous = [slowest]

    forced_samples = generate_samples(100, :force_persist => true)
    previous.concat(forced_samples)

    xray_samples = generate_samples(100, :transaction_name => "Active/xray")
    previous.concat(xray_samples)

    result = nil
    with_active_xray_session("Active/xray") do
      result = @sampler.harvest(previous)
    end

    expected = [slowest]
    expected = expected.concat(forced_samples.last(FORCE_PERSIST_MAX))
    expected = expected.concat(xray_samples.first(XRAY_SAMPLE_MAX))

    assert_equal_unordered(expected, result)
  end

  def test_harvest_respects_limits_from_current_traces
    slowest = sample_with(:duration => 10.0)
    @sampler.store_sample(slowest)

    forced_samples = generate_samples(100, :force_persist => true)
    forced_samples.each do |forced|
      @sampler.store_sample(forced)
    end

    xray_samples = generate_samples(100, :transaction_name => "Active/xray")
    with_active_xray_session("Active/xray") do
      xray_samples.each do |xrayed|
        @sampler.store_sample(xrayed)
      end
    end

    result = @sampler.harvest([])

    expected = [slowest]
    expected = expected.concat(forced_samples.last(FORCE_PERSIST_MAX))
    expected = expected.concat(xray_samples.first(XRAY_SAMPLE_MAX))
    assert_equal_unordered(expected, result)
  end

  def test_start_builder_default
    NewRelic::Agent.expects(:is_execution_traced?).returns(true)
    @sampler.send(:start_builder)
    assert(NewRelic::Agent::TransactionState.get.transaction_sample_builder \
             .is_a?(NewRelic::Agent::TransactionSampleBuilder),
           "should set up a new builder by default")
  end

  def test_start_builder_disabled
    NewRelic::Agent::TransactionState.get.transaction_sample_builder = 'not nil.'
    with_config(:'transaction_tracer.enabled' => false,
                :developer_mode => false) do
      @sampler.send(:start_builder)
      assert_equal(nil, NewRelic::Agent::TransactionState.get.transaction_sample_builder,
                   "should clear the transaction builder when disabled")
    end
  end

  def test_start_builder_dont_replace_existing_builder
    fake_builder = mock('transaction sample builder')
    NewRelic::Agent::TransactionState.get.transaction_sample_builder = fake_builder
    @sampler.send(:start_builder)
    assert_equal(fake_builder, NewRelic::Agent::TransactionState.get.transaction_sample_builder,
                 "should not overwrite an existing transaction sample builder")
    NewRelic::Agent::TransactionState.get.transaction_sample_builder = nil
  end

  def test_builder
    NewRelic::Agent::TransactionState.get.transaction_sample_builder = 'shamalamadingdong, brother.'
    assert_equal('shamalamadingdong, brother.', @sampler.send(:builder),
                 'should return the value from the thread local variable')
    NewRelic::Agent::TransactionState.get.transaction_sample_builder = nil
  end

  def test_clear_builder
    NewRelic::Agent::TransactionState.get.transaction_sample_builder = 'shamalamadingdong, brother.'
    assert_equal(nil, @sampler.send(:clear_builder), 'should clear the thread local variable')
  end

  # Tests below this line are functional tests for the sampler, not
  # unit tests per se - some overlap with the tests above, but
  # generally usefully so


  def test_sample_tree
    with_config(:'transaction_tracer.transaction_threshold' => 0.0) do
      @sampler.notice_first_scope_push Time.now.to_f
      @sampler.notice_transaction(nil, {})
      @sampler.notice_push_scope

      @sampler.notice_push_scope
      @sampler.notice_pop_scope "b"

      @sampler.notice_push_scope
      @sampler.notice_push_scope
      @sampler.notice_pop_scope "d"
      @sampler.notice_pop_scope "c"

      @sampler.notice_pop_scope "a"
      @sampler.notice_scope_empty(@txn)
      sample = @sampler.harvest([]).first
      assert_equal "ROOT{a{b,c{d}}}", sample.to_s_compact
    end
  end

  def test_sample__gc_stats
    GC.extend MockGCStats
    # These are effectively Garbage Collects, detected each time GC.time is
    # called by the transaction sampler.  One time value in seconds for each call.
    MockGCStats.mock_values = [0,0,0,1,0,0,1,0,0,0,0,0,0,0,0]

    with_config(:'transaction_tracer.transaction_threshold' => 0.0) do
      @sampler.notice_first_scope_push Time.now.to_f
      @sampler.notice_transaction(nil, {})
      @sampler.notice_push_scope

      @sampler.notice_push_scope
      @sampler.notice_pop_scope "b"

      @sampler.notice_push_scope
      @sampler.notice_push_scope
      @sampler.notice_pop_scope "d"
      @sampler.notice_pop_scope "c"

      @sampler.notice_pop_scope "a"
      @sampler.notice_scope_empty(@txn)

      sample = @sampler.harvest([]).first
      assert_equal "ROOT{a{b,c{d}}}", sample.to_s_compact
    end
  ensure
    MockGCStats.mock_values = []
  end

  # NB this test occasionally fails due to a GC during one of the
  # sample traces, for example. It's unfortunate, but we can't
  # reliably turn off GC on all versions of ruby under test
  def test_harvest_slowest
    with_config(:'transaction_tracer.transaction_threshold' => 0.0) do
      run_sample_trace(0,0.1)
      run_sample_trace(0,0.1)
      # two second duration
      run_sample_trace(0,2)
      run_sample_trace(0,0.1)
      run_sample_trace(0,0.1)

      slowest = @sampler.harvest(nil)[0]
      first_duration = slowest.duration
      assert((first_duration.round >= 2),
             "expected sample duration = 2, but was: #{slowest.duration.inspect}")

      # 1 second duration
      run_sample_trace(0,1)
      not_as_slow = @sampler.harvest([slowest])[0]
      assert((not_as_slow == slowest), "Should re-harvest the same transaction since it should be slower than the new transaction - expected #{slowest.inspect} but got #{not_as_slow.inspect}")

      run_sample_trace(0,10)

      new_slowest = @sampler.harvest([slowest])[0]
      assert((new_slowest != slowest), "Should not harvest the same trace since the new one should be slower")
      assert_equal(new_slowest.duration.round, 10, "Slowest duration must be = 10, but was: #{new_slowest.duration.inspect}")
    end
  end

  def test_prepare_to_send
    sample = with_config(:'transaction_tracer.transaction_threshold' => 0.0) do
      run_sample_trace { sleep 0.002 }
      @sampler.harvest(nil)[0]
    end

    ready_to_send = sample.prepare_to_send
    assert sample.duration == ready_to_send.duration

    assert ready_to_send.start_time.is_a?(Time)
  end

  def test_multithread
    threads = []

    5.times do
      t = Thread.new(@sampler) do |the_sampler|
        @sampler = the_sampler
        10.times do
          run_sample_trace { sleep 0.0001 }
        end
      end

      threads << t
    end
    threads.each {|t| t.join }
  end

  def test_sample_with_parallel_paths
    with_config(:'transaction_tracer.transaction_threshold' => 0.0) do
      @sampler.notice_first_scope_push Time.now.to_f
      @sampler.notice_transaction(nil, {})
      @sampler.notice_push_scope

      assert_equal 1, @sampler.builder.scope_depth

      @sampler.notice_pop_scope "a"
      @sampler.notice_scope_empty(@txn)

      assert_nil @sampler.builder

      @sampler.notice_first_scope_push Time.now.to_f
      @sampler.notice_transaction(nil, {})
      @sampler.notice_push_scope
      @sampler.notice_pop_scope "a"
      @sampler.notice_scope_empty(@txn)

      assert_nil @sampler.builder

      assert_equal "ROOT{a}", @sampler.last_sample.to_s_compact
    end
  end

  def test_double_scope_stack_empty
    with_config(:'transaction_tracer.transaction_threshold' => 0.0) do
      @sampler.notice_first_scope_push Time.now.to_f
      @sampler.notice_transaction(nil, {})
      @sampler.notice_push_scope
      @sampler.notice_pop_scope "a"
      @sampler.notice_scope_empty(@txn)
      @sampler.notice_scope_empty(@txn)
      @sampler.notice_scope_empty(@txn)
      @sampler.notice_scope_empty(@txn)

      assert_not_nil @sampler.harvest(nil)[0]
    end
  end


  def test_record_sql_off
    @sampler.notice_first_scope_push Time.now.to_f

    NewRelic::Agent::TransactionState.get.record_sql = false

    @sampler.notice_sql("test", {}, 0)

    segment = @sampler.send(:builder).current_segment

    assert_nil segment[:sql]
  end

  def test_stack_trace__sql
    with_config(:'transaction_tracer.stack_trace_threshold' => 0) do
      @sampler.notice_first_scope_push Time.now.to_f
      @sampler.notice_sql("test", {}, 1)
      segment = @sampler.send(:builder).current_segment

      assert segment[:sql]
      assert segment[:backtrace]
    end
  end

  def test_stack_trace__scope
    with_config(:'transaction_tracer.stack_trace_threshold' => 0) do
      t = Time.now
      @sampler.notice_first_scope_push t.to_f
      @sampler.notice_push_scope((t+1).to_f)

      segment = @sampler.send(:builder).current_segment
      assert segment[:backtrace]
    end
  end

  def test_nil_stacktrace
    with_config(:'transaction_tracer.stack_trace_threshold' => 2) do
      @sampler.notice_first_scope_push Time.now.to_f
      @sampler.notice_sql("test", {}, 1)
      segment = @sampler.send(:builder).current_segment

      assert segment[:sql]
      assert_nil segment[:backtrace]
    end
  end

  def test_big_sql
    @sampler.notice_first_scope_push Time.now.to_f

    sql = "SADJKHASDHASD KAJSDH ASKDH ASKDHASDK JASHD KASJDH ASKDJHSAKDJHAS DKJHSADKJSAH DKJASHD SAKJDH SAKDJHS"

    len = 0
    while len <= 16384
      @sampler.notice_sql(sql, {}, 0)
      len += sql.length
    end

    segment = @sampler.send(:builder).current_segment

    sql = segment[:sql]

    assert sql.length <= 16384
  end

  def test_segment_obfuscated
    @sampler.notice_first_scope_push Time.now.to_f
    @sampler.notice_push_scope

    orig_sql = "SELECT * from Jim where id=66"

    @sampler.notice_sql(orig_sql, {}, 0)

    segment = @sampler.send(:builder).current_segment

    assert_equal orig_sql, segment[:sql]
    assert_equal "SELECT * from Jim where id=?", segment.obfuscated_sql
    @sampler.notice_pop_scope "foo"
  end

  def test_param_capture
    [true, false].each do |capture|
      with_config(:capture_params => capture) do
        tt = with_config(:'transaction_tracer.transaction_threshold' => 0.0) do
          @sampler.notice_first_scope_push Time.now.to_f
          @sampler.notice_transaction(nil, :param => 'hi')
          @sampler.notice_scope_empty(@txn)
          @sampler.harvest(nil)[0]
        end

        assert_equal (capture ? 1 : 0), tt.params[:request_params].length
      end
    end
  end

  def test_should_not_collect_segments_beyond_limit
    with_config(:'transaction_tracer.limit_segments' => 3) do
      run_sample_trace do
        @sampler.notice_push_scope
        @sampler.notice_sql("SELECT * FROM sandwiches WHERE bread = 'hallah'", {}, 0)
        @sampler.notice_push_scope
        @sampler.notice_sql("SELECT * FROM sandwiches WHERE bread = 'semolina'", {}, 0)
        @sampler.notice_pop_scope "a11"
        @sampler.notice_pop_scope "a1"
      end
      assert_equal 3, @sampler.last_sample.count_segments
    end
  end

  def test_renaming_current_segment_midflight
    @sampler.start_builder
    segment = @sampler.notice_push_scope
    segment.metric_name = 'External/www.google.com/Net::HTTP/GET'
    assert_nothing_raised do
      @sampler.notice_pop_scope( 'External/www.google.com/Net::HTTP/GET' )
    end
  end

  def test_adding_segment_parameters
    @sampler.start_builder
    @sampler.notice_push_scope
    @sampler.add_segment_parameters( :transaction_guid => '97612F92E6194080' )
    assert_equal '97612F92E6194080', @sampler.builder.current_segment[:transaction_guid]
  end

  def test_large_transaction_trace_harvest
    config = {
      :'transaction_tracer.enabled' => true,
      :'transaction_tracer.transaction_threshold' => 0,
      :'transaction_tracer.limit_segments' => 100
    }
    with_config(config) do
      run_long_sample_trace(110)

      samples = nil
      assert_nothing_raised do
        samples = @sampler.harvest
      end
      assert_equal(1, samples.size)

      # Verify that the TT stopped recording after 100 nodes
      assert_equal(100, samples.first.count_segments)
    end
  end

  def test_build_database_statement_uses_override_obfuscation_adapter_if_connection_config_is_nil
    with_config(:override_sql_obfuscation_adapter => 'GumbyDB') do
      config = nil
      sql = "SELECT * FROM \"horses\" WHERE \"name\" = 'pokey'"
      statement = @sampler.build_database_statement(sql, config, Proc.new {})
      assert_equal 'GumbyDB', statement.adapter
    end
  end

  def test_build_database_statement_uses_override_obfuscation_adapter_if_connection_config_adapter_is_mysql
    with_config(:override_sql_obfuscation_adapter => 'GumbyDB') do
      config = {:adapter => 'mysql'}
      sql = "SELECT * FROM \"horses\" WHERE \"name\" = 'pokey'"
      statement = @sampler.build_database_statement(sql, config, nil)
      assert_equal 'GumbyDB', statement.adapter
    end
  end

  class Dummy
    include ::NewRelic::Agent::Instrumentation::ControllerInstrumentation
    def run(n)
      n.times do
        perform_action_with_newrelic_trace("smile") do
        end
      end
    end
  end

  # TODO: this test seems to be destabilizing CI in a way that I don't grok.
  def sadly_do_not_test_harvest_during_transaction_safety
    n = 3000
    harvester = Thread.new do
      n.times { @sampler.harvest }
    end

    assert_nothing_raised { Dummy.new.run(n) }

    harvester.join
  end

  private

  SAMPLE_DEFAULTS = {
    :threshold => 1.0,
    :force_persist => false,
    :transaction_name => nil
  }

  def sample_with(incoming_opts = {})
    opts = SAMPLE_DEFAULTS.dup
    opts.merge!(incoming_opts)

    sample = NewRelic::TransactionSample.new
    sample.threshold = opts[:threshold]
    sample.force_persist = opts[:force_persist]
    sample.transaction_name = opts[:transaction_name]
    sample.stubs(:duration).returns(opts[:duration])
    sample
  end

  def generate_samples(count, opts = {})
    (1..count).map do |millis|
      sample_with(opts.merge(:duration => (millis / 1000.0)))
    end
  end

  def with_active_xray_session(name)
    xray_session_id = 1234
    xray_session = NewRelic::Agent::Commands::XraySession.new({
      "x_ray_id" => xray_session_id,
      "key_transaction_name" => name
    })

<<<<<<< HEAD
    xray_sessions = NewRelic::Agent.instance.agent_command_router.xray_sessions
    xray_sessions.send(:add_session, xray_session)
    @sampler.xray_sample_buffer.xray_sessions = xray_sessions

    yield
  ensure
    xray_sessions.send(:remove_session_by_id, xray_session_id)
=======
    xray_session_collection = NewRelic::Agent.instance.agent_command_router.xray_session_collection
    xray_session_collection.send(:add_session, xray_session)
    @sampler.xray_sample_buffer.xray_session_collection = xray_session_collection

    yield
  ensure
    xray_session_collection.send(:remove_session_by_id, xray_session_id)
>>>>>>> 8e19ffc6
  end

  def run_long_sample_trace(n)
    @sampler.notice_transaction(nil, {})
    @sampler.notice_first_scope_push(Time.now.to_f)
    n.times do |i|
      @sampler.notice_push_scope
      yield if block_given?
      @sampler.notice_pop_scope "node#{i}"
    end
    @sampler.notice_scope_empty(@txn, Time.now.to_f)
  end

  def run_sample_trace(start = Time.now.to_f, stop = nil)
    @sampler.notice_transaction(nil, {})
    @sampler.notice_first_scope_push start
    @sampler.notice_push_scope
    @sampler.notice_sql("SELECT * FROM sandwiches WHERE bread = 'wheat'", {}, 0)
    @sampler.notice_push_scope
    @sampler.notice_sql("SELECT * FROM sandwiches WHERE bread = 'white'", {}, 0)
    yield if block_given?
    @sampler.notice_pop_scope "ab"
    @sampler.notice_push_scope
    @sampler.notice_sql("SELECT * FROM sandwiches WHERE bread = 'french'", {}, 0)
    @sampler.notice_pop_scope "ac"
    @sampler.notice_pop_scope "a"
    @sampler.notice_scope_empty(@txn, (stop || Time.now.to_f))
  end
end<|MERGE_RESOLUTION|>--- conflicted
+++ resolved
@@ -849,15 +849,6 @@
       "key_transaction_name" => name
     })
 
-<<<<<<< HEAD
-    xray_sessions = NewRelic::Agent.instance.agent_command_router.xray_sessions
-    xray_sessions.send(:add_session, xray_session)
-    @sampler.xray_sample_buffer.xray_sessions = xray_sessions
-
-    yield
-  ensure
-    xray_sessions.send(:remove_session_by_id, xray_session_id)
-=======
     xray_session_collection = NewRelic::Agent.instance.agent_command_router.xray_session_collection
     xray_session_collection.send(:add_session, xray_session)
     @sampler.xray_sample_buffer.xray_session_collection = xray_session_collection
@@ -865,7 +856,6 @@
     yield
   ensure
     xray_session_collection.send(:remove_session_by_id, xray_session_id)
->>>>>>> 8e19ffc6
   end
 
   def run_long_sample_trace(n)
