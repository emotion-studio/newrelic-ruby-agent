--- conflicted
+++ resolved
@@ -33,13 +33,12 @@
     @description ||= @leftover && @leftover.join(" ")
     @user ||= ENV['USER']
     control.env = @environment if @environment
+
     load_yaml_from_env(control.env)
     @appname ||= NewRelic::Agent.config.app_names[0] || control.env || 'development'
-<<<<<<< HEAD
+    @license_key ||= NewRelic::Agent.config[:license_key]
+
     setup_logging(control.env)
-=======
-    @license_key ||= NewRelic::Agent.config[:license_key]
->>>>>>> 60e328df
   end
 
   def load_yaml_from_env(env)
