# encoding: utf-8
# This file is distributed under New Relic's license terms.
# See https://github.com/newrelic/rpm/blob/master/LICENSE for complete details.

require File.expand_path(File.join(File.dirname(__FILE__),'..','test_helper'))

# look through the source code to enforce some simple rules that help us keep
# our license data up to date.
class LicenseTest < Minitest::Test
  include NewRelic::TestHelpers::FileSearching

  # A list of regexs that will likely match license info
  LICENSE_TERMS = {
    'GPL' => /GPL/i,
    '(c)' => /\(c\)/i,
    'Copyright' => /copyright/i,
    'BSD' => /\bBSD\b/i,
    'MIT' => /\bMIT\b/i,
    'Apache' => /\bapache\b/i,
    'rights reserved' => /rights reserved/i,
  }

  # Known occurrences of the above license terms
  # format is:
  # [ file, term ] => expected_number_of_occurances
  # unless listed here the expectation is that these terms will not occur in
  # the source code.
  EXPECTED_LICENSE_OCCURRENCES = {
    ['/LICENSE', '(c)'] => 1,
    ['/LICENSE', 'Copyright'] => 1,
    ['/LICENSE', 'rights reserved'] => 1,
<<<<<<< HEAD
    ['/CHANGELOG.md', /BSD\b/] => 2,
=======
    ['/CHANGELOG.md', 'BSD'] => 2, # reference to BSD the operating system, not BSD the license
>>>>>>> b940b12d
    ['/lib/new_relic/agent/system_info.rb', 'BSD'] => 4, # reference to BSD the operating system, not BSD the license
    ['/test/new_relic/agent/system_info_test.rb', 'BSD'] => 2 # reference to BSD the operating system, not BSD the license
  }

  def shebang
    /^#!/
  end

  def encoding
    /^# ?(en)?coding: utf-8/
  end

  def syntax_mark
    /^# -\*- ruby -\*-/
  end

  def should_skip?(path)
    (
      # skip directories
      !File.file?(path) ||
      # skip binary files
      %w| .sqlite3 .log .png .ico .gif .pdf .gem |.include?(File.extname(path)) ||
      # skip this file
      File.expand_path(__FILE__) == path ||
      # skip rpm_test_app and other stuff that ends up in tmp
      path.include?(gem_root + '/tmp/') ||
      # skip vendor/bundle
      path.include?(gem_root + '/vendor/bundle') ||
      # skip the auto-generated build.rb file
      path =~ %r{lib/new_relic/build\.rb} ||
      # skip the YARD-generated doc directory
      path.include?(gem_root + '/doc') ||
      # skip tags file
      path =~ %r{/tags$}i ||
      # skip multiverse auto-generated gemfiles
      path =~ %r{/test/multiverse/suites/.*/Gemfile\.\d+(\.lock)?$} ||
      # skip multiverse auto-generated db/schema
      path =~ %r{/test/multiverse/suites/.*/db/schema.rb$} ||
      # skip the artifacts directory
      path =~ %r{/artifacts/}
    )
  end

  def test_all_rb_and_js_files_have_license_header
    all_rb_and_js_files.each do |filename|
      next if should_skip?(filename)

      first_thousand_bytes = File.read(filename, 1000)
      refute_nil first_thousand_bytes, "#{filename} is shorter than 1000 bytes."

      first_four_lines = first_thousand_bytes.split("\n")[0...4]

      if first_four_lines.first =~ shebang
        first_four_lines.shift # discard it
      end
      if first_four_lines.first =~ syntax_mark
        first_four_lines.shift # discard it
      end
      if first_four_lines.first =~ encoding
        first_four_lines.shift # discard it
      end

      assert_match(/This file is distributed under .+ license terms\./, first_four_lines[0], "#{filename} does not contain the proper license header.")
      assert_match(%r"See https://github.com/newrelic/rpm/blob/master/LICENSE for complete details.", first_four_lines[1])
    end
  end

  def test_for_scary_license_terms
    files_to_check = all_files.reject { |f| should_skip?(f) }
    files_to_check.each do |filename|
      LICENSE_TERMS.each do |key, pattern|
        begin
          # we're checking this one.  We'll update the count of checked files below.
          occurrences = File.readlines(filename).grep(pattern).size
          expected = (EXPECTED_LICENSE_OCCURRENCES[[filename.sub(gem_root, ''), key]] || 0)
          assert_equal expected, occurrences, "#{filename} contains #{key} #{occurrences} times. Should be #{expected}"
        rescue => e
          raise "Error when checking file #{filename}: #{e}"
        end
      end
    end
    # sanity check that we are not skipping all the files.
    checked_files = files_to_check.size
    assert checked_files >= 390, "Somethings off. We only scanned #{checked_files} files for license info.  There should be more."
  end
end<|MERGE_RESOLUTION|>--- conflicted
+++ resolved
@@ -29,11 +29,7 @@
     ['/LICENSE', '(c)'] => 1,
     ['/LICENSE', 'Copyright'] => 1,
     ['/LICENSE', 'rights reserved'] => 1,
-<<<<<<< HEAD
-    ['/CHANGELOG.md', /BSD\b/] => 2,
-=======
     ['/CHANGELOG.md', 'BSD'] => 2, # reference to BSD the operating system, not BSD the license
->>>>>>> b940b12d
     ['/lib/new_relic/agent/system_info.rb', 'BSD'] => 4, # reference to BSD the operating system, not BSD the license
     ['/test/new_relic/agent/system_info_test.rb', 'BSD'] => 2 # reference to BSD the operating system, not BSD the license
   }
