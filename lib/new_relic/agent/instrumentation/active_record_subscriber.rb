# encoding: utf-8
# This file is distributed under New Relic's license terms.
# See https://github.com/newrelic/newrelic-ruby-agent/blob/main/LICENSE for complete details.
require 'new_relic/agent/instrumentation/active_record_helper'
require 'new_relic/agent/instrumentation/notifications_subscriber'

# Listen for ActiveSupport::Notifications events for ActiveRecord query
# events.  Write metric data, transaction trace nodes and slow sql
# nodes for each event.
module NewRelic
  module Agent
    module Instrumentation
      class ActiveRecordSubscriber < NotificationsSubscriber
        CACHED_QUERY_NAME = 'CACHE'.freeze

        def initialize
          define_cachedp_method
          # We cache this in an instance variable to avoid re-calling method
          # on each query.
          @explainer = method(:get_explain_plan)
          super
        end

        # The cached? method is dynamically defined based on ActiveRecord version.
        # This file can and often is required before ActiveRecord is loaded. For
        # that reason we define the cache? method in initialize. The behavior
        # difference is that AR 5.1 includes a key in the payload to check,
        # where older versions set the :name to CACHE.

        def define_cachedp_method
          # we don't expect this to be called more than once, but we're being
          # defensive.
          return if defined?(cached?)

          if defined?(::ActiveRecord) && ::ActiveRecord::VERSION::STRING >= "5.1.0"
            def cached?(payload)
              payload.fetch(:cached, false)
            end
          else
            def cached?(payload)
              payload[:name] == CACHED_QUERY_NAME
            end
          end
        end

        def start(name, id, payload) # THREAD_LOCAL_ACCESS
          return if cached?(payload)
          return unless NewRelic::Agent.tl_is_execution_traced?

          config = active_record_config(payload)
          segment = start_segment(config, payload)
          push_segment(id, segment)
        rescue => e
          log_notification_error(e, name, 'start')
        end

        def finish(name, id, payload) # THREAD_LOCAL_ACCESS
          return if cached?(payload)
          return unless state.is_execution_traced?

          if segment = pop_segment(id)
            if exception = exception_object(payload)
              segment.notice_error(exception)
            end
            segment.finish
          end
        rescue => e
          log_notification_error(e, name, 'finish')
        end

        def get_explain_plan(statement)
          connection = NewRelic::Agent::Database.get_connection(statement.config) do
            ::ActiveRecord::Base.send("#{statement.config[:adapter]}_connection",
              statement.config)
          end
          if connection && connection.respond_to?(:exec_query)
            return connection.exec_query("EXPLAIN #{statement.sql}",
              "Explain #{statement.name}",
              statement.binds)
          end
        rescue => e
          NewRelic::Agent.logger.debug "Couldn't fetch the explain plan for #{statement} due to #{e}"
        end

        def active_record_config(payload)
          # handle if the notification payload provides the AR connection
          # available in Rails 6+ & our ActiveRecordNotifications#log extension
          if payload[:connection]
            connection_config = payload[:connection].instance_variable_get(:@config)
            return connection_config if connection_config
          end

          return unless connection_id = payload[:connection_id]

          ::ActiveRecord::Base.connection_handler.connection_pool_list.each do |handler|
<<<<<<< HEAD
            connection = handler.connections.detect { |conn| conn.object_id == connection_id }
=======
            # RE: https://github.com/newrelic/newrelic-ruby-agent/issues/507
            spec_config = handler.respond_to?(:spec) && handler.spec && handler.spec.config
            return spec_config if using_makara?(spec_config)
>>>>>>> ba92d9d8

            return connection.instance_variable_get(:@config) if connection

            # when using makara, handler.connections will be empty, so use the
            # spec config instead.
            # https://github.com/newrelic/newrelic-ruby-agent/issues/507
            # thank you @lucasklaassen
            return handler.spec.config if use_spec_config?(handler)
          end

          nil
        end

        def use_spec_config?(handler)
          handler.spec && handler.spec.config && handler.spec.config[:adapter].end_with?('makara')
        end

        def start_segment(config, payload)
          sql = Helper.correctly_encoded payload[:sql]
          product, operation, collection = ActiveRecordHelper.product_operation_collection_for(
            payload[:name],
            sql,
            config && config[:adapter]
          )

          host = nil
          port_path_or_id = nil
          database = nil

          if ActiveRecordHelper::InstanceIdentification.supported_adapter?(config)
            host = ActiveRecordHelper::InstanceIdentification.host(config)
            port_path_or_id = ActiveRecordHelper::InstanceIdentification.port_path_or_id(config)
            database = config && config[:database]
          end

          segment = Tracer.start_datastore_segment(product: product,
            operation: operation,
            collection: collection,
            host: host,
            port_path_or_id: port_path_or_id,
            database_name: database)

          segment._notice_sql sql, config, @explainer, payload[:binds], payload[:name]
          segment
        end
      end
    end
  end
end<|MERGE_RESOLUTION|>--- conflicted
+++ resolved
@@ -93,14 +93,7 @@
           return unless connection_id = payload[:connection_id]
 
           ::ActiveRecord::Base.connection_handler.connection_pool_list.each do |handler|
-<<<<<<< HEAD
             connection = handler.connections.detect { |conn| conn.object_id == connection_id }
-=======
-            # RE: https://github.com/newrelic/newrelic-ruby-agent/issues/507
-            spec_config = handler.respond_to?(:spec) && handler.spec && handler.spec.config
-            return spec_config if using_makara?(spec_config)
->>>>>>> ba92d9d8
-
             return connection.instance_variable_get(:@config) if connection
 
             # when using makara, handler.connections will be empty, so use the
@@ -114,7 +107,10 @@
         end
 
         def use_spec_config?(handler)
-          handler.spec && handler.spec.config && handler.spec.config[:adapter].end_with?('makara')
+          handler.respond_to?(:spec) &&
+            handler.spec &&
+            handler.spec.config &&
+            handler.spec.config[:adapter].end_with?('makara')
         end
 
         def start_segment(config, payload)
