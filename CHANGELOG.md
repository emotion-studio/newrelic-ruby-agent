# New Relic Ruby Agent Release Notes #

* **Bugfix for Grape instrumentation error**

  Previous versions of the agent would fail to install Grape instrumentation in Grape 
  versions 1.2.0 and up if the API being instrumented subclassed `Grape::API::Instance` 
  rather than `Grape::API`.  A warning would also print to the newrelic_agent log:
  ```
  WARN : Error in Grape instrumentation 
  WARN : NoMethodError: undefined method `name' for nil:NilClass 
  ```

  This version of the agent successfully installs instrumentation for subclasses 
  of `Grape::API::Instance`, and these log messages should no longer appear.  

<<<<<<< HEAD
* **Bugfix for streaming responses**

  Previous versions of the agent would attempt to insert javascript instrumentation into
  any streaming response that did not make use of `ActionController::Live`.  This resulted
  in an empty, non-streamed response being sent to the client.

  This version of the agent will not attempt to insert javascript instrumentation into
  a response which includes the header `Transfer-Encoding=chunked`, which indicates a
  streaming response.

  This should exclude javascript instrumentation for all streamed responses.  To include 
  this instrumentation manually, see 
  [Manually instrument via agent API](https://docs.newrelic.com/docs/agents/ruby-agent/features/new-relic-browser-ruby-agent#manual_instrumentation) 
  in our documentation.
=======
* **Custom Metadata Collection**

  The agent now collects environment variables prefixed by `NEW_RELIC_METADATA_`.  These 
  may be added to transaction events to provide context between your Kubernetes cluster 
  and your services.  For details on the behavior, see 
  [this blog post](https://blog.newrelic.com/engineering/monitoring-application-performance-in-kubernetes/).
>>>>>>> 37936e90

## v6.3.0

  * **Official Rails 6.0 support**

    This version of the agent has been verified against the Rails 6.0.0 release.

    As ActiveRecord 4, 5, and 6 use the same New Relic instrumentation, the
    `disable_active_record_4` and `disable_active_record_5` settings in NewRelic.yml are being
    deprecated in favor of the new `disable_active_record_notifications`.  This new
    setting will affect the instrumentation of ActiveRecord 4, 5, and 6. The deprecated settings
    will be removed in a future release.

  * **Bugfix for `newrelic deployments` script**

    For applications housed in the EU, the `newrelic deployments` script included with previous
    versions of the agent would fail with the following message: `Deployment not recorded:
    Application does not exist.` This is because the script would attempt to send the deployment
    notification to the US region. The deployment script now sends deployments to the correct region.

  * **Faster ActiveRecord connection resolution**

    This version of the agent uses the faster ActiveRecord connection resolution that Rails 6.0 uses, even on previous versions of Rails.
    Thanks to Callum Jones for the contribution!

  * **Support non-ascii characters in hostnames**

    Previous versions of the agent would frequently log warnings like: `log writing failed.  "\xE2" from ASCII-8BIT to UTF-8` if the hostname contained a non-ascii character.  This version of the agent will no longer log these warnings.
    Thanks to Rafael Petry for the contribution!

## v6.2.0

  * Bugfix for superfluous `Empty JSON response` error messages

    Version 6.1.0 of the agent frequently logged error messages about an empty
    JSON response, when no error had occurred.  These logs no longer appear.

  * Bugfix for `Unable to calculate elapsed transaction time` warning messages

    Ruby Agent versions 5.4 through 6.1, when running in jruby without
    ObjectSpace enabled, would occasionally log a warning indicating that the
    agent was unable to calculate the elapsed transaction time.  When this log
    statement appeared, the affected transactions would not be included in the
    data displayed on the capacity analysis page.  These transactions are now
    correctly recorded.

## v6.1.0

   * Performance monitoring on Kubernetes

     This release adds Transaction event attributes that provide
     context between your Kubernetes cluster and services. For details
     on the benefits, see this [blog
     post](https://blog.newrelic.com/engineering/monitoring-application-performance-in-kubernetes/).

   * Bugfix for Bunny instrumentation when popping empty queues

     When a customer calls `Bunny::Queue#pop` on an empty queue, Bunny
     returns a `nil` value.  Previous Ruby Agent versions raised a
     `NoMethodError` when trying to process this result.  Now, the
     agent correctly skips processing for `nil` values.  Thanks to
     Matt Campbell for the contribution.

## v6.0.0

   * Tracer API for flexible custom instrumentation

     With agent version 6.0, we are introducing the `Tracer` class, an
     officially supported public API for more flexible custom
     instrumentation.  By calling its `in_transaction` method, you can
     instrument an arbitrary section of Ruby code without needing to
     juggle any explicit state.  Behind the scenes, the agent will
     make sure that the measured code results in an APM segment inside
     a transaction.

     The same API contains additional methods for creating
     transactions and segments, and for interacting with the current
     transaction.  For more details, see the [custom instrumentation
     documentation](https://docs.newrelic.com/docs/agents/ruby-agent/api-guides/ruby-custom-instrumentation).

     If you were previously using any of the agent's private,
     undocumented APIs, such as `Transaction.wrap` or
     `Transaction.start/stop`, you will need to update your code to
     use the Tracer API.

     The full list of APIs that were removed or deprecated are:
       * `External.start_segment`
       * `Transaction.create_segment`
       * `Transaction.start`
       * `Transaction.stop`
       * `Transaction.start_datastore_segment`
       * `Transaction.start_segment`
       * `Transaction.wrap`
       * `TransactionState.current_transaction`

     If are you using any of these APIs, please see the [upgrade guide](https://docs.newrelic.com/docs/agents/ruby-agent/troubleshooting/update-private-api-calls-public-tracer-api) for a list of replacements.

   * Agent detects Rails 6.0

     The agent properly detects Rails 6.0 and no longer logs an error when
     started in a Rails 6.0 environment. This does not include full Rails 6.0
     support, which will be coming in a future release. Thanks to Jacob Bednarz
     for the contribution.

## v5.7.0

   * Ruby 2.6 support

     We have tested the agent with the official release of Ruby 2.6.0
     made on December 25, 2018, and it looks great! Feel free to use
     agent v5.7 to measure the performance of your Ruby 2.6
     applications.

   * Support for loading Sequel core standalone

     Earlier versions of the agent required users of the Sequel data
     mapping library to load the _entire_ library.  The agent will now
     enable Sequel instrumentation when an application loads Sequel's
     core standalone; i.e., without the `Sequel::Model` class.  Thanks
     to Vasily Kolesnikov for the contribution!

   * Grape 1.2 support

     With agent versions 5.6 and earlier, Grape 1.2 apps reported
     their transactions under the name `Proc#call` instead of the name
     of the API endpoint.  Starting with agent version 5.7, all
     existing versions of Grape will report the correct transaction
     name.  Thanks to Masato Ohba for the contribution!

## v5.6.0

  * Bugfix for transactions with `ActionController::Live`

    Previously, transactions containing `ActionController::Live` resulted in
    incorrect calculations of capacity analysis as well as error backtraces
    appearing in agent logs in agent versions 5.4 and later. The agent now
    correctly calculates capacity for transactions with `ActionController::Live`.

  * Add ability to exclude attributes from span events and transaction
    segments

    Agent versions 5.5 and lower could selectively exclude attributes
    from page views, error traces, transaction traces, and
    transaction events.  With agent version 5.6 and higher, you can
    also exclude attributes from span events (via the
    `span_events.include/exclude` options) and from transaction
    segments (via the `transaction_segments.include/exclude` options).

    As with other attribute destinations, these new options will
    inherit values from the top-level `attributes.include/exclude`
    settings. See the
    [documentation](https://docs.newrelic.com/docs/agents/ruby-agent/attributes/enabling-disabling-attributes-ruby)
    for more information.

  * Increasing backoff sequence on failing to connect to New Relic

    If the agent cannot reach New Relic, it will now wait for an
    increasing amount of time after each failed attempt.  We are also
    starting with a shorter delay initially, which will help customer
    apps bounce back more quickly from transient network errors.

  * Truncation of long stack traces

    Previous versions of the agent would truncate long stack traces to
    50 frames.  To give customers more flexibility, we have added the
    `error_collector.max_backtrace_frames` configuration option.
    Thanks to Patrick Tulskie for the contribution!

  * Update link in documentation

    The community forum link in `README.md` now goes to the updated
    location.  Thanks to Sam Killgallon for the contribution!

  * Active Storage instrumentation

    The agent now provides instrumentation for Active Storage, introduced in
    Rails 5.2. Customers will see Active Storage operations represented as
    segments within transaction traces.

## v5.5.0

  * Bugfix for `perform` instrumentation with curb gem

    Use of curb's `perform` method now no longer results in nil headers
    getting returned.

  * Bugfix for parsing Docker container IDs

    The agent now parses Docker container IDs correctly regardless of the
    cgroup parent.

  * Use lazy load hooks for ActiveJob instrumentation

    In some instances the ActiveJob instrumentation could trigger ActiveJob
    to load before it was initialized by Rails. This could result in
    configuration changes not being properly applied. The agent now uses lazy
    load hooks which fixes this issue.

  * Documentation improvement

    The `config.dot` diagram of the agent's configuration settings no
    longer includes the deleted `developer_mode` option.  Thanks to
    Yuichiro Kaneko for the contribution!

## v5.4.0

  * Capacity analysis for multi-threaded dispatchers

    Metrics around capacity analysis did not previously account for multi-threaded
    dispatchers, and consequently could result in capacities of over 100% being
    recorded. This version now properly accounts for multi-threaded dispatchers.

  * `NewRelic::Agent.disable_transaction_tracing` deprecated

    `NewRelic::Agent.disable_transaction_tracing` has been deprecated. Users
    are encouraged to use `NewRelic::Agent.disable_all_tracing` or
    `NewRelic::Agent.ignore_transaction` instead.

  * Bugfix for SQL over-obfuscation

    A bug, introduced in v5.3.0, where SQL could be over-obfuscated for some
    database adapters has been fixed.

  * Bugfix for span event data in Resque processes

    A bug where span events would not be sent from Resque processes due to a
    missing endpoint has been fixed.

## v5.3.0 ##

  * Distributed Tracing

    Distributed tracing lets you see the path that a request takes as
    it travels through your distributed system. By showing the
    distributed activity through a unified view, you can troubleshoot
    and understand a complex system better than ever before.

    Distributed tracing is available with an APM Pro or equivalent
    subscription. To see a complete distributed trace, you need to
    enable the feature on a set of neighboring services. Enabling
    distributed tracing changes the behavior of some New Relic
    features, so carefully consult the
    [transition guide](https://docs.newrelic.com/docs/transition-guide-distributed-tracing)
    before you enable this feature.

    To enable distributed tracing, set the
    `distributed_tracing.enabled` configuration option to `true`.

## v5.2.0 ##

  * Use priority sampling for errors and custom events

    Priority sampling replaces the older reservoir event sampling method.
    With this change, the agent will maintain randomness across a given
    time period while improving coordination among transactions, errors,
    and custom events.

  * Bugfix for wrapping datastore operations

    The agent will now complete the process of wrapping datastore
    operations even if an error occurs during execution of a callback.

  * Span Events

    Finished segments whose `sampled` property is `true` will now post
    Span events to Insights.

## v5.1.0 ##

  * Rails 5.2 support

    The Ruby agent has been validated against the latest release of
    Ruby on Rails!

  * Support for newer libraries and frameworks

    We have updated the multiverse suite to test the agent against
    current versions of several frameworks.

  * Add `custom_attributes.enabled` configuration option

    This option is enabled by default. When it's disabled, custom
    attributes will not be transmitted on transaction events or error
    events.

  * Fix Grape load order dependency

    The agent will now choose the correct name for Grape transactions
    even if the customer's app loads the agent before Grape. Thanks
    to Daniel Doubrovkine for the contribution!

  * Add `webpacker:compile` to blacklisted tasks

    `webpacker:compile` is commonly used for compiling assets. It has
    been added to `AUTOSTART_BLACKLISTED_RAKE_TASKS` in the default
    configuration. Thanks to Claudio B. for the contribution!

  * Make browser instrumentation W3C-compliant

    `type="text/javascript"` is optional for the `<script>` tag under
    W3C. The `type` attribute has now been removed from browser
    instrumentation. Thanks to Spharian for the contribution!

  * Deferred `add_method_tracer` calls

    If a third-party library calls `add_method_tracer` before the
    agent has finished starting, we now queue these calls and run them
    when it's safe to do so (rather than skipping them and logging a
    warning).

  * Bugfix for Resque `around` / `before` hooks

    In rare cases, the agent was not instrumenting Resque `around` and
    `before` hooks. This version fixes the error.

  * Truncation of long stack traces

    Occasionally, long stack traces would cause complications sending
    data to New Relic. This version truncates long traces to 50 frames
    (split evenly between the top and bottom of the trace).

## v5.0.0 ##

  * SSL connections to New Relic are now mandatory

    Prior to this version, using an SSL connection to New Relic was
    the default behavior, but could be overridden. SSL connections are
    now enforced (not overrideable).

  * Additional security checking before trying to explain
    multi-statement SQL queries

    Customer applications might submit SQL queries containing multiple
    statements (e.g., SELECT * FROM table; SELECT * FROM table).  For
    security reasons, we should not generate explain plans in this
    situation.

    Although the agent correctly skipped explain plans for these
    queries during testing, we have added extra checks for this
    scenario.

  * Bugfix for RabbitMQ exchange names that are symbols

    The agent no longer raises a TypeError when a RabbitMQ exchange
    name is a Ruby symbol instead of a string.

  * Bugfix for audit logging to stdout

    Previous agents configured to log to stdout would correctly send
    regular agent logs to stdout, but would incorrectly send audit
    logs to a text file named "stdout".  This release corrects the
    error.

  * Bugfix for Capistrano deployment notifications on v3.7 and beyond

    Starting with version 3.7, Capistrano uses a different technique
    to determine a project's version control system.  The agent now
    works correctly with this new behavior. Thanks to Jimmy Zhang for
    the contribution.

## v4.8.0 ##

  * Initialize New Relic Agent before config initializers

  When running in a Rails environment, the agent registers an initializer that
  starts the agent. This initializer is now defined to run before config/initializers.
  Previously, the ordering was not specified for the initializer. This change
  guarantees the agent will started by the time your initializers run, so you can
  safely reference the Agent in your custom initializers. Thanks to Tony Ta for
  the contribution.

  * Ruby 2.5 Support

  The Ruby Agent has been verified to run under Ruby 2.5.

  * `request.uri` Collected as an Agent Attribute

  Users can now control the collection of `request.uri` on errors and transaction
  traces. Previously it was always collected without the ability to turn it off.
  It is now an agent attribute that can be controlled via the attributes config.
  For more information on agent attributes [see here](https://docs.newrelic.com/docs/agents/manage-apm-agents/agent-data/agent-attributes).

## 4.7.1 ##

  * Bugfix for Manual Browser Instrumentation

  There was a previous bug that required setting both `rum.enabled: false` and
  `browser.auto_instrument: false` to completely disable browser monitoring. An
  attempt to fix this in 4.7.0 resulted in breaking manual browser
  instrumentation. Those changes have been reverted. We will revisit this issue
  in an upcoming release.

## v4.7.0 ##

  * Expected Error API

  The agent now sends up `error.expected` as an intrinsic attribute on error
  events and error traces. When you pass `expected: true` to the `notice_error`
  method, both Insights and APM will indicate that the error is expected.

  * Typhoeus Hydra Instrumentation

  The agent now has request level visibility for HTTP requests made using
  Typhoeus Hydra.

  * Total Time Metrics are Recorded

  The agent now records Total Time metrics. In an application where segments
  execute concurrently, the total time can exceed the wall-clock time for a
  transaction. Users of the new Typhoeus Hydra instrumentation will notice
  this as changes on the overview page. Immediately after upgrading there
  will be an alert in the APM dashboard that states: "There are both old and
  new time metrics for this time window". This indicates that during that time
  window, some transactions report the total time metrics, while others do not.
  The message will go away after waiting for enough time to elapse and / or
  updating the time window.

  * Add `:message` category to `set_transaction_name` public API method

  The agent now permits the `:message` category to be passed into the public
  API method `set_transaction_name`, which will enable the transaction to be
  displayed as a messaging transaction.

  * Create `prepend_active_record_instrumentation` config option

  Users may now set the `prepend_active_record_instrumentation` option in
  their agent config to install Active Record 3 or 4 instrumentation using
  `Module.prepend` rather than `alias_method`.

  * Use Lazy load hooks for `ActionController::Base` and `ActionController::API`

  The agent now uses lazy load hooks to hook on `ActionController::Base` and
  `ActionController::API`. Thanks Edouard Chin for the contribution!

  * Use Lazy load hooks for `ActiveRecord::Base` and `ActiveRecord::Relation`

  The agent uses lazy load hooks when recording supportability metrics
  for `ActiveRecord::Base` and `ActiveRecord::Relation`. Thanks Joseph Haig
  for the contribution!

  * Check that `Rails::VERSION` is defined instead of just `Rails`

  The agent now checks that `Rails::VERSION` is defined since there are cases
  where `Rails` is defined but `Rails::VERSION` is not. Thanks to Alex Riedler
  and nilsding for the contribution!

  * Support fast RPC/direct reply-to in RabbitMQ

  The agent can now handle the pseudo-queue 'amq.rabbitmq.reply-to' in its
  Bunny instrumentation. Previously, using fast RPC led to a `NoMethodError`
  because the reply-to queue was expected to be a `Queue` object instead of
  a string.

## v4.6.0 ##

  * Public API for External Requests

  The agent now has public API for instrumenting external requests and linking
  up transactions via cross application tracing. See the [API Guide](https://docs.newrelic.com/docs/agents/ruby-agent/customization/ruby-agent-api-guide#externals)
  for more details this new functionality.

## v4.5.0 ##

  * Send synthetics headers even when CAT disabled

  The agent now sends synthetics headers whenever they are received from an
  external request, even if cross-application tracing is disabled.

  * Bugfix for DelayedJob Daemonization

  Customers using the delayed_job script that ships with the gem may encounter
  an IOError with a message indicating the stream was closed. This was due to
  the agent attempting to write a byte into a Pipe that was closed during the
  deamonization of the delayed_job script. This issue has been fixed.

  * Collect supportability metrics for public API

  The agent now collects Supportability/API/{method} metrics to track usage of
  all methods in the agent's public API.

  * Collect supportability metrics on `Module#prepend`

  The agent now collects Supportability/PrependedModules/{Module} metrics
  for ActiveRecord 4 and 5, ActionController 4 and 5, ActionView 4 and 5,
  ActiveJob 5, and ActionCable 5. These help track the adoption of the
  `Module#prepend` method so we can maintain compatibility with newer versions
  of Ruby and Rails.

  * Collect explain plans when using PostGIS ActiveRecord adapter

  The agent will now collect slow SQL explain plans, if configured to, on
  connections using the PostGIS adapter. Thanks Ari Pollak for the contribution!

  * Lazily intialize New Relic Config

  The agent will lazily initialize the New Relic config. This allows the agent
  to pickup configuration from environment variables set by dotenv and similar
  tools.

## v4.4.0 ##

  * Include test helper for 3rd party use

  In 4.2.0, all test files were excluded from being packaged in the gem. An
  agent class method `NewRelic::Agent.require_test_helper` was used by 3rd
  party gem authors to test extensions to the agent. The required file is now
  included in the gem.

  * Collect cloud metadata from Azure, GCP, PCF, and AWS cloud platform

  The agent now collects additional metadata when running in AWS, GCP, Azure, and
  PCF. This information is used to provide an enhanced experience when the agent
  is deployed on those platforms.

  * Install `at_exit` hook when running JRuby

  The agent now installs an `at_exit` hook when running JRuby, which wasn't
  done before because of constraints related to older JRuby versions that
  are no longer supported.

  * User/Utilization and System/Utilization metrics not recorded after Resque forks

  The agent no longer records invalid User/Utilization and System/Utilization
  metrics, which can lead to negative values, in forks of Resque processes.

  * Add `identifier` field to agent connect settings

  The agent now includes a unique identifier in its connect settings, ensuring
  that when multiple agents connect to multiple different apps, data are reported
  for each of the apps.

  * Clear transaction state after forking now opt-in

  The agent waits to connect until the first web request when it detects it's
  running in a forking dispatcher. When clearing the transaction state in this
  situation we lose the first frame of the transaction and the subsequent
  trace becomes corrupted. We've made this feature opt-in and is turned off by
  default. This behavior only affects the first transaction after a dispatcher
  forks.

## v4.3.0 ##

  * Instrumentation for the Bunny AMQP Client

  The Bunny AMQP Client is now automatically instrumented. The agent will
  report data for messages sent and received by an application. Data on messages
  is available in both APM and Insights. Applications connected through a
  RabbitMQ exchange will now also be visible on Service Maps as part of Cross
  Application Tracing. See the [message queues documentation page](https://docs.newrelic.com/docs/agents/ruby-agent/features/message-queues)
  for more details.

  * Safely normalize external hostnames

  The agent has been updated to check for nil host values before downcasing the
  hostname. Thanks Rafael Valério for the contribution!

  * PageView events will not be generated for ignored transactions

  The agent now checks if transaction is ignored before injecting the New Relic
  Browser Agent. This will prevent PageView events from being generated for
  ignored transactions.

  * Datastores required explicitly in agent

  The agent has been modified to explicity `require` the Datastores module
  whereas previously there were situations where the module could be
  implicitly defined. Thanks Kevin Griffin for the contribution!

  * Clear transaction state after forking

  Previously, if a transaction was started and the process forks, the transaction
  state survived the fork and `#after_fork` call in thread local storage. Now,
  this state is cleared by `#after_fork`.

  * Postgis adapter reports as Postgres for datastores

  The agent now maps the Postgis adapter to Postgres for datastore metrics.
  Thanks Vojtěch Vondra for the contribution!

  * Deprecate `:trace_only` option

  The `NewRelic::Agent.notice_error` API has been updated to deprecate the
  `:trace_only` option in favor of `:expected`.

## v4.2.0 ##

  * Sinatra 2.0 and Padrino 0.14.x Support

  The agent has been verified against the latest versions of Sinatra and Padrino.

  * Rails 5.1 Support

  The Ruby agent has been validated against the latest release of Ruby on Rails!

  * APP_ENV considered when determining environment

  The agent will now consider the APP_ENV environment when starting up.

  * Test files excluded from gem

  The gemspec has been updated to exclude test files from being packaged into the
  gem. Thanks dimko for the contribution!

## v4.1.0 ##

  * Developer Mode removed

  The Ruby Agent's Developer Mode, which provided a very limited view of your
  application performance data, has been removed. For more information, check
  out our [community forum](https://discuss.newrelic.com/t/feedback-on-the-ruby-agent-s-developer-mode/46957).

  * Support NEW_RELIC_ENV for Rails apps

  Previously, users could set the agent environment with NEW_RELIC_ENV only
  for non-Rails apps. For Rails app, the agent environment would use whatever
  the Rails environment was set to. Now, NEW_RELIC_ENV can also be used for
  Rails apps, so that it is possible to have an agent environment that is
  different from the Rails environment. Thanks Andrea Campolonghi for the
  contribution, as well as Steve Schwartz for also looking into this issue!

  * Normalization of external hostnames

  Hostnames from URIs used in external HTTP requests are now always downcased
  to prevent duplicate metrics when only case is different.

## v4.0.0 ##

  * Require Ruby 2.0.0+

  The agent no longer supports Ruby versions prior to 2.0, JRuby 1.7 and
  earlier, and all versions of Rubinius. Customers using affected Rubies
  can continue to run 3.x agent versions, but new features or bugfixes
  will not be published for 3.x agents. For more information, check out our
  [community forum](https://discuss.newrelic.com/t/support-for-ruby-jruby-1-x-is-being-deprecated-in-ruby-agent-4-0-0/44787).

  * OkJson vendored library removed

  Ruby 1.8 did not include the JSON gem by default, so the agent included a
  vendored version of [OkJson](https://github.com/kr/okjson) that it would fall
  back on using in cases where the JSON gem was not available. This has been
  removed.

  * YAJL workaround removed

  [yajl-ruby](https://github.com/brianmario/yajl-ruby) versions prior to 1.2 had
  the potential to cause a segmentation fault when working large, deeply-nested
  objects like thread profiles. If you are using yajl-ruby with the `JSON`
  monkey patches enabled by requiring `yajl/json_gem`, you should upgrade to
  at least version 1.2.

  * Deprecated APIs removed

    * `Agent.abort_transaction!`
    * `Agent.add_custom_parameters`
    * `Agent.add_request_parameters`
    * `Agent.browser_timing_footer`
    * `Agent.get_stats`
    * `Agent.get_stats_no_scope`
    * `Agent.record_transaction`
    * `Agent.reset_stats`
    * `Agent.set_user_attributes`
    * `Agent::Instrumentation::Rack`
    * `ActionController#newrelic_notice_error`
    * `ActiveRecordHelper.rollup_metrics_for` (may be incompatible with newrelic_moped)
    * `Instrumentation::MetricFrame.recording_web_transaction?`
    * `Instrumentation::MetricFrame.abort_transaction!`
    * `MethodTracer.get_stats_scoped`
    * `MethodTracer.get_stats_unscoped`
    * `MethodTracer.trace_method_execution`
    * `MethodTracer.trace_method_execution_no_scope`
    * `MethodTracer.trace_method_execution_with_scope`
    * `MetricSpec#sub`
    * `MetricStats#get_stats`
    * `MetricStats#get_stats_no_scope`
    * `NoticedError#exception_class`
    * `Rack::ErrorCollector`
    * `StatsEngine::Samplers.add_sampler`
    * `StatsEngine::Samplers.add_harvest_sampler`

  The above methods have had deprecation notices on them for some time and
  have now been removed. Assistance migrating usage of these APIs is
  available at https://docs.newrelic.com/node/2601.

  The agent no longer deletes deprecated keys passed to `add_method_tracer`. Passing
  in deprecated keys can cause an exception. Ensure that you are not passing any of
  the following keys: `:force, :scoped_metric_only, :deduct_call_time_from_parent`
  to `add_method_tracer`.

  The agent no longer deletes deprecated keys passed in as options to
  `NewRelic::Agent.notice_error`. If you are passing any of these deprecated
  keys: `:request_params, :request, :referer` to the `notice_error` API, please
  delete them otherwise they will be collected as custom attributes.

  * Error handling changes

  The agent now only checks for `original_exception` in environments with Rails
  versions prior to 5. Checking for `Exception#cause` has been removed. In addition,
  the agent now will match class name with message and backtrace when noticing
  errors that have an `original_exception`.

## v3.18.1 ##

  * Ensure Mongo aggregate queries are properly obfuscated

  Instrumentation for the Mongo 2.x driver had a bug where the `pipeline`
  attribute of Mongo aggregate queries was not properly obfuscated. Users
  who have sensitive data in their `aggregate` queries are strongly encouraged
  to upgrade to this version of the agent. Users who are unable to upgrade are
  encouraged to turn off query collection using by setting
  `mongo.capture_queries` to false in their newrelic.yml files.

  This release fixes [New Relic Security Bulletin NR17-03](https://docs.newrelic.com/docs/accounts-partnerships/accounts/security-bulletins/security-bulletin-nr17-03).

  * Early access Redis 4.0 instrumentation

  Our Redis instrumentation has been tested against Redis 4.0.0.rc1.

## v3.18.0 ##

  * Ruby 2.4.0 support

  The agent is now tested against the official release of ruby 2.4.0,
  excluding incompatible packages.

  * Agent-based metrics will not be recorded outside of active transactions

  The agent has historically recorded metrics outside of a transaction. In
  practice, this usually occurs in applications that run background job
  processors. The agent would record metrics for queries the
  background job processor is making between transactions. This can lead
  to display issues on the background overview page and the presence of
  metrics generated by the background job processor can mask the application
  generated metrics on the database page. The agent will no longer generate
  metrics outside of a transaction. Custom metrics recorded using
  `NewRelic::Agent.record_metric` will continue to be recorded regardless
  of whether there is an active transaction.

  * Include ControllerInstrumentation module with ActiveSupport.on_load

  The agent will now use the `on_load :action_controller` hook to include
  the ControllerInstrumentation module in to both the `Base` and `API`
  classes of ActionController for Rails 5. This ensures that the proper
  load order is retained, minimizing side-effects of having the agent in
  an application.

  * Ensure values for revisions on Capistrano deploy notices

  Previously, running the task to look up the changelog could
  generate an error, if there weren't previous and current revisions
  defined. This has now been fixed. Thanks Winfield Peterson for the
  contribution!

  * External Segment Rewrites

  The agent has made internal changes to how it represents segments for
  external web requests.

## v3.17.2 ##

  * compatibility with ruby 2.4.0-preview3

  the ruby agent has been updated to work on ruby 2.4.0-preview3.

  * Early Access Sinatra 2.0 instrumentation

  Our Sinatra instrumentation has been updated to work with Sinatra
  2.0.0.beta2.

  * Include controller instrumentation module in Rails 5 API

  The agent now includes the ControllerInstrumentation module into
  ActionController::API. This gives Rails API controllers access to
  helper methods like `newrelic_ignore` in support of the existing
  event-subscription-based action instrumentation. Thanks Andreas
  Thurn for the contribution!

  * Use Module#prepend for ActiveRecord 5 Instrumentation

  Rails 5 deprecated the use of `alias_method_chain` in favor of using
  `Module#prepend`. Mixing `Module#prepend` and `alias_method_chain`
  can lead to a SystemStackError when an `alias_method_chain` is
  applied after a module has been prepended. This should ensure
  better compatibility between our ActiveRecord Instrumentation and
  other third party gems that modify ActiveRecord using `Module#prepend`.

  * Use license key passed in to NewRelic::Agent.manual_start

  Previously, the license key passed in when manually starting the agent
  with NewRelic::Agent.manual_start was not referenced when setting up
  the connection to report data to New Relic. This is now fixed.

  * Account for DataMapper database connection errors

  Our DataMapper instrumentation traces instances of DataObjects::SQLError
  being raised and removes the password from the URI attribute. However,
  when DataObjects cannot connect to the database (ex: could not resolve
  host), it will raise a DataObjects::ConnectionError. This inherits from
  DataObjects::SQLError but has `nil` for its URI attribute, since no
  connection has been made yet. To avoid the password check here on `nil`,
  the agent catches and re-raises any instances of DataObjects::ConnectionError
  explicitly. Thanks Postmodern for this contribution!

  * Account for request methods that require arguments

  When tracing a transaction, the agent tries to get the request object
  from a controller if it wasn't explicitly passed in. However, this posed
  problems in non-controller transactions with their own `request` methods
  defined that required arguments, such as in Resque jobs. This is now fixed.

## v3.17.1 ##

  * Datastore instance reporting for Redis, MongoDB, and memcached

  The agent now collects datastore instance information for Redis, MongoDB,
  and memcached. This information is displayed in transaction traces and slow
  query traces. For memcached only, multi requests will expand to individual
  server nodes, and the operation and key(s) will show in the trace details
  "Database query" section. Metrics for `get_multi` nodes will change slightly.
  Parent nodes for a `get_multi` will be recorded as generic segments. Their
  children will be recorded as datastore segments under the name
  `get_multi_request` and represent a batch request to a single Memcached
  instance.

  * Rescue errors from attempts to fetch slow query explain plans

  For slow queries through ActiveRecord 4+, the agent will attempt to fetch
  an explain plan on SELECT statements. In the event that this causes an
  error, such as being run on an adapter that doesn't implement `exec_query`,
  the agent will now rescue and log those errors.

## v3.17.0 ##

  * Datastore instance reporting for ActiveRecord

  The agent now collects database instance information for ActiveRecord operations,
  when using the MySQL and Postgres adapters.  This information (database server
  and database name) is displayed in transaction traces and slow query traces.

## v3.16.3 ##

  * Add `:trace_only` option to `notice_error` API

  Previously, calling `notice_error` would record the trace, increment the
  error count, and consider the transaction failing for Apdex purposes. This
  method now accepts a `:trace_only` boolean option which, if true, will only
  record the trace and not affect the error count or transaction.

  * HTTP.rb support

  The agent has been updated to add instrumentation support for the HTTP gem,
  including Cross Application Tracing. Thanks Tiago Sousa for the contribution!

  * Prevent redundant Delayed::Job instrumentation installation

  This change was to handle situations where multiple Delayed::Worker instances
  are being created but Delayed::Job has already been instrumented. Thanks Tony
  Brown for the contribution!

## v3.16.2 ##

  * Fix for "Unexpected frame in traced method stack" errors

  Our ActiveRecord 4.x instrumentation could have generated "Unexpected frame in
  traced method stack" errors when used outside of an active transaction (for
  example, in custom background job handlers). This has been fixed.

## v3.16.1 ##

  * Internal datastore instrumentation rewrites

  The agent's internal tracing of datastore segments has been rewritten, and
  instrumentation updated to utilize the new classes.

  * Fix Grape endpoint versions in transaction names

  Grape 0.16 changed Route#version (formerly #route_version) to possibly return
  an Array of versions for the current endpoint. The agent has been updated to
  use rack.env['api.version'] set by Grape, and fall back to joining the version
  Array with '|' before inclusion in the transaction name when api.version is
  not available. Thanks Geoff Massanek for the contribution!

  * Fix deprecation warnings from various Rails error subclasses

  Rails 5 deprecates #original_exception on a few internal subclasses of
  StandardError in favor of Exception#cause from Ruby stdlib. The agent has
  been updated to try Exception#cause first, thus avoiding deprecation
  warnings. Thanks Alexander Stuart-Kregor for the contribution!

  * Fix instrumentation for Sequel 4.35.0

  The latest version of Sequel changes the name and signature of the method
  that the Ruby Agent wraps for instrumentation. The agent has been updated
  to handle these changes. Users using Sequel 4.35.0 or newer should upgrade
  their agent.

  * Fix DataMapper instrumentation for additional versions

  Different versions of DataMapper have different methods for retrieving the
  adapter name, and Postmodern expanded our coverage. Thanks for the
  contribution!

## v3.16.0 ##

  * Official Rails 5.0 support

  This version of the agent has been verified against the Rails 5.0.0 release.

  * Early access Action Cable instrumentation

  The Ruby agent instruments Action Cable channel actions and calls to
  ActionCable::Channel#Transmit in Rails 5. Feedback is welcome!

  * Obfuscate queries from `oracle_enhanced` adapter correctly

  This change allows the `oracle_enhanced` adapter to use the same
  obfuscation as `oracle` adapters. Thanks Dan Drinkard for the contribution!

  * Make it possible to define a newrelic_role for deployment with Capistrano 3

  Thanks NielsKSchjoedt for the contribution!

  * Retry initial connection to New Relic in Resque master if needed

  Previously, if the initial connection to New Relic in a monitored Resque
  master process failed, the agent would not retry, and monitoring for the
  process would be lost. This has been fixed, and the agent will continue
  retrying in its background harvest thread until it successfully connects.

## v3.15.2 ##

  * Run explain plans on parameterized slow queries in AR4

  In our ActiveRecord 4 instrumentation, we moved to tracing slow queries
  using the payloads from ActiveSupport::Notifications `sql.active_record`
  events. As a result, we were unable to run explain plans on parameterized
  queries. This has now been updated to pass along and use the parameter values,
  when available, to get the explain plans.

  * Fix getMore metric grouping issue in Mongo 2.2.x instrumentation

  A metric grouping issue had cropped up when using the most recent Mongo gem
  (2.2.0) with the most recent release of the server (3.2.4). We now have a more
  future-proof setup for preventing these.

  * Restore older DataMapper support after password obfuscation fix

  Back in 3.14.3, we released a fix to avoid inadvertently sending sensitive
  information from DataMapper SQLErrors. Our implementation did not account for
  DataMapper versions below v0.10.0 not implementing the #options accessor.
  Thanks Bram de Vries for the fix to our fix!

  * Padrino 0.13.1 Support

  Users with Padrino 0.13.x apps were previously seeing the default transaction
  name "(unknown)" for all of their routes. We now provide the full Padrino
  route template in transaction names, including any parameter placeholders.
  Thanks Robert Schulze for the contribution!

  * Update transaction naming for Grape 0.16.x

  In Grape 0.16.x, `route_` methods are no longer prefixed. Thanks to Daniel
  Doubrovkine for the contribution!

  * Fix name collision on method created for default metric name fix

  We had a name collision with the yard gem, which sets a `class_name` method
  on Module. We've renamed our internal method to `derived_class_name` instead.

## v3.15.1 ##

  * Rack 2 alpha support

  This release includes experimental support for Rack 2 as of 2.0.0.alpha.
  Rack 2 is still in development, but the agent should work as expected for
  those who are experimenting with Rack 2.

  * Rails 5 beta 3 support

  We've tweaked our Action View instrumentation to accommodate changes introduced
  in Rails v5.0.0.beta3.

  * Defer referencing ::ActiveRecord::Base to avoid triggering its autoloading
  too soon

  In 3.12.1 and later versions of the agent, the agent references (and
  therefore loads) ActiveRecord::Base earlier on in the Rails loading process.
  This could jump ahead of initializers that should be run first. We now wait
  until ActiveRecord::Base is loaded elsewhere.

  * Fix explain plans for non-parameterized queries with single quote literals

  The agent does not run explain plans for queries still containing parameters
  (such as `SELECT * FROM UNICORNS WHERE ID = $1 LIMIT 1`). This check was
  unfortunately mutating the query to be obfuscated, causing an inability to
  collect an explain plan. This has now been fixed.

  * Fix default metric name for tracing class methods

  When using `add_method_tracer` on a class method but without passing in a
  `metric_name_code`, the default metric name will now look like
  `Custom/ClassName/Class/method_name`. We also addressed default
  metric names for anonymous classes and modules.

  * Fix issue when rendering SQL strings in developer mode

  When we obfuscate SQL statements, we rewrite the Statement objects as
  SQL strings inline in our sample buffers at harvest time. However, in
  developer mode, we also read out of these buffers when rendering pages.
  Depending on whether a harvest has run yet, the buffer will contain either
  Statement objects, SQL strings, or a mix. Now, developer mode can handle
  them all!

  * Fix DelayedJob Sampler reporting incorrect counts in Active Record 3 and below

  When fixing various deprecation warnings on ActiveRecord 4, we introduced
  a regression in our DelayedJob sampler which caused us to incorrectly report
  failed and locked job counts in ActiveRecord 3 and below. This is now fixed.
  Thanks Rangel Dokov for the contribution!

## v3.15.0 ##

  * Rails 5 support

  This release includes experimental support for Rails 5 as of 5.0.0.beta2.
  Please note that this release does not include any support for ActionCable,
  the WebSockets framework new to Rails 5.

  * Don't include extension from single format Grape API transaction names

  Starting with Grape 0.12.0, an API with a single format no longer declares
  methods with `.:format`, but with an extension such as `.json`. Thanks Daniel
  Doubrovkine for the contribution!

  * Fix warnings about shadowing outer local variable when running tests

  Thanks Rafael Almeida de Carvalho for the contribution!

  * Check config first for Rails middleware instrumentation installation

  Checking the config first avoids issues with mock classes that don't implement
  `VERSION`. Thanks Jesse Sanford for the contribution!

  * Remove a trailing whitespace in the template for generated newrelic.yml

  Thanks Paul Menzel for the contribution!

  * Reference external resources in comments and readme with HTTPS

  Thanks Benjamin Quorning for the contribution!

## v3.14.3 ##

  * Don't inadvertently send sensitive information from DataMapper SQLErrors

  DataObjects::SQLError captures the SQL query, and when using versions of
  data_objects prior to 0.10.8, built a URI attribute that contained the
  database connection password. The :query attribute now respects the obfuscation
  level set for slow SQL traces and splices out any password parameters to the
  URI when sending up traced errors to New Relic.

  * Improved SQL obfuscation algorithm

  To help standardize SQL obfuscation across New Relic language agents, we've
  improved the algorithm used and added more test cases.

  * Configurable longer sql_id attribute on slow SQL traces

  The sql_id attribute on slow SQL traces is used to aggregate normalized
  queries together. Previously, these IDs would generally be 9-10 digits long,
  due to a backend restriction. If `slow_sql.use_longer_sql_id` is set to `true`,
  these IDs will now be 18-19 digits long.

## v3.14.2 ##

  * Improved transaction names for Sinatra

  The agent will now use sinatra.route for transaction names on Sinatra 1.4.3+,
  which sets it in the request environment. This gives names that closer resemble the
  routes defined in the Sinatra DSL.  Thanks to Brian Phillips for the suggestion!

  * Bugfix for error flag on transaction events

  There was an issue causing the error flag to always be set to false for Insights
  transaction events that has been fixed.

  * Official support for Sidekiq 4

  The Ruby agent now officially supports Sidekiq 4.

  * Additional attributes collected

  The agent now collects the following information in web transactions:
  Content-Length HTTP response and Content-Type HTTP request headers.

## v3.14.1 ##

  * Add support for setting a display name on hosts

  You can now configure a display name for your hosts using process_host.display_name,
  to more easily distinguish dynamically assigned hosts. For more info, see
  https://docs.newrelic.com/docs/apm/new-relic-apm/maintenance/add-rename-remove-hosts#display_name

  * Fixes automatic middleware instrumentation for Puma 2.12.x

  Starting with version 2.12.x the Puma project inlines versions of Rack::Builder
  and Rack::URLMap under the Puma namespace. This had the unfortunate side effect of
  breaking automatic Rack middleware instrumentation. We now instrument Puma::Rack::Builder
  and Puma::Rack::URLMap and once again have automatic Rack middleware instrumentation for
  applications running on Puma.

  * Do not use a DelayedJob's display_name for naming the transaction

  A DelayedJob's name may be superceded by a display_name, which can
  lead to a metric grouping issue if the display_name contains unique
  identifiers. We no longer use job name methods that may lead to an
  arbitrary display_name. Instead, we use the appropriate class and/or
  method names, depending what makes sense for the job and how it's called.

  * Improvements to Mongo 2.1.x instrumentation

  Fixes issue where getMore operations in batched queries could create metric grouping issues.
  Previously when multiple Mongo queries executed in the same scope only a single query was recorded
  as part of a transaction trace. Now transaction trace nodes will be created for every query
  executed during a transaction.

  * Bugfix for NewRelic::Agent.notice_error

  Fixes issue introduced in v3.14.0 where calling NewRelic::Agent.notice_error outside of an active
  transaction results in a NoMethodError.

  * Bugfix for Resque TransactionError events

  Fixes error preventing Transaction Error events generated in Resque tasks from being sent to New Relic.

## v3.14.0 ##

  * pruby marshaller removed

  The deprecated pruby marshaller has now been removed; the `marshaller` config
  option now only accepts `json`. Customers still running Ruby 1.8.7/REE must
  add the `json` gem to their Gemfile, or (preferably) upgrade to Ruby 1.9.3 or
  newer.

  * Log dates in ISO 8601 format

  The agent will now log dates in ISO 8601 (YYYY-mm-dd) format, instead of
  mm/dd/yy.

  * Additional attributes collected

  The agent now collects the following information in web transactions:
  Accept, Host, User-Agent, Content-Length HTTP request headers, HTTP request
  method, and Content-Type HTTP response header.

  * TransactionErrors reported for Advanced Analytics for APM Errors

  With this release, the agent reports TransactionError events. These new events
  power the beta feature Advanced Analytics for APM Errors. The error events are
  also available today through New Relic Insights.

  Advanced Analytics for APM Errors lets you see all of your errors, with
  granular detail. Filter and group by any attribute to analyze them. Take
  action to resolve issues through collaboration.

  For more information, see https://docs.newrelic.com/docs/apm/applications-menu/events/view-apm-errors-error-traces

## v3.13.2 ##

  * Don't fail to send data when using 'mathn' library

  Version 3.12.1 introduced a bug with applications using the 'mathn' library
  that would prevent the agent from sending data to New Relic. This has been
  fixed.

## v3.13.1 ##

  * Don't use a pager when running `git log` command

  This would cause Capistrano deploys to hang when a large number of commits were being deployed.
  Thanks to John Naegle for reporting and fixing this issue!

  * Official support for JRuby 9.0.0.0

  The Ruby agent is now officially fully tested and supported on JRuby 9.0.0.0.

  * Instrumentation for MongoDB 2.1.x

  Visibility in your MongoDB queries returns when using version 2.1.0 of
  the Mongo driver or newer.  Thanks to Durran Jordan of MongoDB for contributing
  the Mongo Monitoring instrumentation!

  * Fix for ArgumentError "invalid byte sequence in UTF-8"

  This would come up when trying to parse out the operation from a database query
  containing characters that would trigger a invalid byte sequence in UTF-8 error.
  Thanks to Mario Izquierdo for reporting this issue!

  * Improved database metric names for ActiveRecord::Calculations queries

  Aggregate metrics recorded for queries made via the ActiveRecord::Calculations
  module (#count, #sum, #max, etc.) will now be associated with the correct
  model name, rather than being counted as generic 'select' operations.

  * Allow at_exit handlers to be installed for Rubinius

  Rubinius can support the at_exit block used by install_exit_handler.
  Thanks to Aidan Coyle for reporting and fixing this issue!

## v3.13.0 ##

  * Bugfix for uninitialized constant NewRelic::Agent::ParameterFiltering

  Users in some environments encountered a NameError: uninitialized constant
  NewRelic::Agent::ParameterFiltering from the Rails instrumentation while
  running v3.12.x of the Ruby agent. This issue has been fixed.

  * Rake task instrumentation

  The Ruby agent now provides opt-in tracing for Rake tasks. If you run
  long jobs via Rake, you can get all the visibility and goodness of New Relic
  that your other background jobs have. To enable this, see
  https://docs.newrelic.com/docs/agents/ruby-agent/frameworks/rake

  * Redis instrumentation

  Redis operations will now show up on the Databases tab and in transaction
  traces. By default, only command names will be captured; to capture command
  arguments, set `transaction_tracer.record_redis_arguments` to `true` in
  your configuration.

  * Fix for over-obfuscated SQL Traces and PostgreSQL

  An issue with the agent obfuscating column and table names from Slow SQL
  Traces when using PostgreSQL has been resolved.

  * Rubinius 2.5.8 VM metric renaming support

  Rubinius 2.5.8 changed some VM metric names and eliminated support for
  total allocated object counters. The agent has been updated accordingly.

  * Fix agent attributes with a value of false not being stored

  An issue introduced in v3.12.1 prevented attributes (like those added with
  `add_custom_attributes`) from being stored if their value was false. This has
  been fixed.

## v3.12.1 ##

  * More granular Database metrics for ActiveRecord 3 and 4

  Database metrics recorded for non-SELECT operations (UPDATE, INSERT, DELETE,
  etc.) on ActiveRecord 3 and 4 now include the model name that the query was
  being executed against, allowing you to view these queries broken down by
  model on the Datastores page. Thanks to Bill Kayser for reporting this issue!

  * Support for Multiverse testing third party gems

  The Ruby agent has rich support for testing multiple gem versions, but
  previously that wasn't accessible to third party gems.  Now you can now
  simply `require 'task/multiverse'` in your Rakefile to access the same
  test:multiverse task that New Relic uses itself. For more details, see:

  https://docs.newrelic.com/docs/agents/ruby-agent/frameworks/third-party-instrumentation#testing-your-extension

  * Use Sidekiq 3.x's error handler

  Sidekiq 3.x+ provides an error handler for internal and middleware related
  failures. Failures at these points were previously unseen by the Ruby agent,
  but now they are properly traced.

  * Better error messages for common configuration problems with Capistrano

  Templating errors in newrelic.yml would result in obscure error messages
  during Capistrano deployments. These messages now more properly reflect the
  root cause of the errors.

  * newrelic_ignore methods allow strings

  The newrelic_ignore methods previously only supported passing symbols, and
  would quietly ignore any strings passed. Now strings can be passed as well
  to get the intuitive ignoring behavior you'd expect.

  * Replace DNS resolver for Resque jobs with Resolv

  In some circumstances customers with a very high number of short-lived Resque
  jobs were experiencing deadlocks during DNS resolution. Resolv is an all Ruby
  DNS resolver that replaces the libc implementation to prevent these deadlocks.

## v3.12.0 ##

  * Flexible capturing of attributes

  The Ruby agent now allows you more control over exactly which request
  parameters and job arguments are attached to transaction traces, traced
  errors, and Insights events. For details, see:

  https://docs.newrelic.com/docs/agents/ruby-agent/ruby-agent-attributes

  * Fixed missing URIs in traces for retried Excon requests

  If Excon's idempotent option retried a request, the transaction trace node
  for the call would miss having the URI assigned. This has been fixed.

  * Capturing request parameters from rescued exceptions in Grape

  If an exception was handled via a rescue_from in Grape, request parameters
  were not properly set on the error trace. This has been fixed. Thanks to
  Ankit Shah for helping us spot the bug.

## v3.11.2 ##

  * Better naming for Rack::URLMap

  If a Rack app made direct use of Rack::URLMap, instrumentation would miss
  out on using the clearest naming based on the app class. This has been
  fixed.

  * Avoid performance regression in makara database adapter

  Delegation in the makara database adapter caused performance issues when the
  agent looked up a connection in the pool.  The agent now uses a faster
  lookup to work around this problem in makara, and allocates less as well.
  Thanks Mike Nelson for the help in resolving this!

  * Allow audit logging to STDOUT

  Previously audit logs of the agent's communication with New Relic could only
  write to a file. This prevented using the feature on cloud providers like
  Heroku. Now STDOUT is an allowed destination for `audit_log.path`. Logging
  can also be restricted to certain endpoints via `audit_log.endpoints`.

  For more information see https://docs.newrelic.com/docs/agents/ruby-agent/installation-configuration/ruby-agent-configuration#audit_log

  * Fix for crash during startup when Rails required but not used

  If an application requires Rails but wasn't actually running it, the Ruby
  agent would fail during startup. This has been fixed.

  * Use IO.select explicitly in the event loop

  If an application adds their own select method to Object/Kernel or mixes in a
  module that overrides the select method (as with ActionView::Helpers) we would
  previously have used their implementation instead of the intended IO.select,
  leading to all sorts of unusual errors. We now explicitly reference IO.select
  in the event loop to avoid these issues.

  * Fix for background thread hangs on old Linux kernels

  When running under Ruby 1.8.7 on Linux kernel versions 2.6.11 and earlier,
  the background thread used by the agent to report data would hang, leading
  to no data being reported. This has been be fixed.

## v3.11.1 ##

  If an application adds their own select method to Object/Kernel or mixes in a
  module that overrides the select method (as with ActionView::Helpers) we would
  previously have used their implementation instead of the intended IO.select,
  leading to all sorts of unusual errors. We now explicitly reference IO.select
  in the event loop to avoid these issues.

  * Fix for background thread hangs on old Linux kernels

  When running under Ruby 1.8.7 on Linux kernel versions 2.6.11 and earlier,
  the background thread used by the agent to report data would hang, leading
  to no data being reported. This has been be fixed.

## v3.11.1 ##

  The Ruby agent incorrectly rescued exceptions at a point which caused
  sequel_pg 1.6.11 to segfault. This has been fixed. Thanks to Oldrich
  Vetesnik for the report!

## v3.11.0 ##

  * Unified view for SQL database and NoSQL datastore products.

  The response time charts in the application overview page will now include
  NoSQL datastores, such as MongoDB, and also the product name of existing SQL
  databases such as MySQL, Postgres, etc.

  The Databases page will now enable the filtering of metrics and operations
  by product, and includes a table listing all operations.

  For existing SQL databases, in addition to the existing breakdown of SQL
  statements and operations, the queries are now also associated with the
  database product being used.

  For NoSQL datastores, such as MongoDB, we have now added information about
  operations performed against those products, similar to what is being done
  for SQL databases.

  Because this introduces a notable change to how SQL database metrics are
  collected, it is important that you upgrade the agent version on all hosts.
  If you are unable to transition to the latest agent version on all hosts at
  the same time, you can still access old and new metric data for SQL
  databases, but the information will be split across two separate views.

  For more information see https://docs.newrelic.com/docs/apm/applications-menu/monitoring/databases-slow-queries-dashboard

  * Track background transactions as Key Transactions

  In prior versions of the Ruby agent, only web transactions could be tracked
  as Key Transactions. This functionality is now available to all
  transactions, including custom Apdex values and X-Ray sessions.

  For more information see https://docs.newrelic.com/docs/apm/selected-transactions/key-transactions/key-transactions-tracking-important-transactions-or-events

  * More support and documentation for third-party extensions

  It's always been possible to write extension gems for the Ruby agent, but
  now there's one location with best practices and recommendations to guide
  you in writing extensions. Check out
  https://docs.newrelic.com/docs/agents/ruby-agent/frameworks/third-party-instrumentation

  We've also added simpler APIs for tracing datastores and testing your
  extensions. It's our way of giving back to everyone who's helped build on
  the agent over the years. <3

  * Fix for anonymous class middleware naming

  Metric names based off anonymous middlewares lacked a class name in the UI.
  The Ruby agent will now look for a superclass, or default to AnonymousClass
  in those cases.

  * Improved exit behavior in the presence of Sinatra

  The agent uses an `at_exit` hook to ensure data from the last < 60s before a
  process exits is sent to New Relic. Previously, this hook was skipped if
  Sinatra::Application was defined. This unfortunately missed data for
  short-lived background processes that required, but didn't run, Sinatra. Now
  the agent only skips its `at_exit` hook if Sinatra actually runs from
  `at_exit`.

## v3.10.0 ##

  * Support for the Grape framework

  We now instrument the Grape REST API framework! To avoid conflicts with the
  third-party newrelic-grape gem, our instrumentation will not be installed if
  newrelic-grape is present in the Gemfile.

  For more details, see https://docs.newrelic.com/docs/agents/ruby-agent/frameworks/grape-instrumentation

  * Automatic Cross Application Tracing support for all Rack applications

  Previously Rack apps not using Rails or Sinatra needed to include the
  AgentHooks middleware to get Cross Application Tracing support. With
  these changes, this is no longer necessary. Any explicit references to
  AgentHooks can be removed unless the `disable_middleware_instrumentation`
  setting is set to `true`.

  * Metrics no longer reported from Puma master processes

  When using Puma's cluster mode with the preload_app! configuration directive,
  the agent will no longer start its reporting thread in the Puma master
  process. This should result in more accurate instance counts, and more
  accurate stats on the Ruby VMs page (since the master process will be
  excluded).

  * Better support for Sinatra apps used with Rack::Cascade

  Previously, using a Sinatra application as part of a Rack::Cascade chain would
  cause all transactions to be named after the Sinatra application, rather than
  allowing downstream applications to set the transaction name when the Sinatra
  application returned a 404 response. This has been fixed.

  * Updated support for Rubinius 2.3+ metrics

  Rubinius 2.3 introduced a new system for gathering metrics from the
  underlying VM. Data capture for the Ruby VM's page has been updated to take
  advantage of these. Thanks Yorick Peterse for the contribution!

  * Fix for missing ActiveJob traced errors

  ActiveJobs processed by backends where the Ruby agent lacked existing
  instrumentation missed reporting traced errors. This did not impact
  ActiveJobs used with Sidekiq or Resque, and has been fixed.

  * Fix possible crash in middleware tracing

  In rare circumstances, a failure in the agent early during tracing of a web
  request could lead to a cascading error when trying to capture the HTTP status
  code of the request. This has been fixed. Thanks to Michal Cichra for the fix!

## v3.9.9 ##

  * Support for Ruby 2.2

  A new version of Ruby is available, and the Ruby agent is ready to run on
  it. We've been testing things out since the early previews so you can
  upgrade to the latest and greatest and use New Relic right away to see how
  the new Ruby's performing for you.

  * Support for Rails 4.2 and ActiveJob

  Not only is a new Ruby available, but a new Rails is out too! The Ruby agent
  provides all the usual support for Rails that you'd expect, and we
  instrument the newly released ActiveJob framework that's part of 4.2.

  * Security fix for handling of error responses from New Relic servers

  This release fixes a potential security issue wherein an attacker who was able
  to impersonate New Relic's servers could have triggered arbitrary code
  execution in agent's host processes by sending a specially-crafted error
  response to a data submission request.

  This issue is mitigated by the fact that the agent uses SSL certificate
  checking in order to verify the identity of the New Relic servers to which it
  connects. SSL is enabled by default by the agent, and can be enforced
  account-wide by enabling High Security Mode for your account:

  https://docs.newrelic.com/docs/accounts-partnerships/accounts/security/high-security

  * Fix for transactions with invalid URIs

  If an application used the agent's `ignore_url_regexes` config setting to
  ignore certain transactions, but received an invalid URI, the agent would
  fail to record the transaction. This has been fixed.

  * Fixed incompatibility with newrelic-grape

  The 3.9.8 release of the Ruby agent included disabled prototyped
  instrumentation for the Grape API framework. This introduced an
  incompatibility with the existing third party extension newrelic-grape. This
  has been fixed. Newrelic-grape continues to be the right solution until
  full agent support for Grape is available.

## v3.9.8 ##

  * Custom Insights events API

  In addition to attaching custom parameters to the events that the Ruby agent
  generates automatically for each transaction, you can now record custom event
  types into Insights with the new NewRelic::Agent.record_custom_event API.

  For details, see https://docs.newrelic.com/docs/insights/new-relic-insights/adding-querying-data/inserting-custom-events-new-relic-agents

  * Reduced memory usage for idling applications

  Idling applications using the agent could previously appear to leak memory
  because of native allocations during creation of new SSL connections to our
  servers. These native allocations didn't factor into triggering Ruby's
  garbage collector.

  The agent will now re-use a single TCP connection to our servers for as long
  as possible, resulting in improved memory usage for applications that are
  idling and not having GC triggered for other reasons.

  * Don't write to stderr during CPU sampling

  The Ruby agent's code for gathering CPU information would write error
  messages to stderr on some FreeBSD systems. This has been fixed.

  * LocalJumpError on Rails 2.x

  Under certain conditions, Rails 2.x controller instrumentation could fail
  with a LocalJumpError when an action was not being traced. This has been
  fixed.

  * Fixed config lookup in warbler packaged apps

  When running a Ruby application from a standalone warbler .jar file on
  JRuby, the packaged config/newrelic.yml was not properly found. This has
  been fixed, and thanks to Bob Beaty for the help getting it fixed!

  * Hash iteration failure in middleware

  If a background thread iterated over the keys in the Rack env hash, it could
  cause failures in New Relic's AgentHooks middleware. This has been fixed.

## v3.9.7 ##

  * Support for New Relic Synthetics

  The Ruby agent now gives you additional information for requests from New
  Relic Synthetics. More transaction traces and events give you a clearer look
  into how your application is performing around the world.

  For more details, see https://docs.newrelic.com/docs/synthetics/new-relic-synthetics/getting-started/new-relic-synthetics

  * Support for multiple job per fork gems with Resque

  The resque-jobs-per-fork and resque-multi-job-forks gems alter Resque to
  fork every N jobs instead of every job. This previously caused issues for
  the Ruby agent, but those have been resolved. These gems are fully supported.

  Running Resque with the FORK_PER_JOB=false environment variable setting is
  also supported now.

  For more details on our Resque support, see https://docs.newrelic.com/docs/agents/ruby-agent/background-jobs/resque-instrumentation

  * Support agent when starting Resque Pool from Rake task

  When running resque-pool with its provided rake tasks, the agent would not
  start up properly. Thanks Tiago Sousa for the fix!

  * Fix for DelayedJob + Rails 4.x queue depth metrics

  The Ruby agent periodically records DelayedJob queuedepth as a metric, but
  this didn't work properly in Rails 4.x applications.  This has been fixed.
  Thanks Jonathan del Strother for his help with the issue!

  * Fix for failure in background transactions with rules.ignore_url_regexes

  The recently added feature for ignoring transactions via URL regexes caused
  errors for non-web transactions. This has been fixed.

  * Rename the TransactionNamer.name method to TransactionNamer.name_for

  The internal TransactionNamer class had a class method called 'name', with a
  different signature than the existing Class#name method and could cause
  problems when trying to introspect instances of the class.

  Thanks to Dennis Taylor for contributing this fix!

## v3.9.6 ##

  * Rails 4.2 ActiveJob support

  A new version of Rails is coming! One of the highlight features is
  ActiveJob, a framework for interacting with background job processors. This
  release of the Ruby agent adds instrumentation to give you insight into
  ActiveJob, whether you're just testing it out or running it for real.

  Metrics are recorded around enqueuing ActiveJobs, and background transactions
  are started for any ActiveJob performed where the agent didn't already
  provide specific instrumentation (such as DelayedJob, Resque and Sidekiq).

  Since Rails 4.2 is still in beta we'd love to hear any feedback on this
  instrumentation so it'll be rock solid for the general release!

  * Ruby 2.2.0-preview1 updates

  Ruby 2.2.0 is on its way later in the year, and the Ruby agent is ready for
  it. Updates to the GC stats and various other small changes have already been
  applied, and our automated tests are running against 2.2.0 so the agent will
  be ready on release day.

  * Ignoring transactions by URL

  While you could always ignore transactions by controller and action, the
  Ruby agent previously lacked a way to ignore by specific URLs or patterns
  without code changes. This release adds the config setting,
  `rules.ignore_url_regexes` to ignore specific transactions based on the
  request URL as well. For more information, see the documentation at:
  https://docs.newrelic.com/docs/agents/ruby-agent/installation-configuration/ignoring-specific-transactions#config-ignoring

  * Better dependency detection in non-Rack applications

  The Ruby agent runs dependency detection at key points in the Rack and Rails
  lifecycle, but non-Rails apps could occasionally miss out instrumenting late
  loaded libraries. The agent now runs an additional dependency detection
  during manual_start to more seamlessly install instrumentation in any app.

  * Excluding /newrelic routes from developer mode

  Recent changes to track time in middleware resulted in New Relic's developer
  mode capturing its own page views in the list. This has been fixed. Thanks
  to Ignatius Reza Lesmana for the report!

  * Spikes in external time

  Timeouts during certain external HTTP requests could result in incorrect
  large spikes in the time recorded by the agent. This has been fixed.

  * Recognize browser_monitoring.auto_instrument setting in non-Rails apps

  The `browser_monitoring.auto_instrument` config setting disables
  auto-injection of JavaScript into your pages, but was not properly obeyed in
  Sinatra and other non-Rails contexts.  This has been fixed.

  * Failures to gather CPU thread time on JRuby

  JRuby running on certain JVM's and operating systems (FreeBSD in particular)
  did not always support the method being used to gather CPU burn metrics.
  This would result in a failure during those transactions. This has been
  fixed.

  * Fix for rare race condition in Resque instrumentation

  A race condition in the agent's Resque instrumentation that could cause rare
  Resque job failures in high-throughput Resque setups has been fixed. This bug
  would manifest as an exception with the following error message:
  "RuntimeError: can't add a new key into hash during iteration" and a backtrace
  leading through the PipeChannelManager class in the agent.

## v3.9.5 ##

  * Per-dyno data on Heroku

  When running on Heroku, data from the agent can now be broken out by dyno
  name, allowing you to more easily see what's happening on a per-dyno level.
  Dynos on Heroku are now treated in the same way that distinct hosts on other
  platforms work.

  By default, 'scheduler' and 'run' dyno names will be aggregated into
  'scheduler.*' and 'run.*' to avoid unbounded growth in the number of reported
  hostnames.

  Read more about this feature on our Heroku docs page:
  https://docs.newrelic.com/docs/agents/ruby-agent/miscellaneous/ruby-agent-heroku

  * HTTP response codes in Insights events

  The Ruby agent will now capture HTTP response codes from Rack applications
  (including Rails and Sinatra apps) and include them under the httpResponseCode
  attribute on events sent to Insights.

  * Stricter limits on memory usage of SQL traces

  The agent now imposes stricter limits on the number of distinct SQL traces
  that it will buffer in memory at any point in time, leading to more
  predictable memory consumption even in exceptional circumstances.

  * Improved reliability of thread profiling

  Several issues that would previously have prevented the successful completion
  and transmission of thread profiles to New Relic's servers have been fixed.

  These issues were related to the use of recursion in processing thread
  profiles, and have been addressed by both limiting the maximum depth of the
  backtraces recorded in thread profiles, and eliminating the agent's use of
  recursion in processing profile data.

  * Allow tracing Rails view helpers with add_method_tracer

  Previously, attempting to trace a Rails view helper method using
  add_method_tracer on the view helper module would lead to a NoMethodError
  when the traced method was called (undefined method `trace_execution_scoped').
  This has been fixed.

  This issue was an instance of the Ruby 'dynamic module inclusion' or 'double
  inclusion' problem. Usage of add_method_tracer now no longer relies upon the
  target class having actually picked up the trace_execution_scoped method from
  the NewRelic::Agent::MethodTracer module.

  * Improved performance of queue time parsing

  The number of objects allocated while parsing the front-end timestamps on
  incoming HTTP requests has been significantly reduced.

  Thanks to Aleksei Magusev for the contribution!

## v3.9.4 ##

  * Allow agent to use alternate certificate stores

  When connecting via SSL to New Relic services, the Ruby agent verifies its
  connection via a certificate bundle shipped with the agent. This had problems
  with certain proxy configurations, so the `ca_bundle_path` setting in
  newrelic.yml can now override where the agent locates the cert bundle to use.

  For more information see the documentation at:
  https://docs.newrelic.com/docs/agents/ruby-agent/installation-configuration/ssl-settings-ruby-agent

  * Rails 4.2 beta in tests

  Although still in beta, a new version of Rails is on its way!  We're
  already running our automated test suites against the beta to ensure New
  Relic is ready the day the next Rails is released.

  * ActiveRecord 4 cached queries fix

  Queries that were hitting in the ActiveRecord 4.x query cache were
  incorrectly being counted as database time by the agent.

  * Fix for error in newrelic.yml loading

  If your application ran with a RAILS_ENV that was not listed in newrelic.yml
  recent agent versions would give a NameError rather than a helpful message.
  This has been fixed. Thanks Oleksiy Kovyrin for the patch!

## v3.9.3 ##

  * Fix to prevent proxy credentials transmission

  This update prevents proxy credentials set in the agent config file from
  being transmitted to New Relic.

## v3.9.2 ##

  * Added API for ignoring transactions

  This release adds three new API calls for ignoring transactions:

    - `NewRelic::Agent.ignore_transaction`
    - `NewRelic::Agent.ignore_apdex`
    - `NewRelic::Agent.ignore_enduser`

  The first of these ignores a transaction completely: nothing about it will be
  reported to New Relic. The second ignores only the Apdex metric for a single
  transaction. The third disables javascript injection for browser monitoring
  for the current transaction.

  These methods differ from the existing newrelic_ignore_* method in that they
  may be called *during* a transaction based on some dynamic runtime criteria,
  as opposed to at the class level on startup.

  See the docs for more details on how to use these methods:
  https://docs.newrelic.com/docs/agents/ruby-agent/installation-and-configuration/ignoring-specific-transactions

  * Improved SQL obfuscation

  SQL queries containing string literals ending in backslash ('\') characters
  would previously not have been obfuscated correctly by the Ruby agent prior to
  transmission to New Relic. In addition, SQL comments were left un-obfuscated.
  This has been fixed, and the test coverage for SQL obfuscation has been
  improved.

  * newrelic_ignore* methods now work when called in a superclass

  The newrelic_ignore* family of methods previously did not apply to subclasses
  of the class from which it was called, meaning that Rails controllers
  inheriting from a single base class where newrelic_ignore had been called
  would not be ignored. This has been fixed.

  * Fix for rare crashes in Rack::Request#params on Sinatra apps

  Certain kinds of malformed HTTP requests could previously have caused
  unhandled exceptions in the Ruby agent's Sinatra instrumentation, in the
  Rack::Request#params method. This has been fixed.

  * Improved handling for rare errors caused by timeouts in Excon requests

  In some rare cases, the agent would emit a warning message in its log file and
  abort instrumentation of a transaction if a timeout occurred during an
  Excon request initiated from within that transaction. This has been fixed.

  * Improved behavior when the agent is misconfigured

  When the agent is misconfigured by attempting to shut it down without
  it ever having been started, or by attempting to disable instrumentation after
  instrumentation has already been installed, the agent will no longer raise an
  exception, but will instead log an error to its log file.

  * Fix for ignore_error_filter not working in some configurations

  The ignore_error_filter method allows you to specify a block to be evaluated
  in order to determine whether a given error should be ignored by the agent.
  If the agent was initially disabled, and then later enabled with a call to
  manual_start, the ignore_error_filter would not work. This has been fixed.

  * Fix for Capistrano 3 ignoring newrelic_revision

  New Relic's Capistrano recipes support passing parameters to control the
  values recorded with deployments, but user provided :newrelic_revision was
  incorrectly overwritten. This has been fixed.

  * Agent errors logged with ruby-prof in production

  If the ruby-prof gem was available in an environment without New Relic's
  developer mode enabled, the agent would generate errors to its log. This has
  been fixed.

  * Tighter requirements on naming for configuration environment variables

  The agent would previously assume any environment variable containing
  'NEWRELIC' was a configuration setting. It now looks for this string as a
  prefix only.

  Thanks to Chad Woolley for the contribution!

## v3.9.1 ##

  * Ruby 1.8.7 users: upgrade or add JSON gem now

  Ruby 1.8.7 is end-of-lifed, and not receiving security updates, so we strongly
  encourage all users with apps on 1.8.7 to upgrade.

  If you're not able to upgrade yet, be aware that a coming release of the Ruby
  agent will require users of Ruby 1.8.7 to have the 'json' gem available within
  their applications in order to continue sending data to New Relic.

  For more details, see:
  https://docs.newrelic.com/docs/ruby/ruby-1.8.7-support

  * Support for new Cross Application Trace view

  This release enhances cross application tracing with a visualization of
  the cross application calls that a specific Transaction Trace is involved
  in. The new visualization helps you spot bottlenecks in external services
  within Transaction Traces and gives you an end-to-end understanding
  of how the transaction trace is used by other applications and services.
  This leads to faster problem diagnosis and better collaboration across
  teams. All agents involved in the cross application communication must
  be upgraded to see the complete graph. You can view cross application
  traces from in the Transaction Trace drill-down.

  * High security mode V2

  The Ruby agent now supports V2 of New Relic's high security mode. To enable
  it, you must add 'high_security: true' to your newrelic.yml file, *and* enable
  high security mode through the New Relic web interface. The local agent
  setting must be in agreement with the server-side setting, or the agent will
  shut down and no data will be collected.

  Customers who already had the server-side high security mode setting enabled
  must add 'high_security: true' to their agent configuration files when
  upgrading to this release.

  For details on high security mode, see:
  http://docs.newrelic.com/docs/accounts-partnerships/accounts/security/high-security

  * Improved memcached instrumentation

  More accurate instrumentation for the 'cas' command when using version 1.8.0
  or later of the memcached gem. Previous versions of the agent would count all
  time spent in the block given to 'cas' as memcache time, but 1.8.0 and later
  allows us to more accurately measure just the time spent talking to memcache.

  Many thanks to Francis Bogsanyi for contributing this change!

  * Improved support for Rails apps launched from outside the app root directory

  The Ruby agent attempts to resolve the location of its configuration file at
  runtime relative to the directory that the host process is started from.

  In cases where the host process was started from outside of the application's
  root directory (for example, if the process is started from from '/'), it will
  now also attempt to locate its configuration file based on the value of
  Rails.root for Rails applications.

  * Better compatibility with ActionController::Live

  Browser Application Monitoring auto-injection can cause request failures under
  certain circumstances when used with ActionController::Live, so the agent will
  now automatically detect usage of ActionController::Live, and not attempt
  auto-injection for those requests (even if auto-instrumentation is otherwise
  enabled).

  Many thanks to Rodrigo Rosenfeld Rosas for help diagnosing this issue!

  * Fix for occasional spikes in external services time

  Certain kinds of failures during HTTP requests made by an application could
  have previously resulted in the Ruby agent reporting erroneously large amounts
  of time spent in outgoing HTTP requests. This issue manifested most obviously
  in spikes on the 'Web external' band on the main overview graph. This issue
  has now been fixed.

  * Fix 'rake newrelic:install' for Rails 4 applications

  The newrelic:install rake task was previously not working for Rails 4
  applications and has been fixed.

  Thanks to Murahashi Sanemat Kenichi for contributing this fix!

## v3.9.0 ##

  * Rack middleware instrumentation

  The Ruby agent now automatically instruments Rack middlewares!

  This means that the agent can now give you a more complete picture of your
  application's response time, including time spent in middleware. It also means
  that requests which previously weren't captured by the agent because they
  never made it to the bottom of your middleware stack (usually a Rails or
  Sinatra application) will now be captured.

  After installing this version of the Ruby agent, you'll see a new 'Middleware'
  band on your application's overview graph, and individual middlewares will
  appear in transaction breakdown charts and transaction traces.

  The agent can instrument middlewares that are added from a config.ru file via
  Rack::Builder, or via Rails' middleware stack in Rails 3.0+.

  This instrumentation may be disabled with the
  disable_middlware_instrumentation configuration setting.

  For more details, see the documentation for this feature:

    - http://docs.newrelic.com/docs/ruby/rack-middlewares
    - http://docs.newrelic.com/docs/ruby/middleware-upgrade-changes

  * Capistrano 3.x support

  Recording application deployments using Capistrano 3.x is now supported.

  Many thanks to Jennifer Page for the contribution!

  * Better support for Sidekiq's Delayed extensions

  Sidekiq jobs executed via the Delayed extensions (e.g. the #delay method) will
  now be named after the actual class that #delay was invoked against, and will
  have their job arguments correctly captured if the sidekiq.capture_params
  configuration setting is enabled.

  Many thanks to printercu for the contribution!

  * Improved Apdex calculation with ignored error classes

  Previously, a transaction resulting in an exception that bubbled up to the top
  level would always be counted as failing for the purposes of Apdex
  calculations (unless the transaction name was ignored entirely). Now,
  exceptions whose classes have been ignored by the
  error_collector.ignore_errors configuration setting will not cause a
  transaction to be automatically counted as failing.

  * Allow URIs that are not parseable by stdlib's URI if addressable is present

  There are some URIs that are valid by RFC 3986, but not parseable by Ruby's
  stdlib URI class. The Ruby agent will now attempt to use the addressable gem
  to parse URIs if it is present, allowing requests against these problematic
  URIs to be instrumented.

  Many thanks to Craig R Webster and Amir Yalon for their help with this issue!

  * More robust error collection from Resque processes

  Previously, traced errors where the exception class was defined in the Resque
  worker but not in the Resque master process would not be correctly handled by
  the agent. This has been fixed.

  * Allow Sinatra apps to set the New Relic environment without setting RACK_ENV

  The NEW_RELIC_ENV environment variable may now be used to specify the
  environment the agent should use from its configuration file, independently of
  RACK_ENV.

  Many thanks to Mario Izquierdo for the contribution!

  * Better error handling in Browser Application Monitoring injection

  The agent middleware that injects the JavaScript code necessary for Browser
  Application Monitoring now does a better job of catching errors that might
  occur during the injection process.

  * Allow disabling of Net::HTTP instrumentation

  Most instrumentation in the Ruby agent can be disabled easily via a
  configuration setting. Our Net::HTTP instrumentation was previously an
  exception, but now it can also be disabled with the disable_net_http
  configuration setting.

  * Make Rails constant presence check more defensive

  The Ruby agent now guards against the (rare) case where an application has a
  Rails constant defined, but no Rails::VERSION constant (because Rails is not
  actually present).

  Many thanks to Vladimir Kiselev for the contribution!

## v3.8.1 ##

  * Better handling for Rack applications implemented as middlewares

  When using a Sinatra application as a middleware around another app (for
  example, a Rails app), or manually instrumenting a Rack middleware wrapped
  around another application, the agent would previously generate two separate
  transaction names in the New Relic UI (one for the middleware, and one for
  the inner application).

  As of this release, the agent will instead unify these two parts into a single
  transaction in the UI. The unified name will be the name assigned to the
  inner-most traced transaction by default. Calls to
  NewRelic::Agent.set_transaction_name will continue to override the default
  names assigned by the agent's instrumentation code.

  This change also makes it possible to run X-Ray sessions against transactions
  of the 'inner' application in cases where one instrumented app is wrapped in
  another that's implemented as a middleware.

  * Support for mongo-1.10.0

  The Ruby agent now instruments version 1.10.0 of the mongo gem (versions 1.8.x
  and 1.9.x were already supported, and continue to be).

  * Allow setting configuration file path via an option to manual_start

  Previously, passing the :config_path option to NewRelic::Agent.manual_start
  would not actually affect the location that the agent would use to look for
  its configuration file. This has been fixed, and the log messages emitted when
  a configuration file is not found should now be more helpful.

## v3.8.0 ##

  * Better support for forking and daemonizing dispatchers (e.g. Puma, Unicorn)

  The agent should now work out-of-the box with no special configuration on
  servers that fork or daemonize themselves (such as Unicorn or Puma in some
  configurations). The agent's background thread will be automatically restarted
  after the first transaction processed within each child process.

  This change means it's no longer necessary to set the
  'restart_thread_in_children setting' in your agent configuration file if you
  were doing so previously.

  * Rails 4.1 support

  Rails 4.1 has shipped, and the Ruby agent is ready for it! We've been running
  our test suites against the release candidates with no significant issues, so
  we're happy to announce full compatibility with this new release of Rails.

  * Ruby VM measurements

  The Ruby agent now records more detailed information about the performance and
  behavior of the Ruby VM, mainly focused around Ruby's garbage collector. This
  information is exposed on the new 'Ruby VM' tab in the UI. For details about
  what is recorded, see:

  http://docs.newrelic.com/docs/ruby/ruby-vm-stats

  * Separate in-transaction GC timings for web and background processes

  Previously, an application with GC instrumentation enabled, and both web and
  background processes reporting in to it would show an overly inflated GC band
  on the application overview graph, because data from both web and non-web
  transactions would be included. This has been fixed, and GC time during web
  and non-web transactions is now tracked separately.

  * More accurate GC measurements on multi-threaded web servers

  The agent could previously have reported inaccurate GC times on multi-threaded
  web servers such as Puma. It will now correctly report GC timings in
  multi-threaded contexts.

  * Improved ActiveMerchant instrumentation

  The agent will now trace the store, unstore, and update methods on
  ActiveMerchant gateways. In addition, a bug preventing ActiveMerchant
  instrumentation from working on Ruby 1.9+ has been fixed.

  Thanks to Troex Nevelin for the contribution!

  * More robust Real User Monitoring script injection with charset meta tags

  Previous versions of the agent with Real User Monitoring enabled could have
  injected JavaScript code into the page above a charset meta tag. By the HTML5
  spec, the charset tag must appear in the first 1024 bytes of the page, so the
  Ruby agent will now attempt to inject RUM script after a charset tag, if one
  is present.

  * More robust connection sequence with New Relic servers

  A rare bug that could cause the agent's initial connection handshake with
  New Relic servers to silently fail has been fixed, and better logging has been
  added to the related code path to ease diagnosis of any future issues.

  * Prevent over-counting of queue time with nested transactions

  When using add_transaction_tracer on methods called from within a Rails or
  Sinatra action, it was previously possible to get inflated queue time
  measurements, because queue time would be recorded for both the outer
  transaction (the Rails or Sinatra action) and the inner transaction (the
  method given to add_transaction_tracer). This has been fixed, so only the
  outermost transaction will now record queue time.

## v3.7.3 ##

  * Obfuscation for PostgreSQL explain plans

  Fixes an agent bug with PostgreSQL where parameters from the original query
  could appear in explain plans sent to New Relic servers, even when SQL
  obfuscation was enabled. Parameters from the query are now masked in explain
  plans prior to transmission when transaction_tracer.record_sql is set to
  'obfuscated' (the default setting).

  For more information, see:
  https://docs.newrelic.com/docs/traces/security-for-postgresql-explain-plans

  * More accurate categorization of SQL statements

  Some SQL SELECT statements that were previously being mis-categorized as
  'SQL - OTHER' will now correctly be tagged as 'SQL - SELECT'. This
  particularly affected ActiveRecord users using PostgreSQL.

  * More reliable Typhoeus instrumentation

  Fixed an issue where an exception raised from a user-specified on_complete
  block would cause our Typhoeus instrumentation to fail to record the request.

  * Fix for Puma 2.8.0 cluster mode (3.7.3.204)

  Puma's 2.8.0 release renamed a hook New Relic used to support Puma's cluster
  mode.  This resulted in missing data for users running Puma. Thanks Benjamin
  Kudria for the fix!

  * Fix for deployment command bug (3.7.3.204)

  Problems with file loading order could result in `newrelic deployments`
  failing with an unrecognized command error. This has been fixed.

## v3.7.2 ##

  * Mongo instrumentation improvements

  Users of the 'mongo' MongoDB client gem will get more detailed instrumentation
  including support for some operations that were not previously captured, and
  separation of aggregate metrics for web transactions from background jobs.

  An issue with ensure_index when passed a symbol or string was also fixed.
  Thanks Maxime RETY for the report!

  * More accurate error tracing in Rails 4

  Traced errors in Rails 4 applications will now be correctly associated with
  the transaction they occurred in, and custom attributes attached to the
  transaction will be correctly attached to the traced error as well.

  * More accurate partial-rendering metrics for Rails 4

  View partials are now correctly treated as sub-components of the containing
  template render in Rails 4 applications, meaning that the app server breakdown
  graphs for Rails 4 transactions should be more accurate and useful.

  * Improved Unicorn 4.8.0 compatibility

  A rare issue that could lead to spurious traced errors on app startup for
  applications using Unicorn 4.8.0 has been fixed.

  * meta_request gem compatibility

  An incompatibility with the meta_request gem has been fixed.

  * Typhoeus 0.6.4+ compatibility

  A potential crash with Typhoeus 0.6.4+ when passing a URI object instead of a
  String instance to one of Typhoeus's HTTP request methods has been fixed.

  * Sequel single threaded mode fix

  The agent will no longer attempt to run EXPLAIN queries for slow SQL
  statements issued using the Sequel gem in single-threaded mode, since
  doing so could potentially cause crashes.

  * Additional functionality for add_custom_parameters

  Calling add_custom_parameters adds parameters to the system codenamed
  Rubicon. For more information, see http://newrelic.com/software-analytics

  * Update gem signing cert (3.7.2.195)

  The certificate used to sign newrelic_rpm expired in February. This patch
  updates that for clients installing with verification.

## v3.7.1 ##

  * MongoDB support

  The Ruby agent provides support for the mongo gem, versions 1.8 and 1.9!
  Mongo calls are captured for transaction traces along with their parameters,
  and time spent in Mongo shows up on the Database tab.

  Support for more Mongo gems and more UI goodness will be coming, so watch
  http://docs.newrelic.com/docs/ruby/mongo for up-to-date status.

  * Harvest thread restarts for forked and daemonized processes

  Historically framework specific code was necessary for the Ruby agent to
  successfully report data after an app forked or daemonized. Gems or scripts
  with daemonizing modes had to wait for agent support or find workarounds.

  With 3.7.1 setting `restart_thread_in_children: true` in your newrelic.yml
  automatically restarts the agent in child processes without requiring custom
  code. For now the feature is opt-in, but future releases may default it on.

  * Fix for missing HTTP time

  The agent previously did not include connection establishment time for
  outgoing Net::HTTP requests. This has been corrected, and reported HTTP
  timings should now be more accurate.

  * Fix for Mongo ensure_index instrumentation (3.7.1.182)

  The Mongo instrumentation for ensure_index in 3.7.1.180 was not properly
  calling through to the uninstrumented version of this method. This has been
  fixed in 3.7.1.182. Thanks to Yuki Miyauchi for the fix!

  * Correct first reported metric timespan for forking dispatchers (3.7.1.188)

  The first time a newly-forked process (in some configurations) reported metric
  data, it would use the startup time of the parent process as the start time
  for that metric data instead of its own start time. This has been fixed.

## v3.7.0 ##

  * Official Rubinius support (for Rubinius >= 2.2.1)

  We're happy to say that all known issues with the Ruby agent running on
  Rubinius have been resolved as of Rubinius version 2.2.1! See
  http://docs.newrelic.com/docs/ruby/rubinius for the most up-to-date status.

  * RUM injection updates

  The Ruby agent's code for both automatic and manual injection of Real User
  Monitoring scripts has been improved. No application changes are required, but
  the new injection logic is simpler, faster, more robust, and paves the way for
  future improvements to Real User Monitoring.

  * More robust communication with New Relic

  Failures when transmitting data to New Relic could cause data to be held over
  unnecessarily to a later harvest. This has been improved both to handle
  errors more robustly and consistently, and to send data as soon as possible.

  * Fix for agent not restarting on server-side config changes

  A bug in 3.6.9 caused the agent to not reset correctly after server-side
  config changes. New settings would not be received without a full process
  restart. This has been fixed.

  * Blacklisting rake spec tasks

  A blacklist helps the agent avoid starting during rake tasks. Some default
  RSpec tasks were missing. Thanks for the contribution Kohei Hasegawa!

## v3.6.9 ##

  * Experimental Rubinius 2.x support

  The agent is now being tested against the latest version of Rubinius. While
  support is still considered experimental, you can track the progress at
  http://docs.newrelic.com/docs/ruby/rubinius for up to date status.

  * Capture arguments for Resque and Sidekiq jobs

  The agent can optionally record arguments for your Resque and Sidekiq jobs on
  transaction traces and traced errors. This is disabled by default, but may be
  enabled by setting resque.capture_params or sidekiq.capture_params.

  Thanks to Juan Ignacio Pumarino, Ken Mayer, Paul Henry, and Eric Saxby for
  their help with this feature!

  * Supported versions rake task and documentation

  We've improved our documentation for what Ruby and gem versions we support.
  Run `rake newrelic:supported_versions` or see the latest agent's versions at
  https://docs.newrelic.com/docs/ruby/supported-frameworks.

  * ActiveRecord 4.0 explain plans for JRuby and Rubinius

  The agent's ActiveRecord 4.0 instrumentation could not gather SQL explain
  plans on JRuby by default because of a dependency on ObjectSpace, which isn't
  avialable by default. This has been fixed.

  * Fix for Curb http_put_with_newrelic

  A bug in the agent caused PUT calls in the Curb gem to crash. This has been
  fixed. Thanks to Michael D'Auria and Kirk Diggler for the contributions!

  * Fix for head position on RUM injection

  Certain unusual HTML documents resulted in browser monitoring injecting
  incorrect content. Thanks Alex McHale for the contribution!

  * Specify the Content-Type header in developer mode

  Thanks Jared Ning for the contribution!

## v3.6.8 ##

  * X-Ray Sessions support

  X-Ray Sessions provide more targeted transaction trace samples and thread
  profiling for web transactions. For full details see our X-Ray sessions
  documentation at https://newrelic.com/docs/site/xray-sessions.

  * Percentiles and Histograms

  The Ruby Agent now captures data that provides percentile and histogram views
  in the New Relic UI.

  * CPU metrics re-enabled for JRuby >= 1.7.0

  To work around a JRuby bug, the Ruby agent stopped gathering CPU metrics on
  that platform.  With the bug fixed, the agent can gather those metrics again.
  Thanks Bram de Vries for the contribution!

  * Missing Resque transaction traces (3.6.8.168)

  A bug in 3.6.8.164 prevented transaction traces in Resque jobs from being
  communicated back to New Relic. 3.6.8.168 fixes this.

  * Retry on initial connect (3.6.8.168)

  Failure to contact New Relic on agent start-up would not properly retry. This
  has been fixed.

  * Fix potential memory leak on failure to send to New Relic (3.6.8.168)

  3.6.8.164 introduced a potential memory leak when transmission of some kinds
  of data to New Relic servers failed. 3.6.8.168 fixes this.

## v3.6.7 ##

  * Resque-pool support

  Resque processes started via the resque-pool gem weren't recognized by the
  Ruby agent. The agent now starts correctly in those worker processes.

  * Environment-based configuration

  All settings in newrelic.yml can now be configured via environment variables.
  See https://newrelic.com/docs/ruby/ruby-agent-configuration for full details.

  * Additional locking option for Resque (3.6.7.159)

  There have been reports of worker process deadlocks in Resque when using the
  Ruby agent. An optional lock is now available to avoid those deadlocks. See
  https://newrelic.com/docs/ruby/resque-instrumentation for more details.

  * HTTP connection setup timeout (3.6.7.159)

  HTTP initialization in the agent lacked an appropriate timeout,
  leading to dropouts in reporting under certain network error conditions.

  * Unnecessary requests from Resque jobs (3.6.7.159)

  An issue causing Resque jobs to unnecessarily make requests against New Relic
  servers was fixed.

  * Fix compatibility issues with excon and curb instrumentation

  This release of the agent fixes a warning seen under certain circumstances
  with the excon gem (most notably, when excon was used by fog), as well as
  a bug with the curb instrumentation that conflicted with the  feedzirra gem.

  * Allow license key to be set by Capistrano variables

  A license key can be passed via a Capistrano variable where previously it
  could only be in newrelic.yml. Thanks Chris Marshall for the contribution!

  * Make HTTP client instrumentation aware of "Host" request header

  If a "Host" header is set explicitly on an HTTP request, that hostname will
  be used for external metrics. Thanks Mislav Marohnić for the contribution!

  * Fix ActiveSupport::Concern warnings with MethodTracer

  Including NewRelic::Agent::MethodTracer in a class using Concerns could cause
  deprecation warnings. Thanks Mike Połtyn for the contribution!

  * Fix Authlogic constant name

  Code checking for the Authlogic module was using in the wrong case. Thanks
  Dharam Gollapudi for the contribution!

## v3.6.6 ##

  * HTTPClient and Curb support

  The Ruby agent now supports the HTTPClient and Curb HTTP libraries! Cross
  application tracing and more is fully supported for these libraries. For more
  details see https://newrelic.com/docs/ruby/ruby-http-clients.

  * Sinatra startup improvements

  In earlier agent versions, newrelic_rpm had to be required after Sinatra to
  get instrumentation. Now the agent should start when your Sinatra app starts
  up in rackup, thin, unicorn, or similar web servers.

  * Puma clustered mode support

  Clustered mode in Puma was not reporting data without manually adding a hook
  to Puma's configuration. The agent will now automatically add this hook.

  * SSL certificate verification

  Early versions of the agent's SSL support provided an option to skip
  certificate verification. This option has been removed.

## v3.6.5 ##

  * Rails 4.0 Support

  The Ruby agent is all set for the recent general release of Rails 4.0! We've
  been tracking the RC's, and that work paid off. Versions 3.6.5 and 3.6.4 of
  the Ruby agent should work fine with Rails 4.0.0.

  * Excon and Typhoeus support

  The Ruby agent now supports the Excon and Typhoeus HTTP libraries! For more
  details see https://newrelic.com/docs/ruby/ruby-http-clients.

## v3.6.4 ##

  * Exception Whitelist

  We've improved exception message handling for applications running in
  high security mode. Enabling 'high_security' now removes exception messages
  entirely rather than simply obfuscating any SQL.

  By default this feature affects all exceptions, though you can configure a
  whitelist of exceptions whose messages should be left intact.

  More details: https://newrelic.com/docs/ruby/ruby-agent-configuration

  * Fix a race condition affecting some Rails applications at startup

  Some Rails applications using newrelic_rpm were affected by a race condition
  at startup that manifested as an error when model classes with associations
  were first loaded. The cause of these errors has been addressed by moving the
  generation of the agent's EnvironmentReport on startup from a background
  thread to the main thread.

## v3.6.3 ##

  * Better Sinatra Support

  A number of improvements have been made to our Sinatra instrumentation.
  More details: https://newrelic.com/docs/ruby/sinatra-support-in-the-ruby-agent

  Sinatra instrumentation has been updated to more accurately reflect the final
  route that was actually executed, taking pass and conditions into account.

  New Relic middlewares for error collection, real user monitoring, and cross
  application tracing are automatically inserted into the middleware stack.

  Ignoring routes, similar to functionality available to Rails controllers, is
  now available in Sinatra as well.

  Routes in 1.4 are properly formatting in transaction names. Thanks Zachary
  Anker for the contribution!

  * Padrino Support

  Along with improving our support of Sinatra, we've also extended that to
  supporting Padrino, a framework that builds on Sinatra. Web transactions
  should show up in New Relic now for Padrino apps automatically. The agent has
  been tested against the latest Padrino in versions 0.11.x and 0.10.x.

  * Main overview graph only shows web transactions

  In the past database times from background jobs mixed with other web transaction
  metrics in the main overview graph. This often skewed graphs. A common workaround
  was to send background jobs to a separate application, but that should no longer
  be necessary as the overview graphs now only represent web transactions.

## v3.6.2 ##

  * Sequel support

  The Ruby agent now supports Sequel, a database toolkit for Ruby. This
  includes capturing SQL calls and model operations in transaction traces, and
  recording slow SQL calls. See https://newrelic.com/docs/ruby/sequel-instrumentation
  for full details.

  * Thread profiling fix

  The prior release of the agent (version 3.6.1) broke thread profiling. A
  profile would appear to run, but return no data. This has been fixed.

  * Fix for over-counted Net::HTTP calls

  Under some circumstances, calls into Net::HTTP were being counted twice in
  metrics and transaction traces. This has been fixed.

  * Missing traced errors for Resque applications

  Traced errors weren't displaying for some Resque workers, although the errors
  were factored into the overall count graphs. This has been fixed, and traced
  errors should be available again after upgrading the agent.

## v3.6.1 ##

  * Full URIs for HTTP requests are recorded in transaction traces

  When recording a transaction trace node for an outgoing HTTP call via
  Net::HTTP, the agent will now save the full URI (instead of just the hostname)
  for the request. Embedded credentials, the query string, and the fragment will
  be stripped from the URI before it is saved.

  * Simplify Agent Autostart Logic

  Previously the agent would only start when it detected a supported
  "Dispatcher", meaning a known web server or background task framework.  This
  was problematic for customers using webservers that the agent was not
  configured to detect (e.g. Puma).  Now the agent will attempt to report any
  time it detects it is running in a monitored environment (e.g. production).
  There are two exceptions to this.  The agent will not autostart in a rails
  console or irb session or when the process was invoked by a rake task (e.g.
  rake assets:precompile).  The NEWRELIC_ENABLE environment variable can be set
  to true or false to force the agent to start or not start.

  * Don't attempt to resolve collector hostname when proxy is in use

  When a proxy is configured, the agent will not attempt to lookup and cache the
  IP address of New Relic server to which it is sending data, since DNS may not
  be available in some environments. Thanks to Bill Kirtley for the contribution

  * Added NewRelic::Agent.set_transaction_name and NewRelic::Agent.get_transaction_name

  Ordinarily the name of your transaction is defined up-front, but if you'd like to
  change the name of a transaction while it is still running you can use
  **NewRelic::Agent.set_transaction_name()**.  Similarly, if you need to know the name
  of the currently running transaction, you can use **NewRelic::Agent.get_transaction_name()**.

## v3.6.0 ##

  * Sidekiq support

  The Ruby agent now supports the Sidekiq background job framework. Traces from
  Sidekiq jobs will automatically show up in the Background tasks on New Relic
  similar to Resque and Delayed::Job tasks.

  * Improved thread safety

  The primary metrics data structures in the Ruby agent are now thread safe.
  This should provide better reliability for the agent under JRuby and threaded
  scenarios such as Sidekiq or Puma.

  * More robust environment report

  The agent's analysis of the local environment (e.g. OS, Processors, loaded
  gems) will now work in a wider variety of app environments, including
  Sinatra.

  * Experimental Rainbows! support

  The Ruby agent now automatically detects and instruments the Rainbows! web
  server. This support is considered experimental at present, and has not been
  tested with all dispatch modes.

  Thanks to Joseph Chen for the contribution.

  * Fix a potential file descriptor leak in Resque instrumentation

  A file descriptor leak that occurred when DontPerform exceptions were used to
  abort processing of a job has been fixed. This should allow the Resque
  instrumentation work correctly with the resque-lonely_job gem.

## v3.5.8 ##

  * Key Transactions

    The Ruby agent now supports Key Transactions! Check out more details on the
    feature at https://newrelic.com/docs/site/key-transactions

  * Ruby 2.0

    The Ruby agent is compatible with Ruby 2.0.0 which was just released.

  * Improved Sinatra instrumentation

    Several cases around the use of conditions and pass in Sinatra are now
    better supported by the Ruby agent. Thanks Konstantin for the help!

  * Outbound HTTP headers

    Adds a 'X-NewRelic-ID' header to outbound Net::HTTP requests. This change
    helps improve the correlation of performance between services in a service-
    oriented architecture for a forthcoming feature. In the meantime, to disable
    the header, set this in your newrelic.yml:

      cross_application_tracer:
        enabled: false

  * Automatically detect Resque dispatcher

    The agent does better auto-detection for the Resque worker process.
    This should reduce the need to set NEW_RELIC_DISPATCHER=resque directly.

## v3.5.7 ##

  * Resolved some issues with tracking of frontend queue time, particularly
    when the agent is running on an app hosted on Heroku.  The agent will now
    more reliably parse the headers described in
    https://newrelic.com/docs/features/tracking-front-end-time and will
    automatically detect whether the times provided are in seconds,
    milliseconds or microseconds.

## v3.5.6 ##

  * Use HTTPS by default

    The agent now defaults to using SSL when it communicates with New Relic's
    servers.  By default is already configured New Relic does not transmit any
    sensitive information (e.g. SQL parameters are masked), but SSL adds an
    additional layer of security.  Upgrading customers may need to remove the
    "ssl: false" directive from their newrelic.yml to enable ssl.  Customers on
    Jruby may need to install the jruby-openssl gem to take advantage of this
    feature.

  * Fix two Resque-related issues

    Fixes a possible hang on exit of an instrumented Resque master process
    (https://github.com/defunkt/resque/issues/578), as well as a file descriptor
    leak that could occur during startup of the Resque master process.

  * Fix for error graph over 100%

    Some errors were double counted toward the overall error total. This
    resulted in graphs with error percentages over 100%. This duplication did
    not impact the specific error traces captured, only the total metric.

  * Notice gracefully handled errors in Sinatra

    When show_exceptions was set to false in Sinatra, errors weren't caught
    by New Relic's error collector. Now handled errors also have the chance
    to get reported back.

  * Ruby 2.0 compatibility fixes

    Ruby 2.0 no longer finds protected methods by default, but will with a flag.
    http://tenderlovemaking.com/2012/09/07/protected-methods-and-ruby-2-0.html

    Thanks Ravil Bayramgalin and Charlie Somerville for the fixes.

  * Auto-detect Trinidad as dispatcher

    Code already existing for detecting Trinidad as a dispatcher, but was only
    accessible via an ENV variable. This now auto-detects on startup. Thanks
    Robert Rasmussen for catching that.

  * Coercion of types in collector communication

    Certain metrics can be recorded with a Ruby Rational type, which JSON
    serializes as a string rather than a floating point value. We now treat
    coerce each outgoing value, and log issues before sending the data.

  * Developer mode fix for chart error

    Added require to fix a NameError in developer mode for summary page. Thanks
    to Ryan B. Harvey.

  * Don't touch deprecated RAILS_ROOT if on Rails 3

    Under some odd startup conditions, we would look for the RAILS_ROOT constant
    after failing to find the ::Rails.root in a Rails 3 app, causing deprecation
    warnings. Thanks for Adrian Irving-Beer for the fix.

## v3.5.5 ##

  * Add thread profiling support

    Thread profiling performs statistical sampling of backtraces of all threads
    within your Ruby processes. This feature requires MRI >= 1.9.2, and is
    controlled via the New Relic web UI. JRuby support (in 1.9.x compat mode) is
    considered experimental, due to issues with JRuby's Thread#backtrace.

  * Add audit logging capability

    The agent can now log all of the data it sends to the New Relic servers to
    a special log file for human inspection. This feature is off by default, and
    can be enabled by setting the audit_log.enabled configuration key to true.
    You may also control the location of the audit log with the audit_log.path key.

  * Use config system for dispatcher, framework, and config file detection

    Several aspects of the agent's configuration were not being handled by the
    configuration system.  Detection/configuration of the dispatcher (e.g. passenger,
    unicorn, resque), framework (e.g. rails3, sinatra), and newrelic.yml
    location are now handled via the Agent environment, manual, and default
    configuration sources.

  * Updates to logging across the agent

    We've carefully reviewed the logging messages that the agent outputs, adding
    details in some cases, and removing unnecessary clutter. We've also altered
    the startup sequence to ensure that we don't spam STDOUT with messages
    during initialization.

  * Fix passing environment to manual_start()

    Thanks to Justin Hannus.  The :env key, when passed to Agent.manual_start,
    can again be used to specify which section of newrelic.yml is loaded.

  * Rails 4 support

    This release includes preliminary support for Rails 4 as of 4.0.0.beta.
    Rails 4 is still in development, but the agent should work as expected for
    people who are experimenting with the beta.

## v3.5.4 ##

  * Add queue time support for sinatra apps

    Sinatra applications can now take advantage of front end queue time
    reporting. Thanks to Winfield Peterson for this contribution.

  * Simplify queue time configuration for nginx 1.2.6+

    Beginning in version 1.2.6, recently released as a development version, the
    $msec variable can be used to set an http header.  This change allows front
    end queue time to be tracked in New Relic simply by adding this line to the
    nginx config:

    proxy_set_header X-Queue-Start "t=${msec}000"

    It will no longer be necessary to compile a patched version of nginx or
    compile in the perl or lua module to enable this functionality.

    Thanks to Lawrence Pit for the contribution.

  * Report back build number and stage along with version info

    In the 3.5.3 series the agent would fail to report its full version number
    to NewRelic's environment report.  For example it would report its version
    as 3.5.3 instead of 3.5.3.25 or 3.5.3.25.beta.  The agent will now report
    its complete version number as defined in newrelic_rpm.gemspec.

  * The host and the port that the agent reports to can now be set from environment vars

    The host can be set with NEW_RELIC_HOST and the port with NEW_RELIC_PORT.  These setting
    will override any other settings in your newrelic.yml.

  * Fix RUM reporting to multiple applications

    When the agent is configured to report to multiple "roll up" applications
    RUM did not work correctly.

## v3.5.3 ##

  * Update the collector protocol to use JSON and Ruby primitives

    The communication between the agent and the NewRelic will not longer be
    marshaled Ruby objects, but rather JSON in the case of Ruby 1.9 and marshaled
    Ruby primitives in the case of 1.8.  This results in greater harvest efficiency
    as well as feature parity with other New Relic agents.

  * Fix incorrect application of conditions in sinatra instrumentation

    The agent's sinatra instrumentation was causing sinatra's conditions to
    be incorrectly applied in some obscure cases.  The bug was triggered
    when a condition was present on a lower priority route that would match
    the current request, except for the presence of a higher priority route.

## v3.5.2 ##

 * Simplified process of running agent test suite and documented code
   contribution process in GUIDELINES_FOR_CONTRIBUTING.

## v3.5.1 ##

 * Enabling Memory Profiling on Lion and Mountain Lion

   The agent's list of supported platforms for memory profiling wasn't correctly checking
   for more recent versions of OS X.

 * Fixed an arity issue encountered when calling newrelic_notice_error from Rails applications.

 * End user queue time was not being properly reported, works properly now.

 * Server-side configuration for ignoring errors was not being heeded by agent.

 * Better handling of a thread safety issue.

   Some issues may remain, which we are working to address, but they should be gracefully handled
   now, rather than crashing the running app.

 * Use "java_import" rather than "include_class" when require Java Jars into a JRuby app.

   Thanks to Jan Habermann for the pull request

 * Replaced alias_method mechanism with super call in DataMapper instrumentation.

   Thanks to Michael Rykov for the pull request

 * Fixed the Rubinius GC profiler.

   Thanks to Dirkjan Bussink

 * Use ActiveSupport.on_load to load controller instrumentation Rails 3.

   Thanks to Jonathan del Strother

 * Reduce the number of thread local reference in a particular high traffic method

   Thanks to Jeremy Kemper

## v3.5.0.1 ##

 * (Fix) Due to a serious resource leak we have ended support for versions of Phusion Passenger
   older than 2.1.1. Users of older versions are encouraged upgrade to a more recent version.

## v3.5.0 ##

 * (Fix) RUM Stops Working After 3.4.2.1 Agent Upgrade

   v3.4.2.1 introduced a bug that caused the browser monitor auto instrumentation
   (for RUM) default to be false. The correct value of true is now used

 * When the Ruby Agent detects Unicorn as the dispatcher it creates an INFO level log message
   with additional information

   To help customers using Unicorn, if the agent detects it (Unicorn) is being used as the
   dispatcher an INFO level log message it created that includes a link to New Relic
   online doc that has additional steps that may be required to get performance data reporting.

 * (Fix) In version 3.4.2 of the Ruby Agent the server side value for Apdex T was disregarded

   With version 3.4.2 of the agent, the value set in the newrelic.yml file took precedence over the
   value set in the New Relic UI.  As of version 3.5.0 only the value for Apdex T set in the
   New Relic UI will be used. Any setting in the yaml file will be ignored.

 * Improved Error Detection/Reporting capabilities for Rails 3 apps

   Some errors are missed by the agent's exception reporting handlers because they are
   generated in the rails stack, outside of the instrumented controller action. A Rack
   middleware is now included that can detect these errors as they bubble out of the middleware stack.
   Note that this does not include Routing Errors.

 * The Ruby Agent now logs certain information it receives from the New Relic servers

   After connecting to the New Relic servers the agent logs the New Relic URL
   of the app it is reporting to.

 * GC profiling overhead for Ruby 1.9 reduced

   For Ruby 1.9 the amount of time spent in GC profiling has been reduced.

 * Know issue with Ruby 1.8.7-p334, sqlite3-ruby 1.3.0 or older, and resque 1.23.0

   The Ruby Agent will not work in conjunction with Ruby 1.8.7-p334, sqlite3-ruby 1.3.3
   or earlier, and resque 1.23.0. Your app will likely stop functioning. This is a known problem
   with Ruby versions up to 1.8.7-p334. Upgrading to the last release of Ruby 1.8.7
   is recommended.  This issue has been present in every version of the agent we've tested
   going back for a year.


## v3.4.2.1 ##

* Fix issue when app_name is nil

  If the app_name setting ends up being nil an exception got generated and the application
  wouldn't run. This would notably occur when running a Heroku app locally without the
  NEW_RELIC_APP_NAME environment variable set. A nil app_name is now detected and an
  error logged specifying remediation.

## v3.4.2 ##

 * The RUM NRAGENT tk value gets more robustly sanitized to prevent potential XSS vulnerabilities

   The code that scrubs the token used in Real User Monitoring has been enhanced to be
   more robust.

 * Support for Apdex T in server side configuration

   For those using server side configuration the Ruby Agent now supports setting
   the Apdex T value via the New Relic UI.

 * Refactoring of agent config code

   The code that reads the configuration information and configures the agent
   got substantially reorganized, consolidated, simplified, and made more robust.

## v3.4.1 ##
#### Bug Fixes ####
 * Fix edge case in RUM auto instrumentation where X-UA-Compatible meta tag is
   present but </head> tag is missing.

   There is a somewhat obscure edge case where RUM auto instrumentation will
   crash a request. The issue seems to be triggered when the X-UA-Compatible
   meta tag is present and the </head> tag is missing.

 * Fixed reference to @service.request_timeout to @request_timeout in
   new_relic_service.rb. (Thanks to Matthew Savage)

   When a timeout occurred during connection to the collector an "undefined
   method `request_timeout' for nil:NilClass'" would get raised.

 * preserve visibility on traced methods.

   Aliased methods now have the same visibility as the original traced method.
   A couple of the esoteric methods created in the process weren't getting the
   visibility  set properly.

 * Agent service does not connect to directed shard collector after connecting
   to proxy

   After connecting to collector proxy name of real collector was updated, but
   ip address was not being updated causing connections to go to the proxy.
   Agent now looks up ip address for real collector.

 * corrupt marshal data from pipe children crashing agent

   If the agent received corrupted data from the Reqsue worker child agent
   it could crash the agent itself. fixed.

 * should reset RubyBench GC counter between polls

   On Ruby REE, the GC profiler does not reset the counter between polls. This
   is only a problem if GC could happen *between* transactions, as in, for
   example, out-of-band GC in Unicorn. fixed.

## v3.4.0.1
 * Prevent the agent from resolving the collector address when disabled.
 * Fix for error collector configuration that was introduced during beta.
 * Preserve method visibility when methods are traced with #add_method_tracer and #add_transaction_tracer

## v3.4.0
 * Major refactor of data transmission mechanism.  This enabled child processes to send data to parent processes, which then send the data to the New Relic service.  This should only affect Resque users, dramatically improving their experience.
 * Moved Resque instrumentation from rpm_contrib to main agent.  Resque users should discontinue use of rpm_contrib or upgrade to 2.1.11.
 * Resolve issue with configuring the Error Collector when using server-side configuration.

## v3.3.5
 * [FIX] Allow tracing of methods ending in ! and ?
 * [PERF] Give up after scanning first 50k of the response in RUM
   auto-instrumentation.
 * [FIX] Don't raise when extracting metrics from SQL queries with non UTF-8 bytes.
 * Replaced "Custom/DJ Locked Jobs" metric with new metrics for
   monitoring DelayedJob: queue_length, failed_jobs, and locked_jobs, all under
   Workers/DelayedJob.  queue_length is also broken out by queue name or priority
   depending on the version of DelayedJob deployed.

## v3.3.4.1
 * Bug fix when rendering empty collection in Rails 3.1+

## v3.3.4
  * Rails 3 view instrumentation

## v3.3.3
  * Improved Sinatra instrumentation
  * Limit the number of nodes collected in long running transactions to prevent leaking memory

## v3.3.2.1
  * [SECURITY] fix for cookie handling by End User Monitoring instrumentation

## v3.3.2
  * deployments recipe change: truncate git SHAs to 7 characters
  * Fixes for obfuscation of PostgreSQL and SQLite queries
  * Fix for lost database connections when using a forking framework
  * Workaround for RedHat kernel bug which prevented blocking reads of /proc fs
  * Do not trap signals when handling exceptions

## v3.3.1
  * improved Ruby 1.8.6 support
  * fix for issues with RAILS_ROOT deprecation warnings
  * fixed incorrect 1.9 GC time reporting
  * obfuscation for Slow SQL queries respects transaction trace config
  * fix for RUM instrumentation repoting bad timing info in some cases
  * refactored ActiveRecord instrumentation, no longer requires Rails

## v3.3.0
  * fix for GC instrumentation when using Ruby 1.9
  * new feature to correlate browser and server transaction traces
  * new feature to trace slow sql statements
  * fix to help cope with malformed rack responses
  * do not try to instrument versions of ActiveMerchant that are too old

## v3.2.0.1
  * Updated LICENSE
  * Updated links to support docs

## v3.2.0
  * Fix over-detection of mongrel and unicorn and only start the agent when
    actual server is running
  * Improve developer mode backtraces to support ruby 1.9.2, windows
  * Fixed some cases where Memcache instrumentation was failing to load
  * Ability to set log destination by NEW_RELIC_LOG env var
  * Fix to mutex lib load issue
  * Performance enhancements (thanks to Jeremy Kemper)
  * Fix overly verbose STDOUT message (thanks to Anselm Helbig)

## v3.1.2
  * Fixed some thread safety issues
  * Work around for Ruby 1.8.7 Marshal crash bug
  * Numerous community patches (Gabriel Horner, Bradley Harris, Diego Garcia,
    Tommy Sullivan, Greg Hazel, John Thomas Marino, Paul Elliott, Pan Thomakos)
  * Fixed RUM instrumentation bug

## v3.1.1
  * Support for Rails 3.1 (thanks to Ben Hoskings via github)
  * Support for Rubinius
  * Fixed issues affecting some Delayed Job users where log files were not appearing
  * Fixed an issue where some instrumentation might not get loaded in Rails apps
  * Fix for memcached cas method (thanks to Andrew Long and Joseph Palermo )
  * Fix for logger deprecation warning (thanks to Jonathan del Strother via github)
  * Support for logging to STDOUT
  * Support for Spymemcached client on jruby

## v3.1.0
  * Support for aggregating data from short-running
    processes to reduce reporting overhead
  * Numerous bug fixes
  * Increased unit test coverage

## v3.0.1
  * Updated Real User Monitoring to reduce javascript size and improve
    compatibility, fix a few known bugs

## v3.0.0
  * Support for Real User Monitoring
  * Back end work on internals to improve reliability
  * added a 'log_file_name' and 'log_file_path' configuration variable to allow
    setting the path and name of the agent log file
  * Improve reliability of statistics calculations
  * Remove some previously deprecated methods
  * Remove Sequel instrumentation pending more work

## v2.14.1
  * Avoid overriding methods named 'log' when including the MethodTracer module
  * Ensure that all load paths for 'new_relic/agent' go through 'new_relic/control' first
  * Remove some debugging output from tests

## v2.14.0
  * Dependency detection framework to prevent multi-loading or early-loading
    of instrumentation files

## v2.13.5
  * Moved the API helper to the github newrelic_api gem.
  * Revamped queue time to include server, queue, and middleware time
  * Increased test coverage and stability
  * Add Trinidad as a dispatcher (from Calavera, on github)
  * Sequel instrumentation from Aman Gupta
  * patches to 1.9 compatibility from dkastner on github
  * Support for 1.9.2's garbage collection instrumentation from Justin Weiss
  * On Heroku, existing queue time headers will be detected
  * Fix rack constant scoping in dev mode for 1.9 (Rack != ::Rack)
  * Fixes for instrumentation loading failing on Exception classes that
    are not subclasses of StandardError
  * Fix active record instrumentation load order for Rails 3

## v2.13.4
  * Update DNS lookup code to remove hardcoded IP addresses

## v2.13.3
  * Dalli instrumentation from Mike Perham (thanks Mike)
  * Datamapper instrumentation from Jordan Ritter (thanks Jordan)
  * Apdex now defaults to 0.5
    !!! Please be aware that if you are not setting an apdex,
    !!! this will cause a change in the apparent performance of your app.
  * Make metric hashes threadsafe (fixes problems sending metrics in Jruby
    threaded code)
  * Delete obsolete links to metric docs in developer mode
  * Detect gems when using Bundler
  * Fix newrelic_ignore in Rails 3
  * Break metric parser into a separate vendored gem
  * When using Unicorn, preload_app: true is recommended to get proper
    after_fork behavior.

## v2.13.2
  * Remove a puts. Yes, a whole release for a puts.

## v2.13.1
  * Add missing require in rails 3 framework control

## v2.13.0
  * developer mode is now a rack middleware and can be used on any framework;
    it is no longer supported automatically on versions of Rails prior to 2.3;
    see README for details
  * memcache key recording for transaction traces
  * use system_timer gem if available, fall back to timeout lib
  * address instability issues in JRuby 1.2
  * renamed executable 'newrelic_cmd' to 'newrelic'; old name still supported
    for backward compatibility
  * added 'newrelic install' command to install a newrelic.yml file in the
    current directory
  * optimization to execution time measurement
  * optimization to startup sequence
  * change startup sequence so that instrumentation is installed after all
    other gems and plugins have loaded
  * add option to override automatic flushing of data on exit--send_data_on_exit
    defaults to 'true'
  * ignored errors no longer affect apdex score
  * added record_transaction method to the api to allow recording
    details from web and background transactions occurring outside RPM
  * fixed a bug related to enabling a gold trial / upgrade not sending
    transaction traces correctly

## v2.12.3
  * fix regression in startup sequence

## v2.12.2
  * fix for regression in Rails 2.1 inline rendering
  * workaround bug found in some rubies that caused a segv and/or NoMemoryError
    when deflating content for upload
  * avoid creating connection thread in unicorn/passenger spawners

## v2.12.1
  * fix bug in profile mode
  * fix race condition in Delayed::Job instrumentation loading
  * fix glassfish detection in latest glassfish gem

## v2.12.0
  * support basic instrumentation for ActsAsSolr and Sunspot

## v2.11.3
  * fix bug in startup when running JRuby

## v2.11.2
  * fix for unicorn not reporting when the proc line had 'master' in it
  * fix regression for passenger 2.0 and earlier
  * fix after_fork in the shim

## v2.11.1
  * republished gem without generated rdocs

## v2.11.0
  * rails3 instrumentation (no developer mode support yet)
  * removed the ensure_worker_thread started and instead defined an after_fork
    handler that will set up the agent properly in forked processes.
  * change at_exit handler so the shutdown always goes after other shutdown
    handlers
  * add visibility to active record db transactions in the rpm transaction
    traces (thanks to jeremy kemper)
  * fix regression in merb support which caused merb apps not to start
  * added NewRelic::Agent.logger to the public api to write to the agent
    log file.
  * optimizations to background thread, controller instrumentation, memory
    usage
  * add logger method to public_api
  * support list notation for ignored exceptions in the newrelic.yml

## v2.10.8
  * fix bug in delayed_job instrumentation that caused the job queue sampler
    to run in the wrong place
  * change startup sequence and code that restarts the worker loop
    thread
  * detect the unicorn master and dont start the agent; hook in after_fork
  * fix problem with the Authlogic metric names which caused errors in
    developer mode.  Authlogic metrics now adhere to the convention of
    prefixing the name with  'Custom'
  * allow more correct overriding of transaction trace settings in the
    call to #manual_start
  * simplify WorkerLoop and add better protection for concurrency
  * preliminary support for rails3

## v2.10.6
  * fix missing URL and referrer on some traced errors and transactions
  * gather traced errors *after* executing the rescue chain in ActionController
  * always load controller instrumentation
  * pick up token validation from newrelic.yml

## v2.10.5
  * fix bug in delayed_job instrumentation occurring when there was no DJ log

## v2.10.4
  * fix incompatibility with Capistrano 2.5.16
  * strip down URLs reported in transactions and errors to path only

## v2.10.3
  * optimization to reduce overhead: move background samplers into foreground thread
  * change default config file to ignore RoutingErrors
  * moved the background task instrumentation into a separate tab in the RPM UI
  * allow override of the RPM application name via NEWRELIC_APP_NAME environment variable
  * revised Delayed::Job instrumentation so no manual_start is required
  * send buffered data on shutdown
  * expanded support for queue length and queue time
  * remove calls to starts_with to fix Sinatra and non-rails deployments
  * fix problem with apdex scores recording too low in some circumstances
  * switch to jeweler for gem building
  * minor fixes, test improvements, doc and rakefile improvements
  * fix incompatibility with Hoptoad where Hoptoad was not getting errors handled by New Relic
  * many other optimizations, bug fixes and documentation improvements

## v2.10.2.
  * beta release of 2.10
  * fix bugs with Sinatra app instrumentation
  * minor doc updates

## v2.10.1.
  * alpha release of 2.10
  * rack support, including metal; ignores 404s; requires a module inclusion (see docs)
  * sinatra support, displays actions named by the URI pattern matched
  * add API method to abort transaction recording for in-flight transactions
  * remove account management calls from newrelic_api.rb
  * truncating extremely large transaction traces for efficiency
  * fix error reporting in recipes; add newrelic_rails_env option to recipes to
    override the rails env used to pull the app_name out of newrelic.yml
  * added TorqueBox recognition (thanks Bob McWhirter)
  * renamed config settings: enabled => monitor_mode; developer => developer_mode;
    old names will still work in newrelic.yml
  * instrumentation for DelayedJob (thanks Travis Tilley)
  * added config switches to turn off certain instrumentation when you aren't
    interested in the metrics, to save on overhead--see newrelic.yml for details.
  * add profiling support to dev mode; very experimental!
  * add 'multi_threaded' config option to indicate when the app is running
    multi-threaded, so we can disable some instrumentation
  * fix test failures in JRuby, REE
  * improve Net::HTTP instrumentation so it's more efficient and distinguishes calls
    between web and non-web transactions.
  * database instrumentation notices all database commands in addition to the core commands
  * add support for textmate to dev mode
  * added add_transaction_tracer method to support instrumenting methods as
    if they were web transactions; this will facilitate better visibility of background
    tasks and eventually things like rack, metal and Sinatra
  * adjusted apdex scores to reflect time spent in the mongrel queue
  * fixed incompatibility with JRuby on startup
  * implemented CPU measure for JRuby which reflects the cpu burn for
    all controller actions (does not include background tasks)
  * fixed scope issue with GC instrumentation, subtracting time from caller
  * added # of GC calls to GC instrumentation
  * renamed the dispatcher metric
  * refactored stats_engine code for readability
  * optimization: reduce wakeup times for harvest thread

## v2.10.0.
  * alpha release of 2.10
  * support unicorn
  * instrumentation of GC for REE and MRE with GC patch
  * support agent restarting when changes are made to the account
  * removed #newrelic_notice_error from Object class, replaced by NewRelic::Agent#notice_error
  * collect histogram statistics
  * add custom parameters to newrelic_notice_error call to display
    extra info for errors
  * add method disable_all_tracing(&block) to execute a block without
    capturing metrics
  * newrelic_ignore now blocks all instrumentation collection for
    the specified actions
  * added doc to method_tracer API and removed second arg
    requirement for add_method_tracer call
  * instrumentation for Net::HTTP
  * remove method_tracer shim to avoid timing problems in monitoring daemons
  * for non-rails daemons, look at APP_ROOT and NRCONFIG env vars for custom locations

## v2.9.9.
  * Disable at_exit handler for Unicorn which sometimes caused the
    agent to stop reporting immediately.

## v2.9.8.
  * add instrumentation for Net::HTTP calls, to show up as "External"
  * added support for validating agents in the cloud.
  * recognize Unicorn dispatcher
  * add NewRelic module definitions to ActiveRecord instrumentation

## v2.9.5.
  * Snow Leopard memory fix

## v2.9.4.
  * clamp size of data sent to server
  * reset statistics for passenger when forking to avoid erroneous data
  * fix problem deserializing errors from the server
  * fix incompatibility with postgres introduced in 2.9.

## v2.9.3.
  * fix startup failure in Windows due to memory sampler
  * add JRuby environment information

## v2.9.2.
  * change default apdex_t to 0.5 seconds
  * fix bug in deployments introduced by multi_homed setting
  * support overriding the log in the agent api
  * fix JRuby problem using objectspace
  * display custom parameters when looking at transactions in dev mode
  * display count of sql statements on the list of transactions in dev mode
  * fixes for merb--thanks to Carl Lerche

## v2.9.1.
  * add newrelic_ignore_apdex method to controller classes to allow
    you to omit some actions from apdex statistics
  * Add hook for Passenger shutdown events to get more timely shutdown
    notices; this will help in more accurate memory readings in
    Passenger
  * add newrelic_notice_error to Object class
  * optional ability to verify SSL certificates, note that this has some
    performance and reliability implications
  * support multi-homed host with multiple apps running on duplicate
    ports

## v2.9.0.
  Noteworthy Enhancements
  * give visibility to templates and partials in Rails 2.1 and later, in
    dev mode and production
  * change active record metrics to capture statistics in adapter log()
    call, resulting in lower overhead and improved visibility into
    different DB operations; only AR operations that are not hitting the
    query cache will be measured to avoid overhead
  * added mongrel_rpm to the gem, a standalone daemon listening for custom
    metric values sent from local processes (experimental); do mongrel_rpm
    --help
  * add API for system monitoring daemons (refer to KB articles); changed
    API for manual starting of the agent; refer to
    NewRelic::Agent.manual_start for details
  * do certificate verification on ssl connections to
    collector.newrelic.com
  * support instances appearing in more than one application by allowing a
    semicolon separated list of names for the newrelic.yml app_name
    setting.
  * combined agent logfiles into a single logfile
  * use rpm server time for transaction traces rather than agent time

  Developer Mode (only) Enhancements
  * show partial rendering in traces
  * improved formatting of metric names in traces
  * added number of queries to transactions in the transaction list
  * added some sorting options for the transaction list
  * added a page showing the list of active threads

  Compatibility Enhancements
  * ruby 1.9.1 compatibility
  * support concurrency when determining busy times, for 2.2 compatibility
  * in jruby, use Java used heap for memory sampling if the system memory
    is not accessible from an unsupported platform
  * jruby will no longer start the agent now when running the console or
    rake tasks
  * API support for RPM as a footnote add-in
  * webrick support restored

  Noteworthy bugfixes
  * sample memory on linux by reading /proc/#{$$}/status file
  * fixed ambiguous 'View' metrics showing up in controller breakdown
  * removed Numeric extensions, including round_to, and to_ms
  * using a different timeout mechanism when we post data to RPM
  * remove usage of Rails::Info which had a side effect of enabling
    ActiveRecord even when it wasn't an active framework
  * moved CPU sampler off background thread and onto the harvest thread
  * tests now run cleanly in any rails app using test:newrelic or
    test:plugins

  Agent improvements to support future RPM enhancements
  * add instrumentation to capture metrics on response codes; not yet
    working in rails 2.3.*
  * added http referrer to traced errors
  * capture gem requirements from rails
  * capture cpu utilization adjusted for processor count
  * transaction sampling

## v2.8.10.
  * fix thin support with rails 2.3.2 when using script/server
  * fix incompatibility with rails 2.3.2 and script/server options
    processing
  * minor tweak to environment gathering for gem mode

## v2.8.9.
  * fix problem finding the newrelic controller in dev mode
  * fix incompatibility with older versions of optparse
  * fix potential jvm problem with jruby
  * remove test:all task definition to avoid conflicts
  * change error message about window sampler in windows not supported to a
    warning message

## v2.8.8.
  * fix error with jruby on windows
  * fix problem where webrick was being incorrectly detected causing some
    problems with mongrel application assignments--had to disable webrick
    for now

## v2.8.7.
  * fix for ssl connection hanging problems
  * fix problem recognizing mongrel in rails 2.3.2
  * fastcgi support in rails 2.3.2
  * put back webrick support

## v2.8.6.
  * fix for capture_params when using file uploads in controller actions
  * use pure ruby NS lookup for collector host to eliminate possibly
    blocking applications

## v2.8.5.
  * fix reference to CommandError which was breaking some cap scripts
  * fix incompatibility with Rails 2.0 in the server API
  * fix problem with litespeed with Lite accounts
  * fix problem when ActiveRecord is disabled
  * moved merb instrumentation to Merb::Controller instead of
    AbstractController to address incompatibility with MailController
  * fix problem in devmode displaying sql with embedded urls

## v2.8.4.
  * fix bug in capistrano recipe causing cap commands to fail with error
    about not finding Version class

## v2.8.3.
  * refactor unit tests so they will run in a generic rails environment
  * require classes in advance to avoid autoloading.  this is to address
    incompatibilities with desert as well as more flexibility in gem
    initialization
  * fixed newrelic_helper.rb 1.9 incompatibility

## v2.8.2.
  * fix Ruby 1.9 syntax compatibility errors
  * update the class loading sanity check, will notify server of errors
  * fix agent output on script and rake task execution

## v2.8.1.
  * Convert the deployment information upload script to an executable and
    put in the bin directory.  When installed as a gem this command is
    symlinked to /usr/bin.  Usage: newrelic_cmd deployments --help
  * Fix issue invoking api when host is not set in newrelic.yml
  * Fix deployments api so it will work from a gem
  * Fix thin incompatibility in developer mode

## v2.8.0.
  * add beta of api in new_relic_api.rb
  * instrumented dynamic finders in ActiveRecord
  * preliminary support for capturing deployment information via capistrano
  * change memory sampler for solaris to use /usr/bin/ps
  * allow ERB in newrelic.yml file
  * merged support for merb into this version
  * fix incompatibility in the developer mode with the safe_erb plugin
  * fix module namespace issue causing an error accessing
    NewRelic::Instrumentation modules
  * fix issue where the agent sometimes failed to start up if there was a
    transient network problem
  * fix IgnoreSilentlyException message

## v2.7.4.
  * fix error when trying to serialize some kinds of Enumerable objects
  * added extra debug logging
  * added app_name to app mapping

## v2.7.3.
  * fix compatibility issue with 1.8.5 causing error with Dir.glob

## v2.7.2.
  * fix problem with passenger edge not being a detected environment

## v2.7.1.
  * fix problem with skipped dispatcher instrumentation

## v2.7.0.
  * Repackage to support both plugin and Gem installation
  * Support passenger/litespeed/jruby application naming
  * Update method for calculating dispatcher queue time
  * Show stack traces in RPM Transaction Traces
  * Capture error source for TemplateErrors
  * Clean up error stack traces.
  * Support query plans from postgres
  * Performance tuning
  * bugfixes

## v2.5.3.
  * fix error in transaction tracing causing traces not to show up

## v2.5.2.
  * fixes for postgres explain plan support

## v2.5.1.
  * bugfixes

## v2.5.0.
  * add agent support for rpm 1.1 features
  * Fix regression error with thin support

## v2.4.3.
  * added 'newrelic_ignore' controller class method with :except and :only options for finer grained control
    over the blocking of instrumentation in controllers.
  * bugfixes

## v2.4.2.
  * error reporting in early access

## v2.4.1.
  * bugfix: initializing developer mode

## v2.4.0.
  * Beta support for LiteSpeed and Passenger

## v2.3.7.
  * bugfixes

## v2.3.6.
  * bugfixes

## v2.3.5.
  * bugfixes: pie chart data, rails 1.1 compatibility

## v2.3.4.
  * bugfix

## v2.3.3.
  * bugfix for non-mysql databases

## v2.3.2.
  * bugfixes
  * Add enhancement for Transaction Traces early access feature

## v2.3.1.
  * bugfixes

## v2.3.0.
  + Add support for Transaction Traces early access feature

## v2.2.2.
  * bugfixes

## v2.2.1.
  + Add rails 2.1 support for Developer Mode
  + Changes to memory sampler: Add support for JRuby and fix Solaris support.
  * Stop catching exceptions and start catching StandardError; other exception cleanup
  * Add protective exception catching to the stats engine
  * Improved support for thin domain sockets
  * Support JRuby environments

## v2.1.6.
  * bugfixes

## v2.1.5.
  * bugfixes

## v2.1.4.
  * bugfixes

## v2.1.3.
  * bugfixes

## v2.1.2.
  * bugfixes

## v2.1.1.
  * bugfixes

## v2.1.0.
  * release for private beta<|MERGE_RESOLUTION|>--- conflicted
+++ resolved
@@ -13,7 +13,6 @@
   This version of the agent successfully installs instrumentation for subclasses 
   of `Grape::API::Instance`, and these log messages should no longer appear.  
 
-<<<<<<< HEAD
 * **Bugfix for streaming responses**
 
   Previous versions of the agent would attempt to insert javascript instrumentation into
@@ -28,14 +27,13 @@
   this instrumentation manually, see 
   [Manually instrument via agent API](https://docs.newrelic.com/docs/agents/ruby-agent/features/new-relic-browser-ruby-agent#manual_instrumentation) 
   in our documentation.
-=======
+
 * **Custom Metadata Collection**
 
   The agent now collects environment variables prefixed by `NEW_RELIC_METADATA_`.  These 
   may be added to transaction events to provide context between your Kubernetes cluster 
   and your services.  For details on the behavior, see 
   [this blog post](https://blog.newrelic.com/engineering/monitoring-application-performance-in-kubernetes/).
->>>>>>> 37936e90
 
 ## v6.3.0
 
