# encoding: utf-8
# This file is distributed under New Relic's license terms.
# See https://github.com/newrelic/newrelic-ruby-agent/blob/main/LICENSE for complete details.
# frozen_string_literal: true

module Multiverse
  # Reads an envfile.rb and converts it into gemfiles that can be used by
  # bundler
  class Envfile
    attr_accessor :file_path, :condition
    attr_reader :before, :after, :mode, :skip_message, :omit_collector
    attr_reader :instrumentation_permutations

    def initialize(file_path)
      self.file_path = file_path
      @instrumentation_permutations = ["chain"]
      @gemfiles = []
      @mode = 'fork'
      if File.exist?(file_path)
        @text = File.read(self.file_path)
        instance_eval(@text)
      end
      @gemfiles = [''] if @gemfiles.empty?
    end

    def suite_condition(skip_message, &block)
      @skip_message = skip_message
      @condition = block
    end

    def create_gemfiles(versions, gem_list)
      versions.each do |version|
        if version.is_a?(Array)
          version, first_supported_ruby_version, last_supported_ruby_version = version
          next if unsupported_ruby_version?(
            last_supported_ruby_version,
            first_supported_ruby_version
          )
        end

        version = add_version(version)

        gemfile(gem_list(version))
      end
    end

    def unsupported_ruby_version?(last_supported_ruby_version, first_supported_ruby_version)
      last_supported_ruby_version?(last_supported_ruby_version) ||
        first_supported_ruby_version?(first_supported_ruby_version)
    end

    def strip_leading_spaces(content)
      content.split("\n").map(&:strip).join("\n") << "\n" if content
    end

    def gemfile(content)
      content = strip_leading_spaces(content)
      @gemfiles.push(content) unless content.nil? || content.empty?
    end

    def ruby3_gem_webrick
      RUBY_VERSION >= "3.0.0" ? "gem 'webrick'" : ""
    end

    def ruby3_gem_sorted_set
      RUBY_VERSION >= "3.0.0" ? "gem 'sorted_set'" : ""
    end

    def omit_collector!
      @omit_collector = true
    end

    def instrumentation_methods(*args)
      @instrumentation_permutations = args.map(&:to_s)
    end

    def before_suite(&block)
      @before = block
    end

    def after_suite(&block)
      @after = block
    end

    def execute_mode(mode)
      valid_modes = %w[ fork spawn ]
      unless valid_modes.member?(mode)
        raise ArgumentError, "#{mode.inspect} is not a valid execute mode.  Valid modes: #{valid_modes.inspect}"
      end
      @mode = mode
    end

    include Enumerable
    def each(&block)
      @gemfiles.each(&block)
    end

    def [](key)
      @gemfiles[key]
    end

    def permutations
      @instrumentation_permutations.size
    end

    def size
      @gemfiles.size * permutations
    end

<<<<<<< HEAD
    def add_version(version, twiddle_wakka = true)
      return unless version

      ", '#{'~> ' if twiddle_wakka}#{version}'"
=======
    def add_twiddle_wakka(version)
      # no version number to twiddle wakka
      return unless version
      # caller supplied everything literally, return it all unchanged
      return version if version.start_with?(',')
      # caller wants an exact version, still add the comma, space, and quotes
      return ", '#{version}'" if version.start_with?('=')

      ", '~> #{version}'"
>>>>>>> 830c66b3
    end

    private

    def last_supported_ruby_version?(last_supported_ruby_version)
      return false if last_supported_ruby_version.nil?
      last_supported_ruby_version && RUBY_VERSION.to_f > last_supported_ruby_version
    end

    def first_supported_ruby_version?(first_supported_ruby_version)
      return false if first_supported_ruby_version.nil?
      RUBY_VERSION.to_f < first_supported_ruby_version
    end
  end
end<|MERGE_RESOLUTION|>--- conflicted
+++ resolved
@@ -107,22 +107,10 @@
       @gemfiles.size * permutations
     end
 
-<<<<<<< HEAD
     def add_version(version, twiddle_wakka = true)
       return unless version
 
-      ", '#{'~> ' if twiddle_wakka}#{version}'"
-=======
-    def add_twiddle_wakka(version)
-      # no version number to twiddle wakka
-      return unless version
-      # caller supplied everything literally, return it all unchanged
-      return version if version.start_with?(',')
-      # caller wants an exact version, still add the comma, space, and quotes
-      return ", '#{version}'" if version.start_with?('=')
-
-      ", '~> #{version}'"
->>>>>>> 830c66b3
+      ", '#{'~> ' if twiddle_wakka}#{version}'
     end
 
     private
