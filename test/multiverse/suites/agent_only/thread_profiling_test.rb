--- conflicted
+++ resolved
@@ -70,11 +70,6 @@
     assert_equal('666', profile_data.run_id, "Missing run_id, profile_data was #{profile_data.inspect}")
     assert(profile_data.poll_count > 25, "Expected poll_count > 25, but was #{profile_data.poll_count}")
 
-<<<<<<< HEAD
-    assert profile_data.poll_count > 25, "Expected poll_count > 25, but was #{profile_data.poll_count}"
-
-=======
->>>>>>> 82a23f54
     assert_saw_traces(profile_data, "OTHER")
     assert_saw_traces(profile_data, "AGENT")
     assert_saw_traces(profile_data, "REQUEST")
@@ -90,14 +85,8 @@
     let_it_finish
 
     profile_data = $collector.calls_for('profile_data')[0]
-<<<<<<< HEAD
-    assert_equal('666', profile_data.run_id)
-
-    assert profile_data.poll_count < 10, "Expected poll_count < 10, but was #{profile_data.poll_count}"
-=======
     assert_equal('666', profile_data.run_id, "Missing run_id, profile_data was #{profile_data.inspect}")
     assert(profile_data.poll_count < 10, "Expected poll_count < 10, but was #{profile_data.poll_count}")
->>>>>>> 82a23f54
   end
 
   # Runs a thread we expect to span entire test and be killed at the end
