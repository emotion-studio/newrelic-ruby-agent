--- conflicted
+++ resolved
@@ -18,20 +18,12 @@
 require 'minitest/pride' unless ENV['CI']
 require 'minitest/stub_const'
 require 'mocha/setup'
-
-<<<<<<< HEAD
-require 'hometown'
-require_relative 'helpers/hometown_monkey_patch'
 require 'simplecov'
 
 SimpleCov.start do
   enable_coverage :branch
 end
 
-Hometown.watch(::Thread)
-
-=======
->>>>>>> afe91a11
 Dir[File.expand_path('../helpers/*', __FILE__)].each { |f| require f.sub(/.*test\//, '') }
 
 # We can speed things up in tests that don't need to load rails.
