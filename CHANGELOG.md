--- conflicted
+++ resolved
@@ -2,13 +2,12 @@
 
   ## v8.1.0
 
-<<<<<<< HEAD
 
 
   * **Bugfix for Padrino instrumentation**
 
     A bug was introduced to the way the agent installs padrino instrumentation in 7.0.0. This release fixes the issues with the padrino instrumentation. Thanks to @sriedel for bringing this issue to our attention.
-=======
+
   * **Bugfix: Allow Net::HTTP request to IPv6 addresses**
 
      The agent will no longer raise an `URI::InvalidURIError` error if an IPv6 address is passed to Net::HTTP. Thank you @tristinbarnett and @tabathadelane for crafting a solution!
@@ -17,7 +16,6 @@
 
     Integers not wrapped in quotation marks can be passed to `error_collector.ignore_status_codes` in the `newrelic.yml` file. Our thanks goes to @elaguerta and @brammerl for resolving this issue!
 
->>>>>>> 12e171ad
 
   ## v8.0.0
 
