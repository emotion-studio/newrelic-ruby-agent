# encoding: utf-8
# This file is distributed under New Relic's license terms.
# See https://github.com/newrelic/newrelic-ruby-agent/blob/main/LICENSE for complete details.

require File.expand_path(File.join(File.dirname(__FILE__), '..', 'test_helper'))

# look through the source code to enforce some simple rules that help us keep
# our license data up to date.
class LicenseTest < Minitest::Test
  include NewRelic::TestHelpers::FileSearching

  # A list of regexs that will likely match license info
  LICENSE_TERMS = {
    'GPL' => /GPL/i,
    '(c)' => /\(c\)/i,
    'Copyright' => /copyright/i,
    'BSD' => /\bBSD\b/i,
    'MIT' => /\bMIT\b/i,
    'Apache' => /\bapache\b/i,
    'rights reserved' => /rights reserved/i
  }

  # Known occurrences of the above license terms
  # format is:
  # [ file, term ] => expected_number_of_occurances
  # unless listed here the expectation is that these terms will not occur in
  # the source code.
  EXPECTED_LICENSE_OCCURRENCES = {
    ['/LICENSE', '(c)'] => 1,
    ['/LICENSE', 'Copyright'] => 12,
    ['/README.md', 'Apache'] => 1,
    ['/LICENSE', 'Apache'] => 7,
    ['/THIRD_PARTY_NOTICES.md', '(c)'] => 3,
    ['/THIRD_PARTY_NOTICES.md', 'Copyright'] => 3,
    ['/newrelic_rpm.gemspec', 'Apache'] => 1,
    ['/infinite_tracing/LICENSE', '(c)'] => 1,
    ['/infinite_tracing/LICENSE', 'Copyright'] => 12,
    ['/infinite_tracing/LICENSE', 'Apache'] => 7,
    ['/infinite_tracing/newrelic-infinite_tracing.gemspec', 'Apache'] => 1,
    ['/CHANGELOG.md', 'BSD'] => 2, # reference to BSD the operating system, not BSD the license
    ['/lib/new_relic/agent/system_info.rb', 'BSD'] => 4, # reference to BSD the operating system, not BSD the license
    ['/test/new_relic/agent/system_info_test.rb', 'BSD'] => 2 # reference to BSD the operating system, not BSD the license
  }

  def shebang
    /^#!/
  end

  def encoding
    /^# ?(en)?coding: utf-8/
  end

  def syntax_mark
    /^# -\*- ruby -\*-/
  end

  def should_skip?(path)
    (
      # skip directories
      !File.file?(path) ||
<<<<<<< HEAD
      # skip binary files and js files
      %w| .sqlite3 .log .png .ico .gif .pdf .gem .js |.include?(File.extname(path)) ||
=======
      # skip binary files
      %w[ .sqlite3 .log .png .ico .gif .pdf .gem ].include?(File.extname(path)) ||
>>>>>>> 68e7f363
      # skip this file
      File.expand_path(__FILE__) == path ||
      # skip tmp directories overall
      path.include?('/tmp/') ||
      # skip vendor/bundle
      path.include?(gem_root + '/vendor/bundle') ||
      # skip the auto-generated build.rb file
      path =~ %r{lib/new_relic/build\.rb} ||
      # skip the YARD-generated doc directory
      path.include?(gem_root + '/doc') ||
      # skip tags file
      path =~ %r{/tags$}i ||
      # skip multiverse auto-generated gemfiles
      path =~ %r{/test/multiverse/suites/.*/Gemfile\.\d+(\.lock)?$} ||
      # skip multiverse auto-generated db/schema
      path =~ %r{/test/multiverse/suites/.*/db/schema.rb$} ||
      # skip the artifacts directory
      path =~ %r{/artifacts/} ||
      # skip the changelog
      path =~ %r{CHANGELOG.md}
    )
  end

  def test_all_rb_and_js_files_have_license_header
    all_rb_and_js_files.each do |filename|
      next if should_skip?(filename)

      first_thousand_bytes = File.read(filename, 1000)
      refute_nil first_thousand_bytes, "#{filename} is shorter than 1000 bytes."

      first_four_lines = first_thousand_bytes.split("\n")[0...4]

      if first_four_lines.first =~ shebang
        first_four_lines.shift # discard it
      end
      if first_four_lines.first =~ syntax_mark
        first_four_lines.shift # discard it
      end
      if first_four_lines.first =~ encoding
        first_four_lines.shift # discard it
      end

      assert_match(/This file is distributed under .+ license terms\./, first_four_lines[0], "#{filename} does not contain the proper license header.")
      assert_match(%r{See https://github.com/newrelic/newrelic-ruby-agent/blob/main/LICENSE for complete details.}, first_four_lines[1])
    end
  end

  def test_for_scary_license_terms
    files_to_check = all_files.reject { |f| should_skip?(f) }
    files_to_check.each do |filename|
      LICENSE_TERMS.each do |key, pattern|
        begin
          # we're checking this one.  We'll update the count of checked files below.
          occurrences = File.readlines(filename).grep(pattern).size
          expected = (EXPECTED_LICENSE_OCCURRENCES[[filename.sub(gem_root, ''), key]] || 0)
          assert_equal expected, occurrences, "#{filename} contains #{key} #{occurrences} times. Should be #{expected}"
        rescue => e
          raise "Error when checking file #{filename}: #{e}"
        end
      end
    end
    # sanity check that we are not skipping all the files.
    checked_files = files_to_check.size
    assert checked_files >= 390, "Somethings off. We only scanned #{checked_files} files for license info.  There should be more."
  end
end<|MERGE_RESOLUTION|>--- conflicted
+++ resolved
@@ -58,13 +58,8 @@
     (
       # skip directories
       !File.file?(path) ||
-<<<<<<< HEAD
       # skip binary files and js files
       %w| .sqlite3 .log .png .ico .gif .pdf .gem .js |.include?(File.extname(path)) ||
-=======
-      # skip binary files
-      %w[ .sqlite3 .log .png .ico .gif .pdf .gem ].include?(File.extname(path)) ||
->>>>>>> 68e7f363
       # skip this file
       File.expand_path(__FILE__) == path ||
       # skip tmp directories overall
