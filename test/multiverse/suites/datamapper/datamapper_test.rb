# encoding: utf-8
# This file is distributed under New Relic's license terms.
# See https://github.com/newrelic/newrelic-ruby-agent/blob/main/LICENSE for complete details.
# frozen_string_literal: true

SimpleCovHelper.command_name("test:multiverse[datamapper]")

DataMapper::Logger.new("/dev/null", :debug)
DataMapper.setup(:default, 'sqlite::memory:')
class Post
  include DataMapper::Resource
  property :id, Serial # An auto-increment integer key
  property :title, String # A varchar type string, for short strings
  property :body, Text # A text block, for longer string data.
end
DataMapper.auto_migrate!
DataMapper.finalize

class DummyConnection
  module DummyLogging
    def log(*args); end
  end

  include DummyLogging
  include NewRelic::Agent::Instrumentation::DataMapperInstrumentation
end

class DataMapperTest < Minitest::Test
  include MultiverseHelpers

  setup_and_teardown_agent

  def test_create
    # DM 1.0 generates a create method on inclusion of a module that internally
    # calls the instance #save method, so that's all we see on that version.
    expected_metric = DataMapper::VERSION < "1.1" ? :save : :create
    assert_basic_metrics(expected_metric) do
      in_transaction do
        Post.create(:title => "Dummy post", :body => "whatever, man")
      end
    end
  end

  def test_create!
    assert_basic_metrics(:create) do
      in_transaction do
        Post.create!(:title => "Dummy post", :body => "whatever, man")
      end
    end
  end

  def test_get
    assert_against_record(:get) do |post|
      in_transaction do
        Post.get(post.id)
      end
    end
  end

  def test_get!
    assert_against_record(:get) do |post|
      in_transaction do
        Post.get!(post.id)
      end
    end
  end

  def test_first
    assert_against_record(:first) do
      in_transaction do
        Post.first
      end
    end
  end

  def test_all
    assert_against_record(:all) do
      in_transaction do
        Post.all
      end
    end
  end

  def test_last
    assert_against_record(:last) do
      in_transaction do
        Post.last
      end
    end
  end

  def test_bulk_update
    assert_against_record(:update) do
      in_transaction do
        Post.update(:title => 'other title')
      end
    end
  end

  def test_bulk_update!
    assert_against_record(:update) do
      in_transaction do
        Post.update!(:title => 'other title')
      end
    end
  end

  def test_instance_update
    assert_against_record(:update) do |post|
      in_transaction do
        post.update(:title => 'other title')
      end
    end
  end

  def test_bulk_update!
    assert_against_record(:update) do |post|
      in_transaction do
        post.update!(:title => 'other title')
      end
    end
  end

  def test_bulk_destroy
    assert_against_record(:destroy) do
      in_transaction do
        Post.destroy
      end
    end
  end

  def test_bulk_destroy!
    assert_against_record(:destroy) do
      in_transaction do
        Post.destroy!
      end
    end
  end

  def test_instance_destroy
    assert_against_record(:destroy) do |post|
      in_transaction do
        post.destroy
      end
    end
  end

  def test_instance_destroy!
    assert_against_record(:destroy) do |post|
      in_transaction do
        post.destroy!
      end
    end
  end

  def test_save
    assert_against_record(:save) do |post|
      in_transaction do
        post.save
      end
    end
  end

  def test_save!
    assert_against_record(:save) do |post|
      in_transaction do
        post.save!
      end
    end
  end

  def test_aggregate
    assert_against_record(:aggregate) do
      in_transaction do
        Post.aggregate(:title, :all.count)
      end
    end
  end

  def test_find
    assert_against_record(:find) do
      in_transaction do
        Post.find(1)
      end
    end
  end

  def test_find_by_sql
    assert_against_record(:find_by_sql) do
      in_transaction do
        Post.find_by_sql('select * from posts')
      end
    end
  end

  def test_in_web_transaction
    in_web_transaction("dm4evr") do
      Post.all
    end

    assert_metrics_recorded([
      'Datastore/all',
      'Datastore/allWeb',
      'Datastore/DataMapper/all',
      'Datastore/DataMapper/allWeb',
      'Datastore/operation/DataMapper/all',
      'Datastore/statement/DataMapper/Post/all',
      ['Datastore/statement/DataMapper/Post/all', 'dm4evr']
    ])
  end

  def test_collection_get
    assert_against_record(:get) do
      in_transaction do
        Post.all.get(1)
      end
    end
  end

  def test_collection_first
    assert_against_record(:first) do
      in_transaction do
        Post.all.first
      end
    end
  end

  def test_collection_last
    assert_against_record(:last) do
      in_transaction do
        Post.all.last
      end
    end
  end

  def test_collection_all
    assert_against_record(:all) do
      in_transaction do
        Post.all.all # sic
      end
    end

    assert_metrics_recorded(
      'Datastore/statement/DataMapper/Post/all' => {:call_count => 2}
    )
  end

  def test_collection_lazy_load
    assert_against_record(:lazy_load) do
      in_transaction do
        Post.all.send(:lazy_load)
      end
    end
  end

  def test_collection_create
    assert_against_record(:create) do
      in_transaction do
        Post.all.create(:title => "The Title", :body => "Body")
      end
    end
  end

  def test_collection_create!
    assert_against_record(:create) do
      in_transaction do
        Post.all.create!(:title => "The Title", :body => "Body")
      end
    end
  end

  def test_collection_update
    assert_against_record(:update) do
      in_transaction do
        Post.all.update(:title => "Another")
      end
    end
  end

  def test_collection_update!
    assert_against_record(:update) do
      in_transaction do
        Post.all.update!(:title => "Another")
      end
    end
  end

  def test_collection_destroy
    assert_against_record(:destroy) do
      in_transaction do
        Post.all.destroy
      end
    end
  end

  def test_collection_destroy!
    assert_against_record(:destroy) do
      in_transaction do
        Post.all.destroy!
      end
    end
  end

  def test_collection_aggregate
    assert_against_record(:aggregate) do
      in_transaction do
        Post.all.aggregate(:title, :all.count)
      end
    end
  end

  def test_notices_sql
    in_web_transaction do
      Post.get(42)
    end

    sql_node = find_last_transaction_node(last_transaction_trace)
    refute_nil sql_node.obfuscated_sql
  end

  def test_direct_select_on_adapter
    in_web_transaction('dm4evr') do
      DataMapper.repository.adapter.select('select * from posts limit 1')
    end

    assert_metrics_recorded([
      'Datastore/all',
      'Datastore/allWeb',
      'Datastore/DataMapper/all',
      'Datastore/DataMapper/allWeb',
      'Datastore/operation/DataMapper/select',
      ['Datastore/operation/DataMapper/select', 'dm4evr']
    ])
  end

  def test_direct_execute_on_adapter
    in_transaction('background') do
      DataMapper.repository.adapter.execute('update posts set title=title')
    end

    assert_metrics_recorded([
      'Datastore/all',
      'Datastore/allOther',
      'Datastore/DataMapper/all',
      'Datastore/DataMapper/allOther',
      'Datastore/operation/DataMapper/execute',
      ['Datastore/operation/DataMapper/execute', 'background']
    ])
  end

  def test_datamapper_transaction_commit
    in_transaction do
      Post.transaction do |t|
        Post.destroy!
      end
    end

    assert_metrics_recorded([
      'Datastore/all',
      'Datastore/allOther',
      'Datastore/DataMapper/all',
      'Datastore/DataMapper/allOther',
      'Datastore/operation/DataMapper/commit'
    ])
  end

  # https://support.newrelic.com/tickets/2101
  # https://github.com/newrelic/newrelic-ruby-agent/pull/42
  # https://github.com/newrelic/newrelic-ruby-agent/pull/45
  def test_should_not_bomb_out_if_a_query_is_in_an_invalid_encoding
    db = DummyConnection.new
<<<<<<< HEAD
    q = String.new("select ICS95095010000000000083320000BS01030000004100+\xFF00000000000000000")
=======
    q = "select ICS95095010000000000083320000BS01030000004100+\xFF00000000000000000"
>>>>>>> 2cbb0d85
    q.force_encoding('UTF-8')

    msg = mock
    msg.stubs(:duration).returns(1)
    msg.stubs(:query).returns(q)

    assert_equal false, msg.query.valid_encoding?
    db.send(:log, msg)
  end

  def test_obfuscate_query_in_sqlerror
    invalid_query = "select * from users where password='Slurms McKenzie' limit 1"
    with_config(:'slow_sql.record_sql' => 'obfuscated') do
      begin
        in_transaction do
          DataMapper.repository.adapter.select(invalid_query)
        end
      rescue => e
        NewRelic::Agent.notice_error(e)
      end
    end

    refute last_traced_error.message.include?(invalid_query)
  end

  def test_error_noticing_on_segments
    invalid_query = "select * from users where password='Slurms McKenzie' limit 1"
    txn = nil

    begin
      in_transaction do |test_txn|
        txn = test_txn
        DataMapper.repository.adapter.select(invalid_query)
      end
    rescue => e
      # No-op for error noticing
    end

    assert_segment_noticed_error txn, /DataMapper\/select/i, "DataObjects::SyntaxError", /no such table: users/i
  end

  def test_splice_user_password_from_sqlerror
    begin
      in_transaction do
        DataMapper.repository.adapter.select("select * from users")
      end
    rescue => e
      NewRelic::Agent.notice_error(e)
    end

    refute last_traced_error.message.include?('&password='),
      "error message expected not to contain '&password=' but did: #{last_traced_error && last_traced_error.message}"
  end

  def assert_against_record(operation)
    post = Post.create!(:title => "Dummy post", :body => "whatever, man")

    # Want to ignore our default record's creation for these tests
    NewRelic::Agent.drop_buffered_data

    assert_basic_metrics(operation) do
      yield(post)
    end
  end

  def assert_basic_metrics(operation)
    yield
    assert_metrics_recorded([
      "Datastore/all",
      "Datastore/allOther",
      "Datastore/operation/DataMapper/#{operation}",
      "Datastore/statement/DataMapper/Post/#{operation}"
    ])
  end
end<|MERGE_RESOLUTION|>--- conflicted
+++ resolved
@@ -369,11 +369,7 @@
   # https://github.com/newrelic/newrelic-ruby-agent/pull/45
   def test_should_not_bomb_out_if_a_query_is_in_an_invalid_encoding
     db = DummyConnection.new
-<<<<<<< HEAD
     q = String.new("select ICS95095010000000000083320000BS01030000004100+\xFF00000000000000000")
-=======
-    q = "select ICS95095010000000000083320000BS01030000004100+\xFF00000000000000000"
->>>>>>> 2cbb0d85
     q.force_encoding('UTF-8')
 
     msg = mock
