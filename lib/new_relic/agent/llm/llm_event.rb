--- conflicted
+++ resolved
@@ -8,33 +8,22 @@
       class LlmEvent
         # Every subclass must define its own ATTRIBUTES constant, an array of symbols representing
         # that class's unique attributes
-<<<<<<< HEAD
-        ATTRIBUTES = %i[id request_id span_id transaction_id trace_id
-          response_model vendor ingest_source]
-        # These attributes should not be passed as arguments to initialize and will be set by the agent
-        AGENT_DEFINED_ATTRIBUTES = %i[span_id transaction_id trace_id ingest_source]
-=======
         ATTRIBUTES = %i[id request_id span_id trace_id response_model vendor
           ingest_source metadata]
         # These attributes should not be passed as arguments to initialize and will be set by the agent
         AGENT_DEFINED_ATTRIBUTES = %i[span_id trace_id ingest_source]
->>>>>>> a155f8c3
         # Some attributes have names that can't be written as symbols used for metaprogramming.
         # The ATTRIBUTE_NAME_EXCEPTIONS hash should use the symbolized version of the name as the key
         # and the string version expected by the UI as the value.
         ATTRIBUTE_NAME_EXCEPTIONS = {response_model: 'response.model'}
         INGEST_SOURCE = 'Ruby'
         LLM = :llm
-<<<<<<< HEAD
-        CUSTOM_ATTRIBUTE_CONVERSATION_ID = 'llm.conversation_id'
-=======
         ERROR_ATTRIBUTE_STATUS_CODE = 'http.statusCode'
         ERROR_ATTRIBUTE_CODE = 'error.code'
         ERROR_ATTRIBUTE_PARAM = 'error.param'
         ERROR_STRING = 'error'
         CODE_STRING = 'code'
         PARAM_STRING = 'param'
->>>>>>> a155f8c3
 
         attr_accessor(*ATTRIBUTES)
 
@@ -61,11 +50,7 @@
         # All subclasses use event_attributes to get a full hash of all
         # attributes and their values
         def event_attributes
-<<<<<<< HEAD
-          attributes.each_with_object({}) do |attr, hash|
-=======
           attributes_hash = attributes.each_with_object({}) do |attr, hash|
->>>>>>> a155f8c3
             hash[replace_attr_with_string(attr)] = instance_variable_get(:"@#{attr}")
           end
           attributes_hash.merge!(metadata) && attributes_hash.delete(:metadata) if !metadata.nil?
@@ -96,14 +81,11 @@
           NewRelic::Agent.record_custom_event(event_name, event_attributes)
         end
 
-<<<<<<< HEAD
-=======
         # Subclasses that add attributes to noticed errors will override this method
         def error_attributes(exception)
           NewRelic::EMPTY_HASH
         end
 
->>>>>>> a155f8c3
         private
 
         def replace_attr_with_string(attr)
