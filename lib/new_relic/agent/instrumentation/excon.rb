--- conflicted
+++ resolved
@@ -50,15 +50,4 @@
       ::NewRelic::Agent.logger.warn("Did not find :middlewares key in Excon.defaults, skipping Excon instrumentation")
     end
   end
-<<<<<<< HEAD
-
-  def install_legacy_excon_instrumentation
-    ::NewRelic::Agent::Deprecator.deprecate :install_legacy_excon_instrumentation, :install_middleware_excon_instrumentation, "8.0.0"
-    ::NewRelic::Agent.logger.warn 'Installing deprecated legacy Excon instrumentation. This instrumentation will be removed in a future release. Update Excon version to > 0.19.0 for updated instrumentation'
-    require 'new_relic/agent/instrumentation/excon/connection'
-    ::Excon::Connection.install_newrelic_instrumentation
-  end
 end
-=======
-end
->>>>>>> f40e0b94
