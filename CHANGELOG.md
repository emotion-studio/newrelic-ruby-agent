--- conflicted
+++ resolved
@@ -2,15 +2,13 @@
 
   ## v8.5.0
 
-<<<<<<< HEAD
+  * **AWS: Support IMDSv2 by using a token with metadata API calls**
+
+    When querying AWS for instance metadata, include a token in the request headers. If an AWS user configures instances to require a token, the agent will now work. For instances that do not require the inclusion of a token, the agent will continue to work in that context as well.
+
   * **JRuby 9.3.3.0 test updates (and tests only - older agent versions are compatible)**
 
     Update unit tests to test the agent and all supported frameworks against JRuby version 9.3.3.0
-=======
-  * **AWS: Support IMDSv2 by using a token with metadata API calls**
-
-    When querying AWS for instance metadata, include a token in the request headers. If an AWS user configures instances to require a token, the agent will now work. For instances that do not require the inclusion of a token, the agent will continue to work in that context as well.
->>>>>>> 808e28c8
 
   * **Added updated configuration options for transaction events and deprecate previous configs**
     This release deprecates and replaces the following configuration options
