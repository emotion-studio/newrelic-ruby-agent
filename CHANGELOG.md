--- conflicted
+++ resolved
@@ -1,12 +1,5 @@
 # New Relic Ruby Agent Release Notes #
 
-<<<<<<< HEAD
-  * Documentation improvement
-
-    The `config.dot` diagram of the agent's configuration settings no
-    longer includes the deleted `developer_mode` option.  Thanks to
-    Yuichiro Kaneko for the contribution!
-=======
 ## v5.5.0
 
   * Use lazy load hooks for ActiveJob instrumentation
@@ -23,7 +16,12 @@
     traces.  With this release, they can also omit the URI from
     external request segments, via the new
     `external_tracer.exclude_request_uri` option.
->>>>>>> 3f453e7c
+
+  * Documentation improvement
+
+    The `config.dot` diagram of the agent's configuration settings no
+    longer includes the deleted `developer_mode` option.  Thanks to
+    Yuichiro Kaneko for the contribution!
 
 ## v5.4.0
 
