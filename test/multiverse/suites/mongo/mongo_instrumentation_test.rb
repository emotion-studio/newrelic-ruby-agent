# encoding: utf-8
# This file is distributed under New Relic's license terms.
# See https://github.com/newrelic/rpm/blob/master/LICENSE for complete details.

require 'mongo'
require 'newrelic_rpm'
require 'new_relic/agent/datastores/mongo'
require File.join(File.dirname(__FILE__), '..', '..', '..', 'agent_helper')

if NewRelic::Agent::Datastores::Mongo.is_supported_version?
  require File.join(File.dirname(__FILE__), '..', '..', '..', 'helpers', 'mongo_metric_builder')

  class NewRelic::Agent::Instrumentation::MongoInstrumentationTest < MiniTest::Unit::TestCase
    include ::Mongo
    include ::NewRelic::TestHelpers::MongoMetricBuilder

    def client
      MongoClient.new
    end

<<<<<<< HEAD
    def setup
      @client = client
      @database_name = 'multiverse'
      @database = @client.db(@database_name)
      @collection_name = 'tribbles'
      @collection = @database.collection(@collection_name)
=======
    NewRelic::Agent::Transaction.stubs(:recording_web_transaction?).returns(true)
    NewRelic::Agent.drop_buffered_data
  end
>>>>>>> f1c966d0

      @tribble = {'name' => 'soterios johnson'}

      NewRelic::Agent.drop_buffered_data
    end

    def teardown
      NewRelic::Agent.drop_buffered_data
    end

    def test_records_metrics_for_insert
      @collection.insert(@tribble)

      metrics = build_test_metrics(:insert)
      expected = metrics_with_attributes(metrics, { :call_count => 1 })

      assert_metrics_recorded(expected)
    end

    def test_records_metrics_for_find
      @collection.insert(@tribble)
      NewRelic::Agent.drop_buffered_data

      @collection.find(@tribble).to_a

      metrics = build_test_metrics(:find)
      expected = metrics_with_attributes(metrics, { :call_count => 1 })

      assert_metrics_recorded(expected)
    end

    def test_records_metrics_for_find_one
      @collection.insert(@tribble)
      NewRelic::Agent.drop_buffered_data

      @collection.find_one

      metrics = build_test_metrics(:findOne)
      expected = metrics_with_attributes(metrics, { :call_count => 1 })

      assert_metrics_recorded(expected)
    end

    def test_records_metrics_for_remove
      @collection.insert(@tribble)
      NewRelic::Agent.drop_buffered_data

      @collection.remove(@tribble).to_a

      metrics = build_test_metrics(:remove)
      expected = metrics_with_attributes(metrics, { :call_count => 1 })

      assert_metrics_recorded(expected)
    end

    def test_records_metrics_for_save
      @collection.save(@tribble)

      metrics = build_test_metrics(:save)
      expected = metrics_with_attributes(metrics, { :call_count => 1 })

      assert_metrics_recorded(expected)
    end

    def test_save_does_not_record_insert
      @collection.save(@tribble)

      metrics = build_test_metrics(:save)
      expected = metrics_with_attributes(metrics, { :call_count => 1 })

      assert_metrics_not_recorded(['Datastore/operation/MongoDB/insert'])
    end

    def test_records_metrics_for_update
      updated = @tribble.dup
      updated['name'] = 'codemonkey'

      @collection.update(@tribble, updated)

      metrics = build_test_metrics(:update)
      expected = metrics_with_attributes(metrics, { :call_count => 1 })

      assert_metrics_recorded(expected)
    end

    def test_records_metrics_for_distinct
      @collection.distinct('name')

      metrics = build_test_metrics(:distinct)
      expected = metrics_with_attributes(metrics, { :call_count => 1 })

      assert_metrics_recorded(expected)
    end

    def test_records_metrics_for_count
      @collection.count

      metrics = build_test_metrics(:count)
      expected = metrics_with_attributes(metrics, { :call_count => 1 })

      assert_metrics_recorded(expected)
    end

    def test_records_metrics_for_find_and_modify
      updated = @tribble.dup
      updated['name'] = 'codemonkey'
      @collection.find_and_modify(:query => @tribble, :update => updated)

      metrics = build_test_metrics(:findAndModify)
      expected = metrics_with_attributes(metrics, { :call_count => 1 })

      assert_metrics_recorded(expected)
    end

    def test_records_metrics_for_find_and_remove
      @collection.find_and_modify(:query => @tribble, :remove =>true)

      metrics = build_test_metrics(:findAndRemove)
      expected = metrics_with_attributes(metrics, { :call_count => 1 })

      assert_metrics_recorded(expected)
    end

    def test_records_metrics_for_create_index
      @collection.create_index([["name", Mongo::ASCENDING]])

      metrics = build_test_metrics(:createIndex)
      expected = metrics_with_attributes(metrics, { :call_count => 1 })

      assert_metrics_recorded(expected)
    end

    def test_records_metrics_for_ensure_index
      @collection.ensure_index({'name' => Mongo::ASCENDING})

      metrics = build_test_metrics(:ensureIndex)
      expected = metrics_with_attributes(metrics, { :call_count => 1 })

      assert_metrics_recorded(expected)
    end

    def test_ensure_index_does_not_record_insert
      @collection.ensure_index({'name' => Mongo::ASCENDING})

      assert_metrics_not_recorded(['Datastore/operation/MongoDB/insert'])
    end

    def test_records_metrics_for_drop_index
      name =  @collection.create_index([['name', Mongo::ASCENDING]])
      NewRelic::Agent.drop_buffered_data

      @collection.drop_index(name)

      metrics = build_test_metrics(:dropIndex)
      expected = metrics_with_attributes(metrics, { :call_count => 1 })

      assert_metrics_recorded(expected)
    end

    def test_records_metrics_for_drop_indexes
      @collection.create_index([['name', Mongo::ASCENDING]])
      NewRelic::Agent.drop_buffered_data

      @collection.drop_indexes

      metrics = build_test_metrics(:dropIndexes)
      expected = metrics_with_attributes(metrics, { :call_count => 1 })

      assert_metrics_recorded(expected)
    end

    def test_records_metrics_for_reindex
      @collection.create_index([['name', Mongo::ASCENDING]])
      NewRelic::Agent.drop_buffered_data

      @database.command({ :reIndex => @collection_name })

      metrics = build_test_metrics(:reIndex)
      expected = metrics_with_attributes(metrics, { :call_count => 1 })

      assert_metrics_recorded(expected)
    end

<<<<<<< HEAD
    def test_notices_nosql
      segment = nil

      in_transaction do
        @collection.insert(@tribble)
        segment = find_last_transaction_segment
      end
=======
    expected = { :database   => 'multiverse',
                 :collection => 'tribbles',
                 :operation  => :insert}

    result = segment.params[:statement]
>>>>>>> f1c966d0

      expected = { :database   => 'multiverse',
                   :collection => 'tribbles',
                   :operation  => :insert,
                   :documents  => [ { 'name' => 'soterios johnson' } ] }

      result = segment.params[:query]
      result[:documents].first.delete(:_id)

      assert_equal expected, result, "Expected result (#{result}) to be #{expected}"
    end

    def test_noticed_nosql_includes_operation
      segment = nil

<<<<<<< HEAD
      in_transaction do
        @collection.insert(@tribble)
        segment = find_last_transaction_segment
      end
=======
    query = segment.params[:statement]
    result = query[:operation]
>>>>>>> f1c966d0

      expected = :insert

      query = segment.params[:query]
      result = query[:operation]

      assert_equal expected, result
    end

    def test_noticed_nosql_includes_save_operation
      segment = nil

<<<<<<< HEAD
      in_transaction do
        @collection.save(@tribble)
        segment = find_last_transaction_segment
      end
=======
    query = segment.params[:statement]
    result = query[:operation]
>>>>>>> f1c966d0

      expected = :save

      query = segment.params[:query]
      result = query[:operation]

      assert_equal expected, result
    end

    def test_noticed_nosql_includes_ensure_index_operation
      segment = nil

<<<<<<< HEAD
      in_transaction do
        @collection.ensure_index({'name' => Mongo::ASCENDING})
        segment = find_last_transaction_segment
      end

      expected = :ensureIndex

      query = segment.params[:query]
      result = query[:operation]

      assert_equal expected, result
    end
=======
    query = segment.params[:statement]
    result = query[:operation]
>>>>>>> f1c966d0

  end

<<<<<<< HEAD

  class NewRelic::Agent::Instrumentation::MongoConnectionTest < NewRelic::Agent::Instrumentation::MongoInstrumentationTest
    def client
      Mongo::Connection.new
    end
  end
=======
  def test_noticed_nosql_does_not_contain_documents
    segment = nil

    in_transaction do
      @collection.insert({'name' => 'soterios johnson'})
      segment = find_last_transaction_segment
    end

    statement = segment.params[:statement]

    refute statement.keys.include?(:documents), "Noticed NoSQL should not include documents: #{statement}"
  end

  def test_noticed_nosql_does_not_contain_selector_values
    @collection.insert({'password' => '$ecret'})
    segment = nil

    in_transaction do
      @collection.remove({'password' => '$ecret'})
      segment = find_last_transaction_segment
    end

    statement = segment.params[:statement]

    assert_equal '?', statement[:selector]['password']
  end

  def test_web_requests_record_all_web_metric
    NewRelic::Agent::Transaction.stubs(:recording_web_transaction?).returns(true)
    @collection.insert(@tribble)

    metrics = build_test_metrics(:insert)
    expected = metrics_with_attributes(metrics, { :call_count => 1 })

    assert_metrics_recorded(expected)
  end

  def test_web_requests_do_not_record_all_other_metric
    NewRelic::Agent::Transaction.stubs(:recording_web_transaction?).returns(true)
    @collection.insert(@tribble)

    assert_metrics_not_recorded(['Datastore/allOther'])
  end

  def test_other_requests_record_all_other_metric
    NewRelic::Agent::Transaction.stubs(:recording_web_transaction?).returns(false)
    @collection.insert(@tribble)

    metrics = build_test_metrics(:insert, :other)
    expected = metrics_with_attributes(metrics, { :call_count => 1 })

    assert_metrics_recorded(expected)
  end

  def test_other_requests_do_not_record_all_web_metric
    NewRelic::Agent::Transaction.stubs(:recording_web_transaction?).returns(false)
    @collection.insert(@tribble)

    assert_metrics_not_recorded(['Datastore/allWeb'])
  end

>>>>>>> f1c966d0
end<|MERGE_RESOLUTION|>--- conflicted
+++ resolved
@@ -11,28 +11,23 @@
   require File.join(File.dirname(__FILE__), '..', '..', '..', 'helpers', 'mongo_metric_builder')
 
   class NewRelic::Agent::Instrumentation::MongoInstrumentationTest < MiniTest::Unit::TestCase
-    include ::Mongo
+    include Mongo
     include ::NewRelic::TestHelpers::MongoMetricBuilder
 
     def client
       MongoClient.new
     end
 
-<<<<<<< HEAD
     def setup
       @client = client
       @database_name = 'multiverse'
       @database = @client.db(@database_name)
       @collection_name = 'tribbles'
       @collection = @database.collection(@collection_name)
-=======
-    NewRelic::Agent::Transaction.stubs(:recording_web_transaction?).returns(true)
-    NewRelic::Agent.drop_buffered_data
-  end
->>>>>>> f1c966d0
 
       @tribble = {'name' => 'soterios johnson'}
 
+      NewRelic::Agent::Transaction.stubs(:recording_web_transaction?).returns(true)
       NewRelic::Agent.drop_buffered_data
     end
 
@@ -213,7 +208,6 @@
       assert_metrics_recorded(expected)
     end
 
-<<<<<<< HEAD
     def test_notices_nosql
       segment = nil
 
@@ -221,21 +215,12 @@
         @collection.insert(@tribble)
         segment = find_last_transaction_segment
       end
-=======
-    expected = { :database   => 'multiverse',
-                 :collection => 'tribbles',
-                 :operation  => :insert}
-
-    result = segment.params[:statement]
->>>>>>> f1c966d0
 
       expected = { :database   => 'multiverse',
-                   :collection => 'tribbles',
-                   :operation  => :insert,
-                   :documents  => [ { 'name' => 'soterios johnson' } ] }
-
-      result = segment.params[:query]
-      result[:documents].first.delete(:_id)
+        :collection => 'tribbles',
+        :operation  => :insert}
+
+      result = segment.params[:statement]
 
       assert_equal expected, result, "Expected result (#{result}) to be #{expected}"
     end
@@ -243,19 +228,14 @@
     def test_noticed_nosql_includes_operation
       segment = nil
 
-<<<<<<< HEAD
       in_transaction do
         @collection.insert(@tribble)
         segment = find_last_transaction_segment
       end
-=======
-    query = segment.params[:statement]
-    result = query[:operation]
->>>>>>> f1c966d0
 
       expected = :insert
 
-      query = segment.params[:query]
+      query = segment.params[:statement]
       result = query[:operation]
 
       assert_equal expected, result
@@ -264,19 +244,14 @@
     def test_noticed_nosql_includes_save_operation
       segment = nil
 
-<<<<<<< HEAD
       in_transaction do
         @collection.save(@tribble)
         segment = find_last_transaction_segment
       end
-=======
-    query = segment.params[:statement]
-    result = query[:operation]
->>>>>>> f1c966d0
 
       expected = :save
 
-      query = segment.params[:query]
+      query = segment.params[:statement]
       result = query[:operation]
 
       assert_equal expected, result
@@ -285,7 +260,6 @@
     def test_noticed_nosql_includes_ensure_index_operation
       segment = nil
 
-<<<<<<< HEAD
       in_transaction do
         @collection.ensure_index({'name' => Mongo::ASCENDING})
         segment = find_last_transaction_segment
@@ -293,86 +267,78 @@
 
       expected = :ensureIndex
 
-      query = segment.params[:query]
+      query = segment.params[:statement]
       result = query[:operation]
 
       assert_equal expected, result
     end
-=======
-    query = segment.params[:statement]
-    result = query[:operation]
->>>>>>> f1c966d0
+
+    def test_noticed_nosql_does_not_contain_documents
+      segment = nil
+
+      in_transaction do
+        @collection.insert({'name' => 'soterios johnson'})
+        segment = find_last_transaction_segment
+      end
+
+      statement = segment.params[:statement]
+
+      refute statement.keys.include?(:documents), "Noticed NoSQL should not include documents: #{statement}"
+    end
+
+    def test_noticed_nosql_does_not_contain_selector_values
+      @collection.insert({'password' => '$ecret'})
+      segment = nil
+
+      in_transaction do
+        @collection.remove({'password' => '$ecret'})
+        segment = find_last_transaction_segment
+      end
+
+      statement = segment.params[:statement]
+
+      assert_equal '?', statement[:selector]['password']
+    end
+
+    def test_web_requests_record_all_web_metric
+      NewRelic::Agent::Transaction.stubs(:recording_web_transaction?).returns(true)
+      @collection.insert(@tribble)
+
+      metrics = build_test_metrics(:insert)
+      expected = metrics_with_attributes(metrics, { :call_count => 1 })
+
+      assert_metrics_recorded(expected)
+    end
+
+    def test_web_requests_do_not_record_all_other_metric
+      NewRelic::Agent::Transaction.stubs(:recording_web_transaction?).returns(true)
+      @collection.insert(@tribble)
+
+      assert_metrics_not_recorded(['Datastore/allOther'])
+    end
+
+    def test_other_requests_record_all_other_metric
+      NewRelic::Agent::Transaction.stubs(:recording_web_transaction?).returns(false)
+      @collection.insert(@tribble)
+
+      metrics = build_test_metrics(:insert, :other)
+      expected = metrics_with_attributes(metrics, { :call_count => 1 })
+
+      assert_metrics_recorded(expected)
+    end
+
+    def test_other_requests_do_not_record_all_web_metric
+      NewRelic::Agent::Transaction.stubs(:recording_web_transaction?).returns(false)
+      @collection.insert(@tribble)
+
+      assert_metrics_not_recorded(['Datastore/allWeb'])
+    end
 
   end
-
-<<<<<<< HEAD
 
   class NewRelic::Agent::Instrumentation::MongoConnectionTest < NewRelic::Agent::Instrumentation::MongoInstrumentationTest
     def client
       Mongo::Connection.new
     end
   end
-=======
-  def test_noticed_nosql_does_not_contain_documents
-    segment = nil
-
-    in_transaction do
-      @collection.insert({'name' => 'soterios johnson'})
-      segment = find_last_transaction_segment
-    end
-
-    statement = segment.params[:statement]
-
-    refute statement.keys.include?(:documents), "Noticed NoSQL should not include documents: #{statement}"
-  end
-
-  def test_noticed_nosql_does_not_contain_selector_values
-    @collection.insert({'password' => '$ecret'})
-    segment = nil
-
-    in_transaction do
-      @collection.remove({'password' => '$ecret'})
-      segment = find_last_transaction_segment
-    end
-
-    statement = segment.params[:statement]
-
-    assert_equal '?', statement[:selector]['password']
-  end
-
-  def test_web_requests_record_all_web_metric
-    NewRelic::Agent::Transaction.stubs(:recording_web_transaction?).returns(true)
-    @collection.insert(@tribble)
-
-    metrics = build_test_metrics(:insert)
-    expected = metrics_with_attributes(metrics, { :call_count => 1 })
-
-    assert_metrics_recorded(expected)
-  end
-
-  def test_web_requests_do_not_record_all_other_metric
-    NewRelic::Agent::Transaction.stubs(:recording_web_transaction?).returns(true)
-    @collection.insert(@tribble)
-
-    assert_metrics_not_recorded(['Datastore/allOther'])
-  end
-
-  def test_other_requests_record_all_other_metric
-    NewRelic::Agent::Transaction.stubs(:recording_web_transaction?).returns(false)
-    @collection.insert(@tribble)
-
-    metrics = build_test_metrics(:insert, :other)
-    expected = metrics_with_attributes(metrics, { :call_count => 1 })
-
-    assert_metrics_recorded(expected)
-  end
-
-  def test_other_requests_do_not_record_all_web_metric
-    NewRelic::Agent::Transaction.stubs(:recording_web_transaction?).returns(false)
-    @collection.insert(@tribble)
-
-    assert_metrics_not_recorded(['Datastore/allWeb'])
-  end
-
->>>>>>> f1c966d0
 end