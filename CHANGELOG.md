--- conflicted
+++ resolved
@@ -2,7 +2,6 @@
 
   ## v6.12.0
 
-<<<<<<< HEAD
   * **Security: Updated all uses of Rake to >= 12.3.3**
 
     All versions of Rake testing prior to 12.3.3 were removed to address
@@ -11,7 +10,6 @@
     of rake are expected to continue to work as they have in the past.  However, versions of 
     rake < 12.3.3 are no longer tested nor supported.
 
-=======
   * **Bugfix: fixes an error capturing content length in middleware on multi-part responses**
 
     The middleware tracing, the Content-Length header is sometimes returned as an array of 
@@ -19,7 +17,6 @@
     "NoMethodError: undefined method `to_i` for Array" Error.  This bug is now fixed and 
     multi-part content lengths are summed for a total when an Array is present.
     
->>>>>>> 9f3728bf
   * **Added support for auto-instrumenting Mongo gem versions 2.6 to 2.12**
   
   * **Bugfix: MongoDB instrumentation did not handle CommandFailed events when noticing errors**
