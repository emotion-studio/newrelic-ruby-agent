source 'http://rubygems.org'

gem 'rake'

gem 'rails', '~>4.0.1'

gem 'minitest'
gem 'mocha', :require => false
gem 'rack'
gem 'rack-test'

platforms :jruby do
  gem "activerecord-jdbcmysql-adapter", "~>1.3.0"
  gem "activerecord-jdbcsqlite3-adapter", "~>1.3.0"
  gem "jruby-openssl"
end

platforms :ruby do
  gem "mysql"
  gem "sqlite3-ruby"
  gem "sqlite3"
end

platforms :rbx do
  gem "rubysl"
<<<<<<< HEAD
=======
  gem "json"
>>>>>>> eba0e5d4
  # If we don't skip the require here, test-unit tries to install its at_exit
  # hook and run when we run our rake task to create the test DB.
  gem "rubysl-test-unit", :require => false
  gem "racc"  # https://github.com/rubinius/rubinius/issues/2632
end

gem "newrelic_rpm", :path => "../../.."<|MERGE_RESOLUTION|>--- conflicted
+++ resolved
@@ -23,10 +23,7 @@
 
 platforms :rbx do
   gem "rubysl"
-<<<<<<< HEAD
-=======
   gem "json"
->>>>>>> eba0e5d4
   # If we don't skip the require here, test-unit tries to install its at_exit
   # hook and run when we run our rake task to create the test DB.
   gem "rubysl-test-unit", :require => false
