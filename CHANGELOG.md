# New Relic Ruby Agent Release Notes #

  ## v7.1.0

  * **Update known conflicts with use of Module#Prepend**
    With our release of v7.0.0, we updated our instrumentation to use Module#Prepend by default, instead of method chaining. We have received reports of conflicts and added a check for these known conflicts. If a known conflict with prepend is detected while using the default value of 'auto' for gem instrumentation, the agent will instead install method chaining instrumentation in order to avoid this conflict. This check can be bypassed by setting the instrumentation method for the gem to 'prepend'.

  * **Bugfix: Updated support for ActiveRecord 6.1+ instrumentation**
<<<<<<< HEAD

    Previously, the agent depended on `connection_id` to be present in the Active Support instrumentation for `sql.active_record`
    to get the current ActiveRecord connection. As of Rails 6.1, `connection_id` has been dropped in favor of providing the connection
    object through the `connection` value exclusively. This resulted in datastore spans displaying fallback behavior, including showing
    "ActiveRecord" as the database vendor.

  * **Bugfix: Updated support for Resque's FORK_PER_JOB option **

    Support for Resque's FORK_PER_JOB flag within the Ruby agent was incomplete and nonfunctional. The agent should now behave
    correctly when running in a non-forking Resque worker process.
=======

    Previously, the agent depended on `connection_id` to be present in the Active Support instrumentation for `sql.active_record`
    to get the current ActiveRecord connection. As of Rails 6.1, `connection_id` has been dropped in favor of providing the connection
    object through the `connection` value exclusively. This resulted in datastore spans displaying fallback behavior, including showing
    "ActiveRecord" as the database vendor.
>>>>>>> 8c77b62c

  ## v7.0.0

  * **Ruby Agent 6.x to 7.x Migration Guide Available**

    Please see our [Ruby Agent 6.x to 7.x migration guide](https://docs.newrelic.com/docs/agents/ruby-agent/getting-started/migration-7x-guide/) for helpful strategies and tips for migrating from earlier versions of the Ruby agent to 7.0.0.  We cover new configuration settings, diagnosiing and installing SSL CA certificates and deprecated items and their replacements in this guide.

  * **Ruby 2.0 and 2.1 Dropped**

    Support for Ruby 2.0 and 2.1 dropped with this release.  No code changes that would prevent the agent from continuing to
    work with these releases are known.  However, Rubies 2.0 and 2.1 are no longer included in our test matrices and are not supported
    for 7.0.0 and onward.

  * **Implemented prepend auto-instrumentation strategies for most Ruby gems/libraries**

    This release brings the auto-instrumentation strategies for most gems into the modern era for Ruby by providing both
    prepend and method-chaining (a.k.a. method-aliasing) strategies for auto instrumenting.  Prepend, which has been available since
    Ruby 2.0 is now the default strategy employed in auto-instrumenting.  It is known that some external gems lead to Stack Level
    too Deep exceptions when prepend and method-chaining are mixed.  In such known cases, auto-instrumenting strategy will fall back
    to method-chaining automatically.

    This release also deprecates many overlapping and inconsistently named configuration settings in favor of being able to control
    behavior of instrumentation per library with one setting that can be one of auto (the default), disabled, prepend, or chain.

    Please see the above-referenced migration guide for further details.

  * **Removed SSL cert bundle**

    The agent will no longer ship this bundle and will rely on system certs.

  * **Removed deprecated config options**

    The following config options were previously deprecated and are no longer available
    - `disable_active_record_4`
    - `disable_active_record_5`
    - `autostart.blacklisted_constants`
    - `autostart.blacklisted_executables`
    - `autostart.blacklisted_rake_tasks`
    - `strip_exception_messages.whitelist`

  * **Removed deprecated attribute**

    The attribute `httpResponseCode` was previously deprecated and replaced with `http.statusCode`. This deprecated attribute has now been removed.

  * **Removed deprecated option in notice_error**

    Previously, the `:trace_only` option to NewRelic::Agent.notice_error was deprecated and replaced with `:expected`. This deprecated option has been removed.

  * **Removed deprecated api methods**

    Previously the api methods `create_distributed_trace_payload` and `accept_distributed_trace_payload` were deprecated. These have now been removed. Instead, please see `insert_distributed_trace_headers` and `accept_distributed_trace_headers`, respectively.

  * **Bugfix: Prevent browser monitoring middleware from installing to middleware multiple times**

    In rare cases on jRuby, the BrowserMonitoring middleware could attempt to install itself
    multiple times at start up.  This bug fix addresses that by using a mutex to introduce
    thread safety to the operation.  Sintra in particular can have this race condition because
    its middleware stack is not installed until the first request is received.

  * **Skip constructing Time for transactions**

    Thanks to @viraptor, we are no longer constructing an unused Time object with every call to starting a new Transaction.

  * **Bugfix: nil Middlewares injection now prevented and gracefully handled in Sinatra**

    Previously, the agent could potentially inject multiples of an instrumented middleware if Sinatra received many
    requests at once during start up and initialization due to Sinatra's ability to delay full start up as long as possible.
    This has now been fixed and the Ruby agent correctly instruments only once as well as gracefully handles nil middleware
    classes in general.

  * **Bugfix: Ensure transaction nesting max depth is always consistent with length of segments**

    Thanks to @warp for noticing and fixing the scenario where Transaction nesting_max_depth can get out of sync
    with segments length resulting in an exception when attempting to nest the initial segment which does not exist.

  ## v6.15.0

  * **Official Ruby 3.0 support**

    The ruby agent has been verified to run on ruby 3.0.0

  * **Added support for Rails 6.1**

    The ruby agent has been verified to run with Rails 6.1
    Special thanks to @hasghari for setting this up!

  * **Added support for Sidekiq 6.0, 6.1**

    The ruby agent has been verified to run with both 6.0 and 6.1 versions of sidekiq

  * **Bugfix: No longer overwrites sidekiq trace data**

    Distributed tracing data is now added to the job trace info rather than overwriting the existing data.

  * **Bugfix: Fixes cases where errors are reported for spans with no other attributes**

    Previously, in cases where a span does not have any agent/custom attributes on it, but an error
    is noticed and recorded against the span, a `FrozenError: can't modify frozen Hash` is thrown.
    This is now fixed and errors are now correctly recorded against such span events.

  * **Bugfix: `DistributedTracing.insert_distributed_trace_headers` Supportability metric now recorded**

    Previously, API calls to `DistributedTracing.insert_distributed_trace_headers` would lead to an exception
    about the missing supportability metric rather than flowing through the API implementation as intended.
    This would potentially lead to broken distributed traces as the trace headers were not inserted on the API call.
    `DistributedTracing.insert_distributed_trace_headers` now correctly records the supportability metric and
    inserts the distributed trace headers as intended.

  * **Bugfix: child completions after parent completes sometimes throws exception attempting to access nil parent**

    In scenarios where the child segment/span is completing after the parent in jRuby, the parent may have already
    been freed and no longer accessible.  This would lead to an attempt to call `descendant_complete` on a Nil
    object.  This is fixed to protect against calling the `descendant_complete` in such cases.

  * **Feature: implements `force_install_exit_handler` config flag**

    The `force_install_exit_handler` configuration flag allows an application to instruct the agent to install its
    graceful shutdown exit handler, which will send any locally cached data to the New Relic collector prior to the
    application shutting down.  This is useful for when the primary framework has an embedded Sinatra application that
    is otherwise detected and skips installing the exit hook for graceful shutdowns.

  * **Default prepend_net_instrumentation to false**

    Previously, `prepend_net_instrumentation` defaulted to true. However, many gems are still using monkey patching on Net::HTTP, which causes compatibility issues with using prepend. Defaulting this to false minimizes instances of
    unexpected compatibilty issues.

  ## v6.14.0

  * **Bugfix: Method tracers no longer cloning arguments**

    Previously, when calling add_method_tracer with certain combination of arguments, it would lead to the wrapped method's arguments being cloned rather than passed to the original method for manipulation as intended.  This has been fixed.

  * **Bugfix: Delayed Job instrumentation fixed for Ruby 2.7+**

    Previously, the agent was erroneousy separating positional and keyword arguments on the instrumented method calls into
    Delayed Job's library.  The led to Delayed job not auto-instrumenting correctly and has been fixed.

  * **Bugfix: Ruby 2.7+ methods sometimes erroneously attributed compiler warnings to the Agent's `add_method_tracer`**

    The specific edge cases presented are now fixed by this release of the agent.  There are still some known corner-cases
    that will be resolved with upcoming changes in next major release of the Agent.  If you encounter a problem with adding
    method tracers and compiler warnings raised, please continue to submit small repoducible examples.

  * **Bugfix: Ruby 2.7+ fix for keyword arguments on Rack apps is unnecessary and removed**

    A common fix for positional and keyword arguments for method parameters was implemented where it was not needed and
    led to RackApps getting extra arguments converted to keyword arguments rather than Hash when it expected one.  This
    Ruby 2.7+ change was reverted so that Rack apps behave correctly for Ruby >= 2.7.

  * **Feature: captures incoming and outgoing request headers for distributed tracing**

    HTTP request headers will be logged when log level is at least debug level.  Similarly, request headers
    for exchanges with New Relic servers are now audit logged when audit logging is enabled.

  * **Bugfix: `newrelic.yml.erb` added to the configuration search path**

    Previously, when a user specifies a `newrelic.yml.erb` and no `newrelic.yml` file, the agent fails to find
    the `.erb` file because it was not in the list of files searched at startup.  The Ruby agent has long supported this as a
    means of configuring the agent programatically.  The `newrelic.yml.erb` filename is restored to the search
    path and will be utilized if present.  NOTE:  `newrelic.yml` still takes precedence over `newrelic.yml.erb`  If found,
    the `.yml` file is used instead of the `.erb` file.  Search directories and order of traversal remain unchanged.

  * **Bugfix: dependency detection of Redis now works without raising an exception**

    Previously, when detecting if Redis was available to instrument, the dependency detection would fail with an Exception raised
    (with side effect of not attempting to instrument Redis).  This is now fixed with a better dependency check that resolves falsly without raising an `Exception`.

  * **Bugfix: Gracefully handles NilClass as a Middleware Class when instrumenting**

    Previously, if a NilClass is passed as the Middleware Class to instrument when processing the middleware stack,
    the agent would fail to fully load and instrument the middleware stack.  This fix gracefully skips over nil classes.

  * **Memory Sampler updated to recognize macOS Big Sur**

    Previously, the agent was unable to recognize the platform macOS Big Sur in the memory sampler, resulting in an error being logged. The memory sampler is now able to recognize Big Sur.

  * **Prepend implementation of Net::HTTP instrumentation available**

    There is now a config option (`prepend_net_instrumentation`) that will enable the agent to use prepend while instrumenting Net::HTTP. This option is set to true by default.

  ## v6.13.1

  * **Bugfix: obfuscating URLs to external services no longer modifying original URI**

    A recent change to the Ruby agent to obfuscate URIs sent to external services had the unintended side-effect of removing query parameters
    from the original URI.  This is fixed to obfuscate while also preserving the original URI.

    Thanks to @VictorJimenezKwast for pinpointing and helpful unit test to demonstrate.

  ## v6.13.0

  * **Bugfix: never use redirect host when accessing preconnect endpoint**

    When connecting to New Relic, the Ruby Agent uses the value in `Agent.config[:host]` to post a request to the New Relic preconnect endpoint. This endpoint returns a "redirect host" which is the URL to which agents send data from that point on.

    Previously, if the agent needed to reconnect to the collector, it would incorrectly use this redirect host to call the preconnect
    endpoint, when it should have used the original configured value in `Agent.config[:host]`. The agent now uses the correct host
    for all calls to preconnect.

  * **Bugfix: calling `add_custom_attributes` no longer modifies the params of the caller**

    The previous agent's improvements to recording attributes at the span level had an unexpected
    side-effect of modifying the params passed to the API call as duplicated attributes were deleted
    in the process. This is now fixed and params passed in are no longer modified.

    Thanks to Pete Johns (@johnsyweb) for the PR that resolves this bug.

  * **Bugfix: `http.url` query parameters spans are now obfuscated**

    Previously, the agent was recording the full URL of the external requests, including
    the query and fragment parts of the URL as part of the attributes on the external request
    span.  This has been fixed so that the URL is obfuscated to filter out potentially sensitive data.

  * **Use system SSL certificates by default**

    The Ruby agent previously used a root SSL/TLS certificate bundle by default. Now the agent will attempt to use
    the default system certificates, but will fall back to the bundled certs if there is an issue (and log that this occurred).

  * **Bugfix: reduce allocations for segment attributes**

    Previously, every segment received an `Attributes` object on initialization. The agent now lazily creates attributes
    on segments, resulting in a significant reduction in object allocations for a typical transaction.

  * **Bugfix: eliminate errors around Rake::VERSION with Rails**

    When running a Rails application with rake tasks, customers could see the following error:

  * **Prevent connecting agent thread from hanging on shutdown**

    A bug in `Net::HTTP`'s Gzip decoder can cause the (un-catchable)
    thread-kill exception to be replaced with a (catchable) `Zlib` exception,
    which prevents a connecting agent thread from exiting during shutdown,
    causing the Ruby process to hang indefinitely.
    This workaround checks for an `aborting` thread in the `#connect` exception handler
    and re-raises the exception, allowing a killed thread to continue exiting.

    Thanks to Will Jordan (@wjordan) for chasing this one down and patching with tests.

  * **Fix error messages about Rake instrumentation**

    When running a Rails application with rake tasks, customers could see the following error in logs resulting from
    a small part of rake functionality being loaded with the Rails test runner:

    ```
    ERROR : Error while detecting rake_instrumentation:
    ERROR : NameError: uninitialized constant Rake::VERSION
    ```

    Such error messages should no longer appear in this context.

    Thanks to @CamilleDrapier for pointing out this issue.

  * **Remove NewRelic::Metrics**

    The `NewRelic::Metrics` module has been removed from the agent since it is no longer used.

    Thanks to @csaura for the contribution!

  ## v6.12.0

  * The New Relic Ruby Agent is now open source under the [Apache 2 license](LICENSE)
    and you can now observe the project roadmap. See our [Contributing guide](https://github.com/newrelic/newrelic-ruby-agent/blob/main/CONTRIBUTING.md)
    and [Code of Conduct](https://github.com/newrelic/.github/blob/master/CODE_OF_CONDUCT.md) for details on contributing!

  * **Security: Updated all uses of Rake to >= 12.3.3**

    All versions of Rake testing prior to 12.3.3 were removed to address
    [CVE-2020-8130](https://nvd.nist.gov/vuln/detail/CVE-2020-8130).
    No functionality in the agent was removed nor deprecated with this change, and older versions
    of rake are expected to continue to work as they have in the past.  However, versions of
    rake < 12.3.3 are no longer tested nor supported.

  * **Bugfix: fixes an error capturing content length in middleware on multi-part responses**

    In the middleware tracing, the `Content-Length` header is sometimes returned as an array of
    values when content is a multi-part response.  Previously, the agent would fail with
    "NoMethodError: undefined method `to_i` for Array" Error.  This bug is now fixed and
    multi-part content lengths are summed for a total when an `Array` is present.

  * **Added support for auto-instrumenting Mongo gem versions 2.6 to 2.12**

  * **Bugfix: MongoDB instrumentation did not handle CommandFailed events when noticing errors**

    The mongo gem sometimes returns a CommandFailed object instead of a CommandSucceeded object with
    error attributes populated.  The instrumentation did not handle noticing errors on CommandFailed
    objects and resulted in logging an error and backtrace to the log file.

    Additionally, a bug in recording the metric for "findAndModify" as all lowercased "findandmodify"
    for versions 2.1 through 2.5 was fixed.

  * **Bugfix: Priority Sampler causes crash in high throughput environents in rare cases**

    Previously, the priority sampling buffer would, in rare cases, generate an error in high-throughput
    environments once capacity is reached and the sampling algorthym engages.  This issue is fixed.

  * **Additional Transaction Information applied to Span Events**

    When Distributed Tracing and/or Infinite Tracing are enabled, the Agent will now incorporate additional information from the Transaction Event on to the root Span Event of the transaction.

    The following items are affected:
      * Custom attribute values applied to the Transaction via our [add_custom_attributes](http://www.rubydoc.info/github/newrelic/newrelic-ruby-agent/NewRelic/Agent#add_custom_attributes-instance_method) API method.
      * Request parameters: `request.parameters.*`
      * Request headers: `request.headers.*`
      * Response headers: `response.headers.*`
      * Resque job arguments: `job.resque.args.*`
      * Sidekiq job arguments: `job.sidekiq.args.*`
      * Messaging arguments: `message.*`
      * `httpResponseCode` (deprecated in this version; see note below)/`http.statusCode`
      * `response.status`
      * `request.uri`
      * `request.method`
      * `host.displayName`

  * **Security Recommendation**

    Review your Transaction attributes [include](https://docs.newrelic.com/docs/agents/ruby-agent/attributes/enable-disable-attributes-ruby#transaction_events-attributes-include) and [exclude](https://docs.newrelic.com/docs/agents/ruby-agent/attributes/enable-disable-attributes-ruby#transaction_events-attributes-exclude) configurations.  Any attribute include or exclude settings specific to Transaction Events should be applied
    to your Span attributes [include](https://docs.newrelic.com/docs/agents/ruby-agent/attributes/enable-disable-attributes-ruby#span-events-attributes-include) and [exclude](https://docs.newrelic.com/docs/agents/ruby-agent/attributes/enable-disable-attributes-ruby#span-events-attributes-exclude) configuration or your global attributes [include](https://docs.newrelic.com/docs/agents/ruby-agent/attributes/enable-disable-attributes-ruby#attributes-include) and [exclude](https://docs.newrelic.com/docs/agents/ruby-agent/attributes/enable-disable-attributes-ruby#attributes-exclude) configuration.

  * **Agent attribute deprecation: httpResponseCode**

    Starting in this agent version, the [agent attribute](https://docs.newrelic.com/docs/agents/ruby-agent/attributes/ruby-agent-attributes#attributes) `httpResponseCode` (string value) has been deprecated. Customers can begin using `http.statusCode`
    (integer value) immediately, and `httpResponseCode` will be removed in the agent's next major version update.

  * **Bugfix: Eliminate warnings for distributed tracing when using sidekiq**

    Previously, using sidekiq with distributed tracing disabled resulted in warning messages\
    `WARN : Not configured to accept distributed trace headers`\
    ` WARN : Not configured to insert distributed trace headers`\
    These messages no longer appear.

  ## v6.11.0

  * **Infinite Tracing**

    This release adds support for [Infinite Tracing](https://docs.newrelic.com/docs/understand-dependencies/distributed-tracing/enable-configure/enable-distributed-tracing). Infinite Tracing observes 100% of your distributed traces and provides visualizations for the most actionable data. With Infinite Tracing, you get examples of errors and long-running traces so you can better diagnose and troubleshoot your systems.

    Configure your agent to send traces to a trace observer in New Relic Edge. View distributed traces through New Relic’s UI. There is no need to install a collector on your network.

    Infinite Tracing is currently available on a sign-up basis. If you would like to participate, please contact your sales representative.

  * **Bugfix: Cross Application Tracing (CAT) adds a missing field to response**

    Previously, the Ruby agent's Cross Application Tracing header was missing a reserved field that would lead to an error
    in the Go agent's processing of incoming headers from the Ruby agent. This fix adds that missing field to the headers, eliminating
    the issue with traces involving the Ruby agent and the Go agent.

  * **Bugfix: Environment Report now supports Rails >= 6.1**

    Previously, users of Rails 6.1 would see the following deprecation warning appear when the Ruby agent attempted to
    collect enviroment data: `DEPRECATION WARNING: [] is deprecated and will be removed from Rails 6.2`. These deprecation methods
    no longer appear.

    Thanks to Sébastien Dubois (sedubois) for reporting this issue and for the contribution!

  * **Added distributed tracing to Sidekiq jobs**

    Previously, Sidekiq jobs were not included in portions of <a href="https://docs.newrelic.com/docs/understand-dependencies/distributed-tracing/get-started/introduction-distributed-tracing">distributed traces</a> captured by the Ruby agent. Now you can view distributed
    traces that include Sidekiq jobs instrumented by the Ruby agent.

    Thanks to andreaseger for the contribution!

  * **Bugfix: Eliminate warnings appearing when using `add_method_tracer` with Ruby 2.7**

    Previously, using `add_method_tracer` with Ruby 2.7 to trace a method that included keyword arguments resulted in warning messages:
    `warning: Using the last argument as keyword parameters is deprecated; maybe ** should be added to the call`. These messages no
    longer appear.

    Thanks to Harm de Wit and Atsuo Fukaya for reporting the issue!

  ## v6.10.0

  * **Error attributes now added to each span that exits with an error or exception**

    Error attributes `error.class` and `error.message` are now included on the span event in which an error
    or exception was noticed, and, in the case of unhandled exceptions, on any ancestor spans that also exit with an error.
    The public API method `notice_error` now attaches these error attributes to the currently executing span.

    <a href="https://docs.newrelic.com/docs/apm/distributed-tracing/ui-data/understand-use-distributed-tracing-data#rules-limits">Spans with error details are now highlighted red in the Distributed Tracing UI</a>, and error details will expose the associated
    `error.class` and `error.message`.  It is also now possible to see when an exception leaves the boundary of the span,
    and if it is caught in an ancestor span without reaching the entry span. NOTE: This “bubbling up” of exceptions will impact
    the error count when compared to prior behavior for the same trace. It is possible to have a trace that now has span errors
    without the trace level showing an error.

    If multiple errors occur on the same span, only the most recent error information is added to the attributes. Prior errors on the same span are overwritten.

    These span event attributes conform to <a href="https://docs.newrelic.com/docs/agents/manage-apm-agents/agent-data/manage-errors-apm-collect-ignore-or-mark-expected#ignore">ignored errors</a> and <a href="https://docs.newrelic.com/docs/agents/manage-apm-agents/agent-data/manage-errors-apm-collect-ignore-or-mark-expected#expected">expected errors</a>.

  * **Added tests for latest Grape / Rack combination**

    For a short period of time, the latest versions of Grape and Rack had compatibility issues.
    Generally, Rack 2.1.0 should be avoided in all cases due to breaking changes in many gems
    reliant on Rack. We recommend using either Rack <= 2.0.9, or using latest Rack when using Grape
    (2.2.2 at the time of this writing).

  * **Bugfix: Calculate Content-Length in bytes**

    Previously, the Content-Length HTTP header would be incorrect after injecting the Browser Monitoring
    JS when the response contained Unicode characters because the value was not calculated in bytes.
    The Content-Length is now correctly updated.

    Thanks to thaim for the contribution!

  * **Bugfix: Fix Content-Length calculation when response is nil**

    Previously, calculating the Content-Length HTTP header would result in a `NoMethodError` in the case of
    a nil response. These errors will no longer occur in such a case.

    Thanks to Johan Van Ryseghem for the contribution!

  * **Bugfix: DecoratingFormatter now logs timestamps as millisecond Integers**

    Previously the agent sent timestamps as a Float with milliseconds as part of the
    fractional value.  Logs in Context was changed to only accept Integer values and this
    release changes DecoratingFormatter to match.

  * **Added --force option to `newrelic install` cli command to allow overwriting newrelic.yml**

  * **Bugfix: The fully qualified hostname now works correctly for BSD and Solaris**

    Previously, when running on systems such as BSD and Solaris, the agent was unable to determine the fully
    qualified domain name, which is used to help link Ruby agent data with data from New Relic Infrastructure.
    This information is now successfully collected on various BSD distros and Solaris.


  ## v6.9.0

  * **Added support for W3C Trace Context, with easy upgrade from New Relic trace context**

    * [Distributed Tracing now supports W3C Trace Context headers](https://docs.newrelic.com/docs/understand-dependencies/distributed-tracing/get-started/introduction-distributed-tracing#w3c-support)  for HTTP protocols when distributed tracing is enabled. Our implementation can accept and emit both
      the W3C trace header format and the New Relic trace header format. This simplifies
      agent upgrades, allowing trace context to be propagated between services with older
      and newer releases of New Relic agents. W3C trace header format will always be
      accepted and emitted. New Relic trace header format will be accepted, and you can
      optionally disable emission of the New Relic trace header format.

    * When distributed tracing is enabled by setting `distributed_tracing.enabled` to `true`,
      the Ruby agent will now accept W3C's `traceparent` and `tracestate` headers when
      calling `DistributedTracing.accept_distributed_trace_headers` or automatically via
      `http` instrumentation. When calling `DistributedTracing.insert_distributed_trace_headers`,
      or automatically via `http` instrumentation, the Ruby agent will include the W3C
      headers along with the New Relic distributed tracing header, unless the New Relic
      trace header format is disabled by setting `exclude_newrelic_header` setting to `true`.

    * Added `DistributedTracing.accept_distributed_trace_headers` API for accepting both
      New Relic and W3C TraceContext distributed traces.

    * Deprecated `DistributedTracing.accept_distributed_trace_payload` which will be removed
      in a future major release.

    * Added `DistributedTracing.insert_distributed_trace_headers` API for adding outbound
      distributed trace headers. Both W3C TraceContext and New Relic formats will be
      included unless `distributed_tracing.exclude_newrelic_header: true`.

    * Deprecated `DistributedTracing.create_distributed_trace_payload` which will be removed
      in a future major release.

    Known Issues and Workarounds

    * If a .NET agent is initiating traces as the root service, do not upgrade your
      downstream Ruby New Relic agents to this agent release.

  * **Official Ruby 2.7 support**

    The Ruby agent has been verified to run with Ruby 2.7.0.

  * **Reduced allocations when tracing transactions using API calls**

    Default empty hashes for `options` parameter were not frozen, leading to
    excessive and unnecessary allocations when calling APIs for tracing transactions.

    Thanks to Joel Turkel (jturkel) for the contribution!

  * **Bugfix for Resque worker thread race conditions**

    Recent changes in Rack surfaced issues marshalling data for resque, surfaced a potential race-condition with closing out the worker-threads before flushing the data pipe.  This
    is now fixed.

    Thanks to Bertrand Paquet (bpaquet) for the contribution!

  * **Bugfix for Content-Length when injecting Browser Monitoring JS**

    The Content-Length HTTP header would be incorrect after injecting the Browser Monitoring
    JS into the HEAD tag of the HTML source with Content-Length and lead to the HTML BODY content
    being truncated in some cases.  The Content-Length is now correctly updated after injecting the
    Browser Monitoring JS script.

    Thanks to Slava Kardakov (ojab) for the contribution!

  ## v6.8.0

  * **Initial Ruby 2.7 support**

    The Ruby agent has been verified to run with Ruby 2.7.0-preview1.

  * **New API method to add custom attributes to Spans**

    New API method for adding custom attributes to spans.  Previously, custom
    attributes were only available at the Transaction level.  Now, with Span
    level custom attributes, more granular tagging of events is possible for
    easier isolation and review of trace events.  For more information:

    * [`Agent#add_custom_span_attributes`](https://www.rubydoc.info/github/newrelic/newrelic-ruby-agent/NewRelic/Agent#add_custom_span_attributes)

  * **Enables ability to migrate to Configurable Security Policies (CSP) on a per agent
  basis for accounts already using High Security Mode (HSM).**

    When both [HSM](https://docs.newrelic.com/docs/agents/manage-apm-agents/configuration/high-security-mode) and [CSP](https://docs.newrelic.com/docs/agents/manage-apm-agents/configuration/enable-configurable-security-policies) are enabled for an account, an agent (this version or later)
    can successfully connect with either `high_security: true` or the appropriate
    `security_policies_token` configured. `high_security` has been added as part of
    the preconnect payload.

  * **Bugfix for Logs in Context combined with act-fluent-logger-rails**

    Previously, when using the Ruby agent's Logs in Context logger
    to link logging data with trace and entity metadata for an
    improved experience in the UI, customers who were also using
    the `act-fluent-logger-rails` gem would see a `NoMethodError`
    for `clear_tags!` that would interfere with the use of this
    feature. This error no longer appears, allowing customers to
    combine the use of Logs in Context with the use of this gem.

    Please note that the Logs in Context logger does not support
    tagged logging; if you are initializing your logger with a
    `log_tags` argument, your custom tags may not appear on the
    final version of your logs.

  * **Bugfix for parsing invalid newrelic.yml**

    Previously, if the newrelic.yml configuration file was invalid, and the agent
    could not start as a result, the agent would not log any indication of
    the problem.

    This version of the agent will emit a FATAL message to STDOUT when this scenario
    occurs so that customers can address issues with newrelic.yml that prevent startup.

  * **Configuration options containing the terms "whitelist" and "blacklist" deprecated**

    The following local configuration settings have been deprecated:

    * `autostart.blacklisted_constants`: use `autostart.denylisted_constants` instead.
    * `autostart.blacklisted_executables`: use `autostart.denylisted_executables` instead.
    * `autostart.blacklisted_rake_tasks`: use `autostart.denylisted_rake_tasks` instead.
    * `strip_exception_messages.whitelist`: use `strip_exception_messages.allowed_classes` instead.

  * **Bugfix for module loading and constant resolution in Rails**

    Starting in version 6.3, the Ruby agent has caused module loading and constant
    resolution to sometimes fail, which caused errors in some Rails applications.
    These errors were generally `NoMethodError` exceptions or I18n errors
    `translation missing` or `invalid locale`.  These errors would not appear if the agent
    was removed from the application's Gemfile.
    This version of the agent fixes these issues with module loading and constant
    resolution, so these errors no longer occur.

  * **Bugfix: failed to get urandom**

    Previous versions of the agent would fail unexpectedly when the Ruby process used
    every available file descriptor.  The failures would include this message:
    ```
    ERROR : RuntimeError: failed to get urandom
    ```
    This version of the agent uses a different strategy for generating random IDs, and
    will not fail in the same way when no file descriptors are available.

  ## v6.7.0

  * **Trace and Entity Metadata API**

    Several new API methods have been added to the agent:
    * [`Agent#linking_metadata`](https://www.rubydoc.info/github/newrelic/newrelic-ruby-agent/NewRelic/Agent#linking_metadata-instance_method)
    * [`Tracer#trace_id`](https://www.rubydoc.info/github/newrelic/newrelic-ruby-agent/NewRelic/Agent/Tracer#trace_id-class_method)
    * [`Tracer#span_id`](https://www.rubydoc.info/github/newrelic/newrelic-ruby-agent/NewRelic/Agent/Tracer#span_id-class_method)
    * [`Tracer#sampled?`](https://www.rubydoc.info/github/newrelic/newrelic-ruby-agent/NewRelic/Agent/Tracer#sampled?-class_method)

    These API methods allow you to access information that can be used to link data of your choosing to a trace or entity.

  * **Logs in Context**

    This version of the agent includes a logger, which can be used in place of `::Logger`
    from the standard library, or `ActiveSupport::Logger` from Rails.  This logger
    leverages the new trace and entity metadata API to decorate log statements with entity
    and trace metadata, so they can be correlated together in the New Relic UI.

    For more information on how to use logs in context, see https://docs.newrelic.com/docs/enable-logs-context-ruby

  * **Project metadata in Gemspec**

     Project metadata has been added to the gemspec file. This means our Rubygems page will allow users to more easily
     access the agent's source code, raise issues, and read the changelog.

     Thanks to Orien Madgwick for the contribution!

## v6.6.0

  * **Bugfix for ActionCable Instrumentation**

    Previous versions of the agent sometimes caused application crashes with some versions
    of ActionCable.  The application would exit quickly after startup with the error:
    `uninitialized constant ActionCable::Engine`.

    Version 6.6.0 of the agent no longer crashes in this way.


  * **Handling of disabling Error Collection**

    When the agent first starts, it begins collecting Error Events and Traces before
    fetching configuration from New Relic.  In previous versions of the agent, those
    events or traces would be sent to New Relic, even if _Error Collection_ is disabled in
    the application's server-side configuration.

    Version 6.6.0 of the agent drops all collected Error Events and Traces if the
    configuration from the server disables _Error Collection_.

## v6.5.0

* **Change to default setting for ActiveRecord connection resolution**

  Due to incompatibilities between the faster ActiveRecord connection resolution
  released in v6.3.0 of the agent and other gems which patch ActiveRecord,
  `backport_fast_active_record_connection_lookup` will now be set to `false` by default.
  Because it results in a significant performance improvement, we recommend customers
  whose environments include ActiveRecord change this setting to `true`
  _unless_ they are using other gems which measure ActiveRecord performance, which may
  lose functionality when combined with this setting. If unsure whether to enable
  `backport_fast_active_record_connection_lookup`, we recommend enabling it in a
  development environment to make sure other gems which patch ActiveRecord are still
  working as expected.

* **Bugfix for ActiveStorage instrumentation error**

  Version 6.4.0 of the agent introduced a bug that interfered with ActiveStorage
  callbacks, resulting in the agent being unable to instrument ActiveStorage operations.
  ActiveStorage segments are now correctly recorded.

* **Bugfix for ActiveRecord 4.1 and 4.2 exception logging**

  Version 6.3.0 of the agent introduced a bug that prevented ActiveRecord versions 4.1
  and 4.2 from logging exceptions that occurred within a database transaction.  This
  version of the agent restores the exception logging functionality from previous agent
  versions.
  Thanks to Oleksiy Kovyrin for the contribution!

## v6.4.0

* **Custom Metadata Collection**

  The agent now collects environment variables prefixed by `NEW_RELIC_METADATA_`.  These
  may be added to transaction events to provide context between your Kubernetes cluster
  and your services.  For details on the behavior, see
  [this blog post](https://blog.newrelic.com/engineering/monitoring-application-performance-in-kubernetes/).

* **Bugfix for faster ActiveRecord connection resolution**

  Version 6.3.0 of the agent backported the faster ActiveRecord connection resolution
  from Rails 6.0 to previous versions, but the implementation caused certain other gems
  which measured ActiveRecord performance to stop working. This version of the agent
  changes the implementation of this performance improvement so no such conflicts occur.

* **Bugfix for Grape instrumentation error**

  Previous versions of the agent would fail to install Grape instrumentation in Grape
  versions 1.2.0 and up if the API being instrumented subclassed `Grape::API::Instance`
  rather than `Grape::API`.  A warning would also print to the newrelic_agent log:
  ```
  WARN : Error in Grape instrumentation
  WARN : NoMethodError: undefined method `name' for nil:NilClass
  ```

  This version of the agent successfully installs instrumentation for subclasses
  of `Grape::API::Instance`, and these log messages should no longer appear.

* **Bugfix for streaming responses**

  Previous versions of the agent would attempt to insert JavaScript instrumentation into
  any streaming response that did not make use of `ActionController::Live`.  This resulted
  in an empty, non-streamed response being sent to the client.

  This version of the agent will not attempt to insert JavaScript instrumentation into
  a response which includes the header `Transfer-Encoding=chunked`, which indicates a
  streaming response.

  This should exclude JavaScript instrumentation for all streamed responses.  To include
  this instrumentation manually, see
  [Manually instrument via agent API](https://docs.newrelic.com/docs/agents/ruby-agent/features/new-relic-browser-ruby-agent#manual_instrumentation)
  in our documentation.

## v6.3.0

  * **Official Rails 6.0 support**

    This version of the agent has been verified against the Rails 6.0.0 release.

    As ActiveRecord 4, 5, and 6 use the same New Relic instrumentation, the
    `disable_active_record_4` and `disable_active_record_5` settings in NewRelic.yml are being
    deprecated in favor of the new `disable_active_record_notifications`.  This new
    setting will affect the instrumentation of ActiveRecord 4, 5, and 6. The deprecated settings
    will be removed in a future release.

  * **Bugfix for `newrelic deployments` script**

    For applications housed in the EU, the `newrelic deployments` script included with previous
    versions of the agent would fail with the following message: `Deployment not recorded:
    Application does not exist.` This is because the script would attempt to send the deployment
    notification to the US region. The deployment script now sends deployments to the correct region.

  * **Faster ActiveRecord connection resolution**

    This version of the agent uses the faster ActiveRecord connection resolution that Rails 6.0 uses, even on previous versions of Rails.
    Thanks to Callum Jones for the contribution!

  * **Support non-ascii characters in hostnames**

    Previous versions of the agent would frequently log warnings like: `log writing failed.  "\xE2" from ASCII-8BIT to UTF-8` if the hostname contained a non-ascii character.  This version of the agent will no longer log these warnings.
    Thanks to Rafael Petry for the contribution!

## v6.2.0

  * Bugfix for superfluous `Empty JSON response` error messages

    Version 6.1.0 of the agent frequently logged error messages about an empty
    JSON response, when no error had occurred.  These logs no longer appear.

  * Bugfix for `Unable to calculate elapsed transaction time` warning messages

    Ruby Agent versions 5.4 through 6.1, when running in jruby without
    ObjectSpace enabled, would occasionally log a warning indicating that the
    agent was unable to calculate the elapsed transaction time.  When this log
    statement appeared, the affected transactions would not be included in the
    data displayed on the capacity analysis page.  These transactions are now
    correctly recorded.

## v6.1.0

   * Performance monitoring on Kubernetes

     This release adds Transaction event attributes that provide
     context between your Kubernetes cluster and services. For details
     on the benefits, see this [blog
     post](https://blog.newrelic.com/engineering/monitoring-application-performance-in-kubernetes/).

   * Bugfix for Bunny instrumentation when popping empty queues

     When a customer calls `Bunny::Queue#pop` on an empty queue, Bunny
     returns a `nil` value.  Previous Ruby Agent versions raised a
     `NoMethodError` when trying to process this result.  Now, the
     agent correctly skips processing for `nil` values.  Thanks to
     Matt Campbell for the contribution.

## v6.0.0

   * Tracer API for flexible custom instrumentation

     With agent version 6.0, we are introducing the `Tracer` class, an
     officially supported public API for more flexible custom
     instrumentation.  By calling its `in_transaction` method, you can
     instrument an arbitrary section of Ruby code without needing to
     juggle any explicit state.  Behind the scenes, the agent will
     make sure that the measured code results in an APM segment inside
     a transaction.

     The same API contains additional methods for creating
     transactions and segments, and for interacting with the current
     transaction.  For more details, see the [custom instrumentation
     documentation](https://docs.newrelic.com/docs/agents/ruby-agent/api-guides/ruby-custom-instrumentation).

     If you were previously using any of the agent's private,
     undocumented APIs, such as `Transaction.wrap` or
     `Transaction.start/stop`, you will need to update your code to
     use the Tracer API.

     The full list of APIs that were removed or deprecated are:
       * `External.start_segment`
       * `Transaction.create_segment`
       * `Transaction.start`
       * `Transaction.stop`
       * `Transaction.start_datastore_segment`
       * `Transaction.start_segment`
       * `Transaction.wrap`
       * `TransactionState.current_transaction`

     If are you using any of these APIs, please see the [upgrade guide](https://docs.newrelic.com/docs/agents/ruby-agent/troubleshooting/update-private-api-calls-public-tracer-api) for a list of replacements.

   * Agent detects Rails 6.0

     The agent properly detects Rails 6.0 and no longer logs an error when
     started in a Rails 6.0 environment. This does not include full Rails 6.0
     support, which will be coming in a future release. Thanks to Jacob Bednarz
     for the contribution.

## v5.7.0

   * Ruby 2.6 support

     We have tested the agent with the official release of Ruby 2.6.0
     made on December 25, 2018, and it looks great! Feel free to use
     agent v5.7 to measure the performance of your Ruby 2.6
     applications.

   * Support for loading Sequel core standalone

     Earlier versions of the agent required users of the Sequel data
     mapping library to load the _entire_ library.  The agent will now
     enable Sequel instrumentation when an application loads Sequel's
     core standalone; i.e., without the `Sequel::Model` class.  Thanks
     to Vasily Kolesnikov for the contribution!

   * Grape 1.2 support

     With agent versions 5.6 and earlier, Grape 1.2 apps reported
     their transactions under the name `Proc#call` instead of the name
     of the API endpoint.  Starting with agent version 5.7, all
     existing versions of Grape will report the correct transaction
     name.  Thanks to Masato Ohba for the contribution!

## v5.6.0

  * Bugfix for transactions with `ActionController::Live`

    Previously, transactions containing `ActionController::Live` resulted in
    incorrect calculations of capacity analysis as well as error backtraces
    appearing in agent logs in agent versions 5.4 and later. The agent now
    correctly calculates capacity for transactions with `ActionController::Live`.

  * Add ability to exclude attributes from span events and transaction
    segments

    Agent versions 5.5 and lower could selectively exclude attributes
    from page views, error traces, transaction traces, and
    transaction events.  With agent version 5.6 and higher, you can
    also exclude attributes from span events (via the
    `span_events.include/exclude` options) and from transaction
    segments (via the `transaction_segments.include/exclude` options).

    As with other attribute destinations, these new options will
    inherit values from the top-level `attributes.include/exclude`
    settings. See the
    [documentation](https://docs.newrelic.com/docs/agents/ruby-agent/attributes/enabling-disabling-attributes-ruby)
    for more information.

  * Increasing backoff sequence on failing to connect to New Relic

    If the agent cannot reach New Relic, it will now wait for an
    increasing amount of time after each failed attempt.  We are also
    starting with a shorter delay initially, which will help customer
    apps bounce back more quickly from transient network errors.

  * Truncation of long stack traces

    Previous versions of the agent would truncate long stack traces to
    50 frames.  To give customers more flexibility, we have added the
    `error_collector.max_backtrace_frames` configuration option.
    Thanks to Patrick Tulskie for the contribution!

  * Update link in documentation

    The community forum link in `README.md` now goes to the updated
    location.  Thanks to Sam Killgallon for the contribution!

  * Active Storage instrumentation

    The agent now provides instrumentation for Active Storage, introduced in
    Rails 5.2. Customers will see Active Storage operations represented as
    segments within transaction traces.

## v5.5.0

  * Bugfix for `perform` instrumentation with curb gem

    Use of curb's `perform` method now no longer results in nil headers
    getting returned.

  * Bugfix for parsing Docker container IDs

    The agent now parses Docker container IDs correctly regardless of the
    cgroup parent.

  * Use lazy load hooks for ActiveJob instrumentation

    In some instances the ActiveJob instrumentation could trigger ActiveJob
    to load before it was initialized by Rails. This could result in
    configuration changes not being properly applied. The agent now uses lazy
    load hooks which fixes this issue.

  * Documentation improvement

    The `config.dot` diagram of the agent's configuration settings no
    longer includes the deleted `developer_mode` option.  Thanks to
    Yuichiro Kaneko for the contribution!

## v5.4.0

  * Capacity analysis for multi-threaded dispatchers

    Metrics around capacity analysis did not previously account for multi-threaded
    dispatchers, and consequently could result in capacities of over 100% being
    recorded. This version now properly accounts for multi-threaded dispatchers.

  * `NewRelic::Agent.disable_transaction_tracing` deprecated

    `NewRelic::Agent.disable_transaction_tracing` has been deprecated. Users
    are encouraged to use `NewRelic::Agent.disable_all_tracing` or
    `NewRelic::Agent.ignore_transaction` instead.

  * Bugfix for SQL over-obfuscation

    A bug, introduced in v5.3.0, where SQL could be over-obfuscated for some
    database adapters has been fixed.

  * Bugfix for span event data in Resque processes

    A bug where span events would not be sent from Resque processes due to a
    missing endpoint has been fixed.

## v5.3.0 ##

  * Distributed Tracing

    Distributed tracing lets you see the path that a request takes as
    it travels through your distributed system. By showing the
    distributed activity through a unified view, you can troubleshoot
    and understand a complex system better than ever before.

    Distributed tracing is available with an APM Pro or equivalent
    subscription. To see a complete distributed trace, you need to
    enable the feature on a set of neighboring services. Enabling
    distributed tracing changes the behavior of some New Relic
    features, so carefully consult the
    [transition guide](https://docs.newrelic.com/docs/transition-guide-distributed-tracing)
    before you enable this feature.

    To enable distributed tracing, set the
    `distributed_tracing.enabled` configuration option to `true`.

## v5.2.0 ##

  * Use priority sampling for errors and custom events

    Priority sampling replaces the older reservoir event sampling method.
    With this change, the agent will maintain randomness across a given
    time period while improving coordination among transactions, errors,
    and custom events.

  * Bugfix for wrapping datastore operations

    The agent will now complete the process of wrapping datastore
    operations even if an error occurs during execution of a callback.

  * Span Events

    Finished segments whose `sampled` property is `true` will now post
    Span events to Insights.

## v5.1.0 ##

  * Rails 5.2 support

    The Ruby agent has been validated against the latest release of
    Ruby on Rails!

  * Support for newer libraries and frameworks

    We have updated the multiverse suite to test the agent against
    current versions of several frameworks.

  * Add `custom_attributes.enabled` configuration option

    This option is enabled by default. When it's disabled, custom
    attributes will not be transmitted on transaction events or error
    events.

  * Fix Grape load order dependency

    The agent will now choose the correct name for Grape transactions
    even if the customer's app loads the agent before Grape. Thanks
    to Daniel Doubrovkine for the contribution!

  * Add `webpacker:compile` to blacklisted tasks

    `webpacker:compile` is commonly used for compiling assets. It has
    been added to `AUTOSTART_BLACKLISTED_RAKE_TASKS` in the default
    configuration. Thanks to Claudio B. for the contribution!

  * Make browser instrumentation W3C-compliant

    `type="text/javascript"` is optional for the `<script>` tag under
    W3C. The `type` attribute has now been removed from browser
    instrumentation. Thanks to Spharian for the contribution!

  * Deferred `add_method_tracer` calls

    If a third-party library calls `add_method_tracer` before the
    agent has finished starting, we now queue these calls and run them
    when it's safe to do so (rather than skipping them and logging a
    warning).

  * Bugfix for Resque `around` / `before` hooks

    In rare cases, the agent was not instrumenting Resque `around` and
    `before` hooks. This version fixes the error.

  * Truncation of long stack traces

    Occasionally, long stack traces would cause complications sending
    data to New Relic. This version truncates long traces to 50 frames
    (split evenly between the top and bottom of the trace).

## v5.0.0 ##

  * SSL connections to New Relic are now mandatory

    Prior to this version, using an SSL connection to New Relic was
    the default behavior, but could be overridden. SSL connections are
    now enforced (not overrideable).

  * Additional security checking before trying to explain
    multi-statement SQL queries

    Customer applications might submit SQL queries containing multiple
    statements (e.g., SELECT * FROM table; SELECT * FROM table).  For
    security reasons, we should not generate explain plans in this
    situation.

    Although the agent correctly skipped explain plans for these
    queries during testing, we have added extra checks for this
    scenario.

  * Bugfix for RabbitMQ exchange names that are symbols

    The agent no longer raises a TypeError when a RabbitMQ exchange
    name is a Ruby symbol instead of a string.

  * Bugfix for audit logging to stdout

    Previous agents configured to log to stdout would correctly send
    regular agent logs to stdout, but would incorrectly send audit
    logs to a text file named "stdout".  This release corrects the
    error.

  * Bugfix for Capistrano deployment notifications on v3.7 and beyond

    Starting with version 3.7, Capistrano uses a different technique
    to determine a project's version control system.  The agent now
    works correctly with this new behavior. Thanks to Jimmy Zhang for
    the contribution.

## v4.8.0 ##

  * Initialize New Relic Agent before config initializers

  When running in a Rails environment, the agent registers an initializer that
  starts the agent. This initializer is now defined to run before config/initializers.
  Previously, the ordering was not specified for the initializer. This change
  guarantees the agent will started by the time your initializers run, so you can
  safely reference the Agent in your custom initializers. Thanks to Tony Ta for
  the contribution.

  * Ruby 2.5 Support

  The Ruby Agent has been verified to run under Ruby 2.5.

  * `request.uri` Collected as an Agent Attribute

  Users can now control the collection of `request.uri` on errors and transaction
  traces. Previously it was always collected without the ability to turn it off.
  It is now an agent attribute that can be controlled via the attributes config.
  For more information on agent attributes [see here](https://docs.newrelic.com/docs/agents/manage-apm-agents/agent-data/agent-attributes).

## 4.7.1 ##

  * Bugfix for Manual Browser Instrumentation

  There was a previous bug that required setting both `rum.enabled: false` and
  `browser.auto_instrument: false` to completely disable browser monitoring. An
  attempt to fix this in 4.7.0 resulted in breaking manual browser
  instrumentation. Those changes have been reverted. We will revisit this issue
  in an upcoming release.

## v4.7.0 ##

  * Expected Error API

  The agent now sends up `error.expected` as an intrinsic attribute on error
  events and error traces. When you pass `expected: true` to the `notice_error`
  method, both Insights and APM will indicate that the error is expected.

  * Typhoeus Hydra Instrumentation

  The agent now has request level visibility for HTTP requests made using
  Typhoeus Hydra.

  * Total Time Metrics are Recorded

  The agent now records Total Time metrics. In an application where segments
  execute concurrently, the total time can exceed the wall-clock time for a
  transaction. Users of the new Typhoeus Hydra instrumentation will notice
  this as changes on the overview page. Immediately after upgrading there
  will be an alert in the APM dashboard that states: "There are both old and
  new time metrics for this time window". This indicates that during that time
  window, some transactions report the total time metrics, while others do not.
  The message will go away after waiting for enough time to elapse and / or
  updating the time window.

  * Add `:message` category to `set_transaction_name` public API method

  The agent now permits the `:message` category to be passed into the public
  API method `set_transaction_name`, which will enable the transaction to be
  displayed as a messaging transaction.

  * Create `prepend_active_record_instrumentation` config option

  Users may now set the `prepend_active_record_instrumentation` option in
  their agent config to install Active Record 3 or 4 instrumentation using
  `Module.prepend` rather than `alias_method`.

  * Use Lazy load hooks for `ActionController::Base` and `ActionController::API`

  The agent now uses lazy load hooks to hook on `ActionController::Base` and
  `ActionController::API`. Thanks Edouard Chin for the contribution!

  * Use Lazy load hooks for `ActiveRecord::Base` and `ActiveRecord::Relation`

  The agent uses lazy load hooks when recording supportability metrics
  for `ActiveRecord::Base` and `ActiveRecord::Relation`. Thanks Joseph Haig
  for the contribution!

  * Check that `Rails::VERSION` is defined instead of just `Rails`

  The agent now checks that `Rails::VERSION` is defined since there are cases
  where `Rails` is defined but `Rails::VERSION` is not. Thanks to Alex Riedler
  and nilsding for the contribution!

  * Support fast RPC/direct reply-to in RabbitMQ

  The agent can now handle the pseudo-queue 'amq.rabbitmq.reply-to' in its
  Bunny instrumentation. Previously, using fast RPC led to a `NoMethodError`
  because the reply-to queue was expected to be a `Queue` object instead of
  a string.

## v4.6.0 ##

  * Public API for External Requests

  The agent now has public API for instrumenting external requests and linking
  up transactions via cross application tracing. See the [API Guide](https://docs.newrelic.com/docs/agents/ruby-agent/customization/ruby-agent-api-guide#externals)
  for more details this new functionality.

## v4.5.0 ##

  * Send synthetics headers even when CAT disabled

  The agent now sends synthetics headers whenever they are received from an
  external request, even if cross-application tracing is disabled.

  * Bugfix for DelayedJob Daemonization

  Customers using the delayed_job script that ships with the gem may encounter
  an IOError with a message indicating the stream was closed. This was due to
  the agent attempting to write a byte into a Pipe that was closed during the
  deamonization of the delayed_job script. This issue has been fixed.

  * Collect supportability metrics for public API

  The agent now collects Supportability/API/{method} metrics to track usage of
  all methods in the agent's public API.

  * Collect supportability metrics on `Module#prepend`

  The agent now collects Supportability/PrependedModules/{Module} metrics
  for ActiveRecord 4 and 5, ActionController 4 and 5, ActionView 4 and 5,
  ActiveJob 5, and ActionCable 5. These help track the adoption of the
  `Module#prepend` method so we can maintain compatibility with newer versions
  of Ruby and Rails.

  * Collect explain plans when using PostGIS ActiveRecord adapter

  The agent will now collect slow SQL explain plans, if configured to, on
  connections using the PostGIS adapter. Thanks Ari Pollak for the contribution!

  * Lazily intialize New Relic Config

  The agent will lazily initialize the New Relic config. This allows the agent
  to pickup configuration from environment variables set by dotenv and similar
  tools.

## v4.4.0 ##

  * Include test helper for 3rd party use

  In 4.2.0, all test files were excluded from being packaged in the gem. An
  agent class method `NewRelic::Agent.require_test_helper` was used by 3rd
  party gem authors to test extensions to the agent. The required file is now
  included in the gem.

  * Collect cloud metadata from Azure, GCP, PCF, and AWS cloud platform

  The agent now collects additional metadata when running in AWS, GCP, Azure, and
  PCF. This information is used to provide an enhanced experience when the agent
  is deployed on those platforms.

  * Install `at_exit` hook when running JRuby

  The agent now installs an `at_exit` hook when running JRuby, which wasn't
  done before because of constraints related to older JRuby versions that
  are no longer supported.

  * User/Utilization and System/Utilization metrics not recorded after Resque forks

  The agent no longer records invalid User/Utilization and System/Utilization
  metrics, which can lead to negative values, in forks of Resque processes.

  * Add `identifier` field to agent connect settings

  The agent now includes a unique identifier in its connect settings, ensuring
  that when multiple agents connect to multiple different apps, data are reported
  for each of the apps.

  * Clear transaction state after forking now opt-in

  The agent waits to connect until the first web request when it detects it's
  running in a forking dispatcher. When clearing the transaction state in this
  situation we lose the first frame of the transaction and the subsequent
  trace becomes corrupted. We've made this feature opt-in and is turned off by
  default. This behavior only affects the first transaction after a dispatcher
  forks.

## v4.3.0 ##

  * Instrumentation for the Bunny AMQP Client

  The Bunny AMQP Client is now automatically instrumented. The agent will
  report data for messages sent and received by an application. Data on messages
  is available in both APM and Insights. Applications connected through a
  RabbitMQ exchange will now also be visible on Service Maps as part of Cross
  Application Tracing. See the [message queues documentation page](https://docs.newrelic.com/docs/agents/ruby-agent/features/message-queues)
  for more details.

  * Safely normalize external hostnames

  The agent has been updated to check for nil host values before downcasing the
  hostname. Thanks Rafael Valério for the contribution!

  * PageView events will not be generated for ignored transactions

  The agent now checks if transaction is ignored before injecting the New Relic
  Browser Agent. This will prevent PageView events from being generated for
  ignored transactions.

  * Datastores required explicitly in agent

  The agent has been modified to explicity `require` the Datastores module
  whereas previously there were situations where the module could be
  implicitly defined. Thanks Kevin Griffin for the contribution!

  * Clear transaction state after forking

  Previously, if a transaction was started and the process forks, the transaction
  state survived the fork and `#after_fork` call in thread local storage. Now,
  this state is cleared by `#after_fork`.

  * Postgis adapter reports as Postgres for datastores

  The agent now maps the Postgis adapter to Postgres for datastore metrics.
  Thanks Vojtěch Vondra for the contribution!

  * Deprecate `:trace_only` option

  The `NewRelic::Agent.notice_error` API has been updated to deprecate the
  `:trace_only` option in favor of `:expected`.

## v4.2.0 ##

  * Sinatra 2.0 and Padrino 0.14.x Support

  The agent has been verified against the latest versions of Sinatra and Padrino.

  * Rails 5.1 Support

  The Ruby agent has been validated against the latest release of Ruby on Rails!

  * APP_ENV considered when determining environment

  The agent will now consider the APP_ENV environment when starting up.

  * Test files excluded from gem

  The gemspec has been updated to exclude test files from being packaged into the
  gem. Thanks dimko for the contribution!

## v4.1.0 ##

  * Developer Mode removed

  The Ruby Agent's Developer Mode, which provided a very limited view of your
  application performance data, has been removed. For more information, check
  out our [community forum](https://discuss.newrelic.com/t/feedback-on-the-ruby-agent-s-developer-mode/46957).

  * Support NEW_RELIC_ENV for Rails apps

  Previously, users could set the agent environment with NEW_RELIC_ENV only
  for non-Rails apps. For Rails app, the agent environment would use whatever
  the Rails environment was set to. Now, NEW_RELIC_ENV can also be used for
  Rails apps, so that it is possible to have an agent environment that is
  different from the Rails environment. Thanks Andrea Campolonghi for the
  contribution, as well as Steve Schwartz for also looking into this issue!

  * Normalization of external hostnames

  Hostnames from URIs used in external HTTP requests are now always downcased
  to prevent duplicate metrics when only case is different.

## v4.0.0 ##

  * Require Ruby 2.0.0+

  The agent no longer supports Ruby versions prior to 2.0, JRuby 1.7 and
  earlier, and all versions of Rubinius. Customers using affected Rubies
  can continue to run 3.x agent versions, but new features or bugfixes
  will not be published for 3.x agents. For more information, check out our
  [community forum](https://discuss.newrelic.com/t/support-for-ruby-jruby-1-x-is-being-deprecated-in-ruby-agent-4-0-0/44787).

  * OkJson vendored library removed

  Ruby 1.8 did not include the JSON gem by default, so the agent included a
  vendored version of [OkJson](https://github.com/kr/okjson) that it would fall
  back on using in cases where the JSON gem was not available. This has been
  removed.

  * YAJL workaround removed

  [yajl-ruby](https://github.com/brianmario/yajl-ruby) versions prior to 1.2 had
  the potential to cause a segmentation fault when working large, deeply-nested
  objects like thread profiles. If you are using yajl-ruby with the `JSON`
  monkey patches enabled by requiring `yajl/json_gem`, you should upgrade to
  at least version 1.2.

  * Deprecated APIs removed

    * `Agent.abort_transaction!`
    * `Agent.add_custom_parameters`
    * `Agent.add_request_parameters`
    * `Agent.browser_timing_footer`
    * `Agent.get_stats`
    * `Agent.get_stats_no_scope`
    * `Agent.record_transaction`
    * `Agent.reset_stats`
    * `Agent.set_user_attributes`
    * `Agent::Instrumentation::Rack`
    * `ActionController#newrelic_notice_error`
    * `ActiveRecordHelper.rollup_metrics_for` (may be incompatible with newrelic_moped)
    * `Instrumentation::MetricFrame.recording_web_transaction?`
    * `Instrumentation::MetricFrame.abort_transaction!`
    * `MethodTracer.get_stats_scoped`
    * `MethodTracer.get_stats_unscoped`
    * `MethodTracer.trace_method_execution`
    * `MethodTracer.trace_method_execution_no_scope`
    * `MethodTracer.trace_method_execution_with_scope`
    * `MetricSpec#sub`
    * `MetricStats#get_stats`
    * `MetricStats#get_stats_no_scope`
    * `NoticedError#exception_class`
    * `Rack::ErrorCollector`
    * `StatsEngine::Samplers.add_sampler`
    * `StatsEngine::Samplers.add_harvest_sampler`

  The above methods have had deprecation notices on them for some time and
  have now been removed. Assistance migrating usage of these APIs is
  available at https://docs.newrelic.com/node/2601.

  The agent no longer deletes deprecated keys passed to `add_method_tracer`. Passing
  in deprecated keys can cause an exception. Ensure that you are not passing any of
  the following keys: `:force, :scoped_metric_only, :deduct_call_time_from_parent`
  to `add_method_tracer`.

  The agent no longer deletes deprecated keys passed in as options to
  `NewRelic::Agent.notice_error`. If you are passing any of these deprecated
  keys: `:request_params, :request, :referer` to the `notice_error` API, please
  delete them otherwise they will be collected as custom attributes.

  * Error handling changes

  The agent now only checks for `original_exception` in environments with Rails
  versions prior to 5. Checking for `Exception#cause` has been removed. In addition,
  the agent now will match class name with message and backtrace when noticing
  errors that have an `original_exception`.

## v3.18.1 ##

  * Ensure Mongo aggregate queries are properly obfuscated

  Instrumentation for the Mongo 2.x driver had a bug where the `pipeline`
  attribute of Mongo aggregate queries was not properly obfuscated. Users
  who have sensitive data in their `aggregate` queries are strongly encouraged
  to upgrade to this version of the agent. Users who are unable to upgrade are
  encouraged to turn off query collection using by setting
  `mongo.capture_queries` to false in their newrelic.yml files.

  This release fixes [New Relic Security Bulletin NR17-03](https://docs.newrelic.com/docs/accounts-partnerships/accounts/security-bulletins/security-bulletin-nr17-03).

  * Early access Redis 4.0 instrumentation

  Our Redis instrumentation has been tested against Redis 4.0.0.rc1.

## v3.18.0 ##

  * Ruby 2.4.0 support

  The agent is now tested against the official release of ruby 2.4.0,
  excluding incompatible packages.

  * Agent-based metrics will not be recorded outside of active transactions

  The agent has historically recorded metrics outside of a transaction. In
  practice, this usually occurs in applications that run background job
  processors. The agent would record metrics for queries the
  background job processor is making between transactions. This can lead
  to display issues on the background overview page and the presence of
  metrics generated by the background job processor can mask the application
  generated metrics on the database page. The agent will no longer generate
  metrics outside of a transaction. Custom metrics recorded using
  `NewRelic::Agent.record_metric` will continue to be recorded regardless
  of whether there is an active transaction.

  * Include ControllerInstrumentation module with ActiveSupport.on_load

  The agent will now use the `on_load :action_controller` hook to include
  the ControllerInstrumentation module in to both the `Base` and `API`
  classes of ActionController for Rails 5. This ensures that the proper
  load order is retained, minimizing side-effects of having the agent in
  an application.

  * Ensure values for revisions on Capistrano deploy notices

  Previously, running the task to look up the changelog could
  generate an error, if there weren't previous and current revisions
  defined. This has now been fixed. Thanks Winfield Peterson for the
  contribution!

  * External Segment Rewrites

  The agent has made internal changes to how it represents segments for
  external web requests.

## v3.17.2 ##

  * compatibility with ruby 2.4.0-preview3

  the ruby agent has been updated to work on ruby 2.4.0-preview3.

  * Early Access Sinatra 2.0 instrumentation

  Our Sinatra instrumentation has been updated to work with Sinatra
  2.0.0.beta2.

  * Include controller instrumentation module in Rails 5 API

  The agent now includes the ControllerInstrumentation module into
  ActionController::API. This gives Rails API controllers access to
  helper methods like `newrelic_ignore` in support of the existing
  event-subscription-based action instrumentation. Thanks Andreas
  Thurn for the contribution!

  * Use Module#prepend for ActiveRecord 5 Instrumentation

  Rails 5 deprecated the use of `alias_method_chain` in favor of using
  `Module#prepend`. Mixing `Module#prepend` and `alias_method_chain`
  can lead to a SystemStackError when an `alias_method_chain` is
  applied after a module has been prepended. This should ensure
  better compatibility between our ActiveRecord Instrumentation and
  other third party gems that modify ActiveRecord using `Module#prepend`.

  * Use license key passed in to NewRelic::Agent.manual_start

  Previously, the license key passed in when manually starting the agent
  with NewRelic::Agent.manual_start was not referenced when setting up
  the connection to report data to New Relic. This is now fixed.

  * Account for DataMapper database connection errors

  Our DataMapper instrumentation traces instances of DataObjects::SQLError
  being raised and removes the password from the URI attribute. However,
  when DataObjects cannot connect to the database (ex: could not resolve
  host), it will raise a DataObjects::ConnectionError. This inherits from
  DataObjects::SQLError but has `nil` for its URI attribute, since no
  connection has been made yet. To avoid the password check here on `nil`,
  the agent catches and re-raises any instances of DataObjects::ConnectionError
  explicitly. Thanks Postmodern for this contribution!

  * Account for request methods that require arguments

  When tracing a transaction, the agent tries to get the request object
  from a controller if it wasn't explicitly passed in. However, this posed
  problems in non-controller transactions with their own `request` methods
  defined that required arguments, such as in Resque jobs. This is now fixed.

## v3.17.1 ##

  * Datastore instance reporting for Redis, MongoDB, and memcached

  The agent now collects datastore instance information for Redis, MongoDB,
  and memcached. This information is displayed in transaction traces and slow
  query traces. For memcached only, multi requests will expand to individual
  server nodes, and the operation and key(s) will show in the trace details
  "Database query" section. Metrics for `get_multi` nodes will change slightly.
  Parent nodes for a `get_multi` will be recorded as generic segments. Their
  children will be recorded as datastore segments under the name
  `get_multi_request` and represent a batch request to a single Memcached
  instance.

  * Rescue errors from attempts to fetch slow query explain plans

  For slow queries through ActiveRecord 4+, the agent will attempt to fetch
  an explain plan on SELECT statements. In the event that this causes an
  error, such as being run on an adapter that doesn't implement `exec_query`,
  the agent will now rescue and log those errors.

## v3.17.0 ##

  * Datastore instance reporting for ActiveRecord

  The agent now collects database instance information for ActiveRecord operations,
  when using the MySQL and Postgres adapters.  This information (database server
  and database name) is displayed in transaction traces and slow query traces.

## v3.16.3 ##

  * Add `:trace_only` option to `notice_error` API

  Previously, calling `notice_error` would record the trace, increment the
  error count, and consider the transaction failing for Apdex purposes. This
  method now accepts a `:trace_only` boolean option which, if true, will only
  record the trace and not affect the error count or transaction.

  * HTTP.rb support

  The agent has been updated to add instrumentation support for the HTTP gem,
  including Cross Application Tracing. Thanks Tiago Sousa for the contribution!

  * Prevent redundant Delayed::Job instrumentation installation

  This change was to handle situations where multiple Delayed::Worker instances
  are being created but Delayed::Job has already been instrumented. Thanks Tony
  Brown for the contribution!

## v3.16.2 ##

  * Fix for "Unexpected frame in traced method stack" errors

  Our ActiveRecord 4.x instrumentation could have generated "Unexpected frame in
  traced method stack" errors when used outside of an active transaction (for
  example, in custom background job handlers). This has been fixed.

## v3.16.1 ##

  * Internal datastore instrumentation rewrites

  The agent's internal tracing of datastore segments has been rewritten, and
  instrumentation updated to utilize the new classes.

  * Fix Grape endpoint versions in transaction names

  Grape 0.16 changed Route#version (formerly #route_version) to possibly return
  an Array of versions for the current endpoint. The agent has been updated to
  use rack.env['api.version'] set by Grape, and fall back to joining the version
  Array with '|' before inclusion in the transaction name when api.version is
  not available. Thanks Geoff Massanek for the contribution!

  * Fix deprecation warnings from various Rails error subclasses

  Rails 5 deprecates #original_exception on a few internal subclasses of
  StandardError in favor of Exception#cause from Ruby stdlib. The agent has
  been updated to try Exception#cause first, thus avoiding deprecation
  warnings. Thanks Alexander Stuart-Kregor for the contribution!

  * Fix instrumentation for Sequel 4.35.0

  The latest version of Sequel changes the name and signature of the method
  that the Ruby Agent wraps for instrumentation. The agent has been updated
  to handle these changes. Users using Sequel 4.35.0 or newer should upgrade
  their agent.

  * Fix DataMapper instrumentation for additional versions

  Different versions of DataMapper have different methods for retrieving the
  adapter name, and Postmodern expanded our coverage. Thanks for the
  contribution!

## v3.16.0 ##

  * Official Rails 5.0 support

  This version of the agent has been verified against the Rails 5.0.0 release.

  * Early access Action Cable instrumentation

  The Ruby agent instruments Action Cable channel actions and calls to
  ActionCable::Channel#Transmit in Rails 5. Feedback is welcome!

  * Obfuscate queries from `oracle_enhanced` adapter correctly

  This change allows the `oracle_enhanced` adapter to use the same
  obfuscation as `oracle` adapters. Thanks Dan Drinkard for the contribution!

  * Make it possible to define a newrelic_role for deployment with Capistrano 3

  Thanks NielsKSchjoedt for the contribution!

  * Retry initial connection to New Relic in Resque master if needed

  Previously, if the initial connection to New Relic in a monitored Resque
  master process failed, the agent would not retry, and monitoring for the
  process would be lost. This has been fixed, and the agent will continue
  retrying in its background harvest thread until it successfully connects.

## v3.15.2 ##

  * Run explain plans on parameterized slow queries in AR4

  In our ActiveRecord 4 instrumentation, we moved to tracing slow queries
  using the payloads from ActiveSupport::Notifications `sql.active_record`
  events. As a result, we were unable to run explain plans on parameterized
  queries. This has now been updated to pass along and use the parameter values,
  when available, to get the explain plans.

  * Fix getMore metric grouping issue in Mongo 2.2.x instrumentation

  A metric grouping issue had cropped up when using the most recent Mongo gem
  (2.2.0) with the most recent release of the server (3.2.4). We now have a more
  future-proof setup for preventing these.

  * Restore older DataMapper support after password obfuscation fix

  Back in 3.14.3, we released a fix to avoid inadvertently sending sensitive
  information from DataMapper SQLErrors. Our implementation did not account for
  DataMapper versions below v0.10.0 not implementing the #options accessor.
  Thanks Bram de Vries for the fix to our fix!

  * Padrino 0.13.1 Support

  Users with Padrino 0.13.x apps were previously seeing the default transaction
  name "(unknown)" for all of their routes. We now provide the full Padrino
  route template in transaction names, including any parameter placeholders.
  Thanks Robert Schulze for the contribution!

  * Update transaction naming for Grape 0.16.x

  In Grape 0.16.x, `route_` methods are no longer prefixed. Thanks to Daniel
  Doubrovkine for the contribution!

  * Fix name collision on method created for default metric name fix

  We had a name collision with the yard gem, which sets a `class_name` method
  on Module. We've renamed our internal method to `derived_class_name` instead.

## v3.15.1 ##

  * Rack 2 alpha support

  This release includes experimental support for Rack 2 as of 2.0.0.alpha.
  Rack 2 is still in development, but the agent should work as expected for
  those who are experimenting with Rack 2.

  * Rails 5 beta 3 support

  We've tweaked our Action View instrumentation to accommodate changes introduced
  in Rails v5.0.0.beta3.

  * Defer referencing ::ActiveRecord::Base to avoid triggering its autoloading
  too soon

  In 3.12.1 and later versions of the agent, the agent references (and
  therefore loads) ActiveRecord::Base earlier on in the Rails loading process.
  This could jump ahead of initializers that should be run first. We now wait
  until ActiveRecord::Base is loaded elsewhere.

  * Fix explain plans for non-parameterized queries with single quote literals

  The agent does not run explain plans for queries still containing parameters
  (such as `SELECT * FROM UNICORNS WHERE ID = $1 LIMIT 1`). This check was
  unfortunately mutating the query to be obfuscated, causing an inability to
  collect an explain plan. This has now been fixed.

  * Fix default metric name for tracing class methods

  When using `add_method_tracer` on a class method but without passing in a
  `metric_name_code`, the default metric name will now look like
  `Custom/ClassName/Class/method_name`. We also addressed default
  metric names for anonymous classes and modules.

  * Fix issue when rendering SQL strings in developer mode

  When we obfuscate SQL statements, we rewrite the Statement objects as
  SQL strings inline in our sample buffers at harvest time. However, in
  developer mode, we also read out of these buffers when rendering pages.
  Depending on whether a harvest has run yet, the buffer will contain either
  Statement objects, SQL strings, or a mix. Now, developer mode can handle
  them all!

  * Fix DelayedJob Sampler reporting incorrect counts in Active Record 3 and below

  When fixing various deprecation warnings on ActiveRecord 4, we introduced
  a regression in our DelayedJob sampler which caused us to incorrectly report
  failed and locked job counts in ActiveRecord 3 and below. This is now fixed.
  Thanks Rangel Dokov for the contribution!

## v3.15.0 ##

  * Rails 5 support

  This release includes experimental support for Rails 5 as of 5.0.0.beta2.
  Please note that this release does not include any support for ActionCable,
  the WebSockets framework new to Rails 5.

  * Don't include extension from single format Grape API transaction names

  Starting with Grape 0.12.0, an API with a single format no longer declares
  methods with `.:format`, but with an extension such as `.json`. Thanks Daniel
  Doubrovkine for the contribution!

  * Fix warnings about shadowing outer local variable when running tests

  Thanks Rafael Almeida de Carvalho for the contribution!

  * Check config first for Rails middleware instrumentation installation

  Checking the config first avoids issues with mock classes that don't implement
  `VERSION`. Thanks Jesse Sanford for the contribution!

  * Remove a trailing whitespace in the template for generated newrelic.yml

  Thanks Paul Menzel for the contribution!

  * Reference external resources in comments and readme with HTTPS

  Thanks Benjamin Quorning for the contribution!

## v3.14.3 ##

  * Don't inadvertently send sensitive information from DataMapper SQLErrors

  DataObjects::SQLError captures the SQL query, and when using versions of
  data_objects prior to 0.10.8, built a URI attribute that contained the
  database connection password. The :query attribute now respects the obfuscation
  level set for slow SQL traces and splices out any password parameters to the
  URI when sending up traced errors to New Relic.

  * Improved SQL obfuscation algorithm

  To help standardize SQL obfuscation across New Relic language agents, we've
  improved the algorithm used and added more test cases.

  * Configurable longer sql_id attribute on slow SQL traces

  The sql_id attribute on slow SQL traces is used to aggregate normalized
  queries together. Previously, these IDs would generally be 9-10 digits long,
  due to a backend restriction. If `slow_sql.use_longer_sql_id` is set to `true`,
  these IDs will now be 18-19 digits long.

## v3.14.2 ##

  * Improved transaction names for Sinatra

  The agent will now use sinatra.route for transaction names on Sinatra 1.4.3+,
  which sets it in the request environment. This gives names that closer resemble the
  routes defined in the Sinatra DSL.  Thanks to Brian Phillips for the suggestion!

  * Bugfix for error flag on transaction events

  There was an issue causing the error flag to always be set to false for Insights
  transaction events that has been fixed.

  * Official support for Sidekiq 4

  The Ruby agent now officially supports Sidekiq 4.

  * Additional attributes collected

  The agent now collects the following information in web transactions:
  Content-Length HTTP response and Content-Type HTTP request headers.

## v3.14.1 ##

  * Add support for setting a display name on hosts

  You can now configure a display name for your hosts using process_host.display_name,
  to more easily distinguish dynamically assigned hosts. For more info, see
  https://docs.newrelic.com/docs/apm/new-relic-apm/maintenance/add-rename-remove-hosts#display_name

  * Fixes automatic middleware instrumentation for Puma 2.12.x

  Starting with version 2.12.x the Puma project inlines versions of Rack::Builder
  and Rack::URLMap under the Puma namespace. This had the unfortunate side effect of
  breaking automatic Rack middleware instrumentation. We now instrument Puma::Rack::Builder
  and Puma::Rack::URLMap and once again have automatic Rack middleware instrumentation for
  applications running on Puma.

  * Do not use a DelayedJob's display_name for naming the transaction

  A DelayedJob's name may be superceded by a display_name, which can
  lead to a metric grouping issue if the display_name contains unique
  identifiers. We no longer use job name methods that may lead to an
  arbitrary display_name. Instead, we use the appropriate class and/or
  method names, depending what makes sense for the job and how it's called.

  * Improvements to Mongo 2.1.x instrumentation

  Fixes issue where getMore operations in batched queries could create metric grouping issues.
  Previously when multiple Mongo queries executed in the same scope only a single query was recorded
  as part of a transaction trace. Now transaction trace nodes will be created for every query
  executed during a transaction.

  * Bugfix for NewRelic::Agent.notice_error

  Fixes issue introduced in v3.14.0 where calling NewRelic::Agent.notice_error outside of an active
  transaction results in a NoMethodError.

  * Bugfix for Resque TransactionError events

  Fixes error preventing Transaction Error events generated in Resque tasks from being sent to New Relic.

## v3.14.0 ##

  * pruby marshaller removed

  The deprecated pruby marshaller has now been removed; the `marshaller` config
  option now only accepts `json`. Customers still running Ruby 1.8.7/REE must
  add the `json` gem to their Gemfile, or (preferably) upgrade to Ruby 1.9.3 or
  newer.

  * Log dates in ISO 8601 format

  The agent will now log dates in ISO 8601 (YYYY-mm-dd) format, instead of
  mm/dd/yy.

  * Additional attributes collected

  The agent now collects the following information in web transactions:
  Accept, Host, User-Agent, Content-Length HTTP request headers, HTTP request
  method, and Content-Type HTTP response header.

  * TransactionErrors reported for Advanced Analytics for APM Errors

  With this release, the agent reports TransactionError events. These new events
  power the beta feature Advanced Analytics for APM Errors. The error events are
  also available today through New Relic Insights.

  Advanced Analytics for APM Errors lets you see all of your errors, with
  granular detail. Filter and group by any attribute to analyze them. Take
  action to resolve issues through collaboration.

  For more information, see https://docs.newrelic.com/docs/apm/applications-menu/events/view-apm-errors-error-traces

## v3.13.2 ##

  * Don't fail to send data when using 'mathn' library

  Version 3.12.1 introduced a bug with applications using the 'mathn' library
  that would prevent the agent from sending data to New Relic. This has been
  fixed.

## v3.13.1 ##

  * Don't use a pager when running `git log` command

  This would cause Capistrano deploys to hang when a large number of commits were being deployed.
  Thanks to John Naegle for reporting and fixing this issue!

  * Official support for JRuby 9.0.0.0

  The Ruby agent is now officially fully tested and supported on JRuby 9.0.0.0.

  * Instrumentation for MongoDB 2.1.x

  Visibility in your MongoDB queries returns when using version 2.1.0 of
  the Mongo driver or newer.  Thanks to Durran Jordan of MongoDB for contributing
  the Mongo Monitoring instrumentation!

  * Fix for ArgumentError "invalid byte sequence in UTF-8"

  This would come up when trying to parse out the operation from a database query
  containing characters that would trigger a invalid byte sequence in UTF-8 error.
  Thanks to Mario Izquierdo for reporting this issue!

  * Improved database metric names for ActiveRecord::Calculations queries

  Aggregate metrics recorded for queries made via the ActiveRecord::Calculations
  module (#count, #sum, #max, etc.) will now be associated with the correct
  model name, rather than being counted as generic 'select' operations.

  * Allow at_exit handlers to be installed for Rubinius

  Rubinius can support the at_exit block used by install_exit_handler.
  Thanks to Aidan Coyle for reporting and fixing this issue!

## v3.13.0 ##

  * Bugfix for uninitialized constant NewRelic::Agent::ParameterFiltering

  Users in some environments encountered a NameError: uninitialized constant
  NewRelic::Agent::ParameterFiltering from the Rails instrumentation while
  running v3.12.x of the Ruby agent. This issue has been fixed.

  * Rake task instrumentation

  The Ruby agent now provides opt-in tracing for Rake tasks. If you run
  long jobs via Rake, you can get all the visibility and goodness of New Relic
  that your other background jobs have. To enable this, see
  https://docs.newrelic.com/docs/agents/ruby-agent/frameworks/rake

  * Redis instrumentation

  Redis operations will now show up on the Databases tab and in transaction
  traces. By default, only command names will be captured; to capture command
  arguments, set `transaction_tracer.record_redis_arguments` to `true` in
  your configuration.

  * Fix for over-obfuscated SQL Traces and PostgreSQL

  An issue with the agent obfuscating column and table names from Slow SQL
  Traces when using PostgreSQL has been resolved.

  * Rubinius 2.5.8 VM metric renaming support

  Rubinius 2.5.8 changed some VM metric names and eliminated support for
  total allocated object counters. The agent has been updated accordingly.

  * Fix agent attributes with a value of false not being stored

  An issue introduced in v3.12.1 prevented attributes (like those added with
  `add_custom_attributes`) from being stored if their value was false. This has
  been fixed.

## v3.12.1 ##

  * More granular Database metrics for ActiveRecord 3 and 4

  Database metrics recorded for non-SELECT operations (UPDATE, INSERT, DELETE,
  etc.) on ActiveRecord 3 and 4 now include the model name that the query was
  being executed against, allowing you to view these queries broken down by
  model on the Datastores page. Thanks to Bill Kayser for reporting this issue!

  * Support for Multiverse testing third party gems

  The Ruby agent has rich support for testing multiple gem versions, but
  previously that wasn't accessible to third party gems.  Now you can now
  simply `require 'task/multiverse'` in your Rakefile to access the same
  test:multiverse task that New Relic uses itself. For more details, see:

  https://docs.newrelic.com/docs/agents/ruby-agent/frameworks/third-party-instrumentation#testing-your-extension

  * Use Sidekiq 3.x's error handler

  Sidekiq 3.x+ provides an error handler for internal and middleware related
  failures. Failures at these points were previously unseen by the Ruby agent,
  but now they are properly traced.

  * Better error messages for common configuration problems with Capistrano

  Templating errors in newrelic.yml would result in obscure error messages
  during Capistrano deployments. These messages now more properly reflect the
  root cause of the errors.

  * newrelic_ignore methods allow strings

  The newrelic_ignore methods previously only supported passing symbols, and
  would quietly ignore any strings passed. Now strings can be passed as well
  to get the intuitive ignoring behavior you'd expect.

  * Replace DNS resolver for Resque jobs with Resolv

  In some circumstances customers with a very high number of short-lived Resque
  jobs were experiencing deadlocks during DNS resolution. Resolv is an all Ruby
  DNS resolver that replaces the libc implementation to prevent these deadlocks.

## v3.12.0 ##

  * Flexible capturing of attributes

  The Ruby agent now allows you more control over exactly which request
  parameters and job arguments are attached to transaction traces, traced
  errors, and Insights events. For details, see:

  https://docs.newrelic.com/docs/agents/ruby-agent/ruby-agent-attributes

  * Fixed missing URIs in traces for retried Excon requests

  If Excon's idempotent option retried a request, the transaction trace node
  for the call would miss having the URI assigned. This has been fixed.

  * Capturing request parameters from rescued exceptions in Grape

  If an exception was handled via a rescue_from in Grape, request parameters
  were not properly set on the error trace. This has been fixed. Thanks to
  Ankit Shah for helping us spot the bug.

## v3.11.2 ##

  * Better naming for Rack::URLMap

  If a Rack app made direct use of Rack::URLMap, instrumentation would miss
  out on using the clearest naming based on the app class. This has been
  fixed.

  * Avoid performance regression in makara database adapter

  Delegation in the makara database adapter caused performance issues when the
  agent looked up a connection in the pool.  The agent now uses a faster
  lookup to work around this problem in makara, and allocates less as well.
  Thanks Mike Nelson for the help in resolving this!

  * Allow audit logging to STDOUT

  Previously audit logs of the agent's communication with New Relic could only
  write to a file. This prevented using the feature on cloud providers like
  Heroku. Now STDOUT is an allowed destination for `audit_log.path`. Logging
  can also be restricted to certain endpoints via `audit_log.endpoints`.

  For more information see https://docs.newrelic.com/docs/agents/ruby-agent/installation-configuration/ruby-agent-configuration#audit_log

  * Fix for crash during startup when Rails required but not used

  If an application requires Rails but wasn't actually running it, the Ruby
  agent would fail during startup. This has been fixed.

  * Use IO.select explicitly in the event loop

  If an application adds their own select method to Object/Kernel or mixes in a
  module that overrides the select method (as with ActionView::Helpers) we would
  previously have used their implementation instead of the intended IO.select,
  leading to all sorts of unusual errors. We now explicitly reference IO.select
  in the event loop to avoid these issues.

  * Fix for background thread hangs on old Linux kernels

  When running under Ruby 1.8.7 on Linux kernel versions 2.6.11 and earlier,
  the background thread used by the agent to report data would hang, leading
  to no data being reported. This has been be fixed.

## v3.11.1 ##

  If an application adds their own select method to Object/Kernel or mixes in a
  module that overrides the select method (as with ActionView::Helpers) we would
  previously have used their implementation instead of the intended IO.select,
  leading to all sorts of unusual errors. We now explicitly reference IO.select
  in the event loop to avoid these issues.

  * Fix for background thread hangs on old Linux kernels

  When running under Ruby 1.8.7 on Linux kernel versions 2.6.11 and earlier,
  the background thread used by the agent to report data would hang, leading
  to no data being reported. This has been be fixed.

## v3.11.1 ##

  The Ruby agent incorrectly rescued exceptions at a point which caused
  sequel_pg 1.6.11 to segfault. This has been fixed. Thanks to Oldrich
  Vetesnik for the report!

## v3.11.0 ##

  * Unified view for SQL database and NoSQL datastore products.

  The response time charts in the application overview page will now include
  NoSQL datastores, such as MongoDB, and also the product name of existing SQL
  databases such as MySQL, Postgres, etc.

  The Databases page will now enable the filtering of metrics and operations
  by product, and includes a table listing all operations.

  For existing SQL databases, in addition to the existing breakdown of SQL
  statements and operations, the queries are now also associated with the
  database product being used.

  For NoSQL datastores, such as MongoDB, we have now added information about
  operations performed against those products, similar to what is being done
  for SQL databases.

  Because this introduces a notable change to how SQL database metrics are
  collected, it is important that you upgrade the agent version on all hosts.
  If you are unable to transition to the latest agent version on all hosts at
  the same time, you can still access old and new metric data for SQL
  databases, but the information will be split across two separate views.

  For more information see https://docs.newrelic.com/docs/apm/applications-menu/monitoring/databases-slow-queries-dashboard

  * Track background transactions as Key Transactions

  In prior versions of the Ruby agent, only web transactions could be tracked
  as Key Transactions. This functionality is now available to all
  transactions, including custom Apdex values and X-Ray sessions.

  For more information see https://docs.newrelic.com/docs/apm/selected-transactions/key-transactions/key-transactions-tracking-important-transactions-or-events

  * More support and documentation for third-party extensions

  It's always been possible to write extension gems for the Ruby agent, but
  now there's one location with best practices and recommendations to guide
  you in writing extensions. Check out
  https://docs.newrelic.com/docs/agents/ruby-agent/frameworks/third-party-instrumentation

  We've also added simpler APIs for tracing datastores and testing your
  extensions. It's our way of giving back to everyone who's helped build on
  the agent over the years. <3

  * Fix for anonymous class middleware naming

  Metric names based off anonymous middlewares lacked a class name in the UI.
  The Ruby agent will now look for a superclass, or default to AnonymousClass
  in those cases.

  * Improved exit behavior in the presence of Sinatra

  The agent uses an `at_exit` hook to ensure data from the last < 60s before a
  process exits is sent to New Relic. Previously, this hook was skipped if
  Sinatra::Application was defined. This unfortunately missed data for
  short-lived background processes that required, but didn't run, Sinatra. Now
  the agent only skips its `at_exit` hook if Sinatra actually runs from
  `at_exit`.

## v3.10.0 ##

  * Support for the Grape framework

  We now instrument the Grape REST API framework! To avoid conflicts with the
  third-party newrelic-grape gem, our instrumentation will not be installed if
  newrelic-grape is present in the Gemfile.

  For more details, see https://docs.newrelic.com/docs/agents/ruby-agent/frameworks/grape-instrumentation

  * Automatic Cross Application Tracing support for all Rack applications

  Previously Rack apps not using Rails or Sinatra needed to include the
  AgentHooks middleware to get Cross Application Tracing support. With
  these changes, this is no longer necessary. Any explicit references to
  AgentHooks can be removed unless the `disable_middleware_instrumentation`
  setting is set to `true`.

  * Metrics no longer reported from Puma master processes

  When using Puma's cluster mode with the preload_app! configuration directive,
  the agent will no longer start its reporting thread in the Puma master
  process. This should result in more accurate instance counts, and more
  accurate stats on the Ruby VMs page (since the master process will be
  excluded).

  * Better support for Sinatra apps used with Rack::Cascade

  Previously, using a Sinatra application as part of a Rack::Cascade chain would
  cause all transactions to be named after the Sinatra application, rather than
  allowing downstream applications to set the transaction name when the Sinatra
  application returned a 404 response. This has been fixed.

  * Updated support for Rubinius 2.3+ metrics

  Rubinius 2.3 introduced a new system for gathering metrics from the
  underlying VM. Data capture for the Ruby VM's page has been updated to take
  advantage of these. Thanks Yorick Peterse for the contribution!

  * Fix for missing ActiveJob traced errors

  ActiveJobs processed by backends where the Ruby agent lacked existing
  instrumentation missed reporting traced errors. This did not impact
  ActiveJobs used with Sidekiq or Resque, and has been fixed.

  * Fix possible crash in middleware tracing

  In rare circumstances, a failure in the agent early during tracing of a web
  request could lead to a cascading error when trying to capture the HTTP status
  code of the request. This has been fixed. Thanks to Michal Cichra for the fix!

## v3.9.9 ##

  * Support for Ruby 2.2

  A new version of Ruby is available, and the Ruby agent is ready to run on
  it. We've been testing things out since the early previews so you can
  upgrade to the latest and greatest and use New Relic right away to see how
  the new Ruby's performing for you.

  * Support for Rails 4.2 and ActiveJob

  Not only is a new Ruby available, but a new Rails is out too! The Ruby agent
  provides all the usual support for Rails that you'd expect, and we
  instrument the newly released ActiveJob framework that's part of 4.2.

  * Security fix for handling of error responses from New Relic servers

  This release fixes a potential security issue wherein an attacker who was able
  to impersonate New Relic's servers could have triggered arbitrary code
  execution in agent's host processes by sending a specially-crafted error
  response to a data submission request.

  This issue is mitigated by the fact that the agent uses SSL certificate
  checking in order to verify the identity of the New Relic servers to which it
  connects. SSL is enabled by default by the agent, and can be enforced
  account-wide by enabling High Security Mode for your account:

  https://docs.newrelic.com/docs/accounts-partnerships/accounts/security/high-security

  * Fix for transactions with invalid URIs

  If an application used the agent's `ignore_url_regexes` config setting to
  ignore certain transactions, but received an invalid URI, the agent would
  fail to record the transaction. This has been fixed.

  * Fixed incompatibility with newrelic-grape

  The 3.9.8 release of the Ruby agent included disabled prototyped
  instrumentation for the Grape API framework. This introduced an
  incompatibility with the existing third party extension newrelic-grape. This
  has been fixed. Newrelic-grape continues to be the right solution until
  full agent support for Grape is available.

## v3.9.8 ##

  * Custom Insights events API

  In addition to attaching custom parameters to the events that the Ruby agent
  generates automatically for each transaction, you can now record custom event
  types into Insights with the new NewRelic::Agent.record_custom_event API.

  For details, see https://docs.newrelic.com/docs/insights/new-relic-insights/adding-querying-data/inserting-custom-events-new-relic-agents

  * Reduced memory usage for idling applications

  Idling applications using the agent could previously appear to leak memory
  because of native allocations during creation of new SSL connections to our
  servers. These native allocations didn't factor into triggering Ruby's
  garbage collector.

  The agent will now re-use a single TCP connection to our servers for as long
  as possible, resulting in improved memory usage for applications that are
  idling and not having GC triggered for other reasons.

  * Don't write to stderr during CPU sampling

  The Ruby agent's code for gathering CPU information would write error
  messages to stderr on some FreeBSD systems. This has been fixed.

  * LocalJumpError on Rails 2.x

  Under certain conditions, Rails 2.x controller instrumentation could fail
  with a LocalJumpError when an action was not being traced. This has been
  fixed.

  * Fixed config lookup in warbler packaged apps

  When running a Ruby application from a standalone warbler .jar file on
  JRuby, the packaged config/newrelic.yml was not properly found. This has
  been fixed, and thanks to Bob Beaty for the help getting it fixed!

  * Hash iteration failure in middleware

  If a background thread iterated over the keys in the Rack env hash, it could
  cause failures in New Relic's AgentHooks middleware. This has been fixed.

## v3.9.7 ##

  * Support for New Relic Synthetics

  The Ruby agent now gives you additional information for requests from New
  Relic Synthetics. More transaction traces and events give you a clearer look
  into how your application is performing around the world.

  For more details, see https://docs.newrelic.com/docs/synthetics/new-relic-synthetics/getting-started/new-relic-synthetics

  * Support for multiple job per fork gems with Resque

  The resque-jobs-per-fork and resque-multi-job-forks gems alter Resque to
  fork every N jobs instead of every job. This previously caused issues for
  the Ruby agent, but those have been resolved. These gems are fully supported.

  Running Resque with the FORK_PER_JOB=false environment variable setting is
  also supported now.

  For more details on our Resque support, see https://docs.newrelic.com/docs/agents/ruby-agent/background-jobs/resque-instrumentation

  * Support agent when starting Resque Pool from Rake task

  When running resque-pool with its provided rake tasks, the agent would not
  start up properly. Thanks Tiago Sousa for the fix!

  * Fix for DelayedJob + Rails 4.x queue depth metrics

  The Ruby agent periodically records DelayedJob queuedepth as a metric, but
  this didn't work properly in Rails 4.x applications.  This has been fixed.
  Thanks Jonathan del Strother for his help with the issue!

  * Fix for failure in background transactions with rules.ignore_url_regexes

  The recently added feature for ignoring transactions via URL regexes caused
  errors for non-web transactions. This has been fixed.

  * Rename the TransactionNamer.name method to TransactionNamer.name_for

  The internal TransactionNamer class had a class method called 'name', with a
  different signature than the existing Class#name method and could cause
  problems when trying to introspect instances of the class.

  Thanks to Dennis Taylor for contributing this fix!

## v3.9.6 ##

  * Rails 4.2 ActiveJob support

  A new version of Rails is coming! One of the highlight features is
  ActiveJob, a framework for interacting with background job processors. This
  release of the Ruby agent adds instrumentation to give you insight into
  ActiveJob, whether you're just testing it out or running it for real.

  Metrics are recorded around enqueuing ActiveJobs, and background transactions
  are started for any ActiveJob performed where the agent didn't already
  provide specific instrumentation (such as DelayedJob, Resque and Sidekiq).

  Since Rails 4.2 is still in beta we'd love to hear any feedback on this
  instrumentation so it'll be rock solid for the general release!

  * Ruby 2.2.0-preview1 updates

  Ruby 2.2.0 is on its way later in the year, and the Ruby agent is ready for
  it. Updates to the GC stats and various other small changes have already been
  applied, and our automated tests are running against 2.2.0 so the agent will
  be ready on release day.

  * Ignoring transactions by URL

  While you could always ignore transactions by controller and action, the
  Ruby agent previously lacked a way to ignore by specific URLs or patterns
  without code changes. This release adds the config setting,
  `rules.ignore_url_regexes` to ignore specific transactions based on the
  request URL as well. For more information, see the documentation at:
  https://docs.newrelic.com/docs/agents/ruby-agent/installation-configuration/ignoring-specific-transactions#config-ignoring

  * Better dependency detection in non-Rack applications

  The Ruby agent runs dependency detection at key points in the Rack and Rails
  lifecycle, but non-Rails apps could occasionally miss out instrumenting late
  loaded libraries. The agent now runs an additional dependency detection
  during manual_start to more seamlessly install instrumentation in any app.

  * Excluding /newrelic routes from developer mode

  Recent changes to track time in middleware resulted in New Relic's developer
  mode capturing its own page views in the list. This has been fixed. Thanks
  to Ignatius Reza Lesmana for the report!

  * Spikes in external time

  Timeouts during certain external HTTP requests could result in incorrect
  large spikes in the time recorded by the agent. This has been fixed.

  * Recognize browser_monitoring.auto_instrument setting in non-Rails apps

  The `browser_monitoring.auto_instrument` config setting disables
  auto-injection of JavaScript into your pages, but was not properly obeyed in
  Sinatra and other non-Rails contexts.  This has been fixed.

  * Failures to gather CPU thread time on JRuby

  JRuby running on certain JVM's and operating systems (FreeBSD in particular)
  did not always support the method being used to gather CPU burn metrics.
  This would result in a failure during those transactions. This has been
  fixed.

  * Fix for rare race condition in Resque instrumentation

  A race condition in the agent's Resque instrumentation that could cause rare
  Resque job failures in high-throughput Resque setups has been fixed. This bug
  would manifest as an exception with the following error message:
  "RuntimeError: can't add a new key into hash during iteration" and a backtrace
  leading through the PipeChannelManager class in the agent.

## v3.9.5 ##

  * Per-dyno data on Heroku

  When running on Heroku, data from the agent can now be broken out by dyno
  name, allowing you to more easily see what's happening on a per-dyno level.
  Dynos on Heroku are now treated in the same way that distinct hosts on other
  platforms work.

  By default, 'scheduler' and 'run' dyno names will be aggregated into
  'scheduler.*' and 'run.*' to avoid unbounded growth in the number of reported
  hostnames.

  Read more about this feature on our Heroku docs page:
  https://docs.newrelic.com/docs/agents/ruby-agent/miscellaneous/ruby-agent-heroku

  * HTTP response codes in Insights events

  The Ruby agent will now capture HTTP response codes from Rack applications
  (including Rails and Sinatra apps) and include them under the httpResponseCode
  attribute on events sent to Insights.

  * Stricter limits on memory usage of SQL traces

  The agent now imposes stricter limits on the number of distinct SQL traces
  that it will buffer in memory at any point in time, leading to more
  predictable memory consumption even in exceptional circumstances.

  * Improved reliability of thread profiling

  Several issues that would previously have prevented the successful completion
  and transmission of thread profiles to New Relic's servers have been fixed.

  These issues were related to the use of recursion in processing thread
  profiles, and have been addressed by both limiting the maximum depth of the
  backtraces recorded in thread profiles, and eliminating the agent's use of
  recursion in processing profile data.

  * Allow tracing Rails view helpers with add_method_tracer

  Previously, attempting to trace a Rails view helper method using
  add_method_tracer on the view helper module would lead to a NoMethodError
  when the traced method was called (undefined method `trace_execution_scoped').
  This has been fixed.

  This issue was an instance of the Ruby 'dynamic module inclusion' or 'double
  inclusion' problem. Usage of add_method_tracer now no longer relies upon the
  target class having actually picked up the trace_execution_scoped method from
  the NewRelic::Agent::MethodTracer module.

  * Improved performance of queue time parsing

  The number of objects allocated while parsing the front-end timestamps on
  incoming HTTP requests has been significantly reduced.

  Thanks to Aleksei Magusev for the contribution!

## v3.9.4 ##

  * Allow agent to use alternate certificate stores

  When connecting via SSL to New Relic services, the Ruby agent verifies its
  connection via a certificate bundle shipped with the agent. This had problems
  with certain proxy configurations, so the `ca_bundle_path` setting in
  newrelic.yml can now override where the agent locates the cert bundle to use.

  For more information see the documentation at:
  https://docs.newrelic.com/docs/agents/ruby-agent/installation-configuration/ssl-settings-ruby-agent

  * Rails 4.2 beta in tests

  Although still in beta, a new version of Rails is on its way!  We're
  already running our automated test suites against the beta to ensure New
  Relic is ready the day the next Rails is released.

  * ActiveRecord 4 cached queries fix

  Queries that were hitting in the ActiveRecord 4.x query cache were
  incorrectly being counted as database time by the agent.

  * Fix for error in newrelic.yml loading

  If your application ran with a RAILS_ENV that was not listed in newrelic.yml
  recent agent versions would give a NameError rather than a helpful message.
  This has been fixed. Thanks Oleksiy Kovyrin for the patch!

## v3.9.3 ##

  * Fix to prevent proxy credentials transmission

  This update prevents proxy credentials set in the agent config file from
  being transmitted to New Relic.

## v3.9.2 ##

  * Added API for ignoring transactions

  This release adds three new API calls for ignoring transactions:

    - `NewRelic::Agent.ignore_transaction`
    - `NewRelic::Agent.ignore_apdex`
    - `NewRelic::Agent.ignore_enduser`

  The first of these ignores a transaction completely: nothing about it will be
  reported to New Relic. The second ignores only the Apdex metric for a single
  transaction. The third disables javascript injection for browser monitoring
  for the current transaction.

  These methods differ from the existing newrelic_ignore_* method in that they
  may be called *during* a transaction based on some dynamic runtime criteria,
  as opposed to at the class level on startup.

  See the docs for more details on how to use these methods:
  https://docs.newrelic.com/docs/agents/ruby-agent/installation-and-configuration/ignoring-specific-transactions

  * Improved SQL obfuscation

  SQL queries containing string literals ending in backslash ('\') characters
  would previously not have been obfuscated correctly by the Ruby agent prior to
  transmission to New Relic. In addition, SQL comments were left un-obfuscated.
  This has been fixed, and the test coverage for SQL obfuscation has been
  improved.

  * newrelic_ignore* methods now work when called in a superclass

  The newrelic_ignore* family of methods previously did not apply to subclasses
  of the class from which it was called, meaning that Rails controllers
  inheriting from a single base class where newrelic_ignore had been called
  would not be ignored. This has been fixed.

  * Fix for rare crashes in Rack::Request#params on Sinatra apps

  Certain kinds of malformed HTTP requests could previously have caused
  unhandled exceptions in the Ruby agent's Sinatra instrumentation, in the
  Rack::Request#params method. This has been fixed.

  * Improved handling for rare errors caused by timeouts in Excon requests

  In some rare cases, the agent would emit a warning message in its log file and
  abort instrumentation of a transaction if a timeout occurred during an
  Excon request initiated from within that transaction. This has been fixed.

  * Improved behavior when the agent is misconfigured

  When the agent is misconfigured by attempting to shut it down without
  it ever having been started, or by attempting to disable instrumentation after
  instrumentation has already been installed, the agent will no longer raise an
  exception, but will instead log an error to its log file.

  * Fix for ignore_error_filter not working in some configurations

  The ignore_error_filter method allows you to specify a block to be evaluated
  in order to determine whether a given error should be ignored by the agent.
  If the agent was initially disabled, and then later enabled with a call to
  manual_start, the ignore_error_filter would not work. This has been fixed.

  * Fix for Capistrano 3 ignoring newrelic_revision

  New Relic's Capistrano recipes support passing parameters to control the
  values recorded with deployments, but user provided :newrelic_revision was
  incorrectly overwritten. This has been fixed.

  * Agent errors logged with ruby-prof in production

  If the ruby-prof gem was available in an environment without New Relic's
  developer mode enabled, the agent would generate errors to its log. This has
  been fixed.

  * Tighter requirements on naming for configuration environment variables

  The agent would previously assume any environment variable containing
  'NEWRELIC' was a configuration setting. It now looks for this string as a
  prefix only.

  Thanks to Chad Woolley for the contribution!

## v3.9.1 ##

  * Ruby 1.8.7 users: upgrade or add JSON gem now

  Ruby 1.8.7 is end-of-lifed, and not receiving security updates, so we strongly
  encourage all users with apps on 1.8.7 to upgrade.

  If you're not able to upgrade yet, be aware that a coming release of the Ruby
  agent will require users of Ruby 1.8.7 to have the 'json' gem available within
  their applications in order to continue sending data to New Relic.

  For more details, see:
  https://docs.newrelic.com/docs/ruby/ruby-1.8.7-support

  * Support for new Cross Application Trace view

  This release enhances cross application tracing with a visualization of
  the cross application calls that a specific Transaction Trace is involved
  in. The new visualization helps you spot bottlenecks in external services
  within Transaction Traces and gives you an end-to-end understanding
  of how the transaction trace is used by other applications and services.
  This leads to faster problem diagnosis and better collaboration across
  teams. All agents involved in the cross application communication must
  be upgraded to see the complete graph. You can view cross application
  traces from in the Transaction Trace drill-down.

  * High security mode V2

  The Ruby agent now supports V2 of New Relic's high security mode. To enable
  it, you must add 'high_security: true' to your newrelic.yml file, *and* enable
  high security mode through the New Relic web interface. The local agent
  setting must be in agreement with the server-side setting, or the agent will
  shut down and no data will be collected.

  Customers who already had the server-side high security mode setting enabled
  must add 'high_security: true' to their agent configuration files when
  upgrading to this release.

  For details on high security mode, see:
  http://docs.newrelic.com/docs/accounts-partnerships/accounts/security/high-security

  * Improved memcached instrumentation

  More accurate instrumentation for the 'cas' command when using version 1.8.0
  or later of the memcached gem. Previous versions of the agent would count all
  time spent in the block given to 'cas' as memcache time, but 1.8.0 and later
  allows us to more accurately measure just the time spent talking to memcache.

  Many thanks to Francis Bogsanyi for contributing this change!

  * Improved support for Rails apps launched from outside the app root directory

  The Ruby agent attempts to resolve the location of its configuration file at
  runtime relative to the directory that the host process is started from.

  In cases where the host process was started from outside of the application's
  root directory (for example, if the process is started from from '/'), it will
  now also attempt to locate its configuration file based on the value of
  Rails.root for Rails applications.

  * Better compatibility with ActionController::Live

  Browser Application Monitoring auto-injection can cause request failures under
  certain circumstances when used with ActionController::Live, so the agent will
  now automatically detect usage of ActionController::Live, and not attempt
  auto-injection for those requests (even if auto-instrumentation is otherwise
  enabled).

  Many thanks to Rodrigo Rosenfeld Rosas for help diagnosing this issue!

  * Fix for occasional spikes in external services time

  Certain kinds of failures during HTTP requests made by an application could
  have previously resulted in the Ruby agent reporting erroneously large amounts
  of time spent in outgoing HTTP requests. This issue manifested most obviously
  in spikes on the 'Web external' band on the main overview graph. This issue
  has now been fixed.

  * Fix 'rake newrelic:install' for Rails 4 applications

  The newrelic:install rake task was previously not working for Rails 4
  applications and has been fixed.

  Thanks to Murahashi Sanemat Kenichi for contributing this fix!

## v3.9.0 ##

  * Rack middleware instrumentation

  The Ruby agent now automatically instruments Rack middlewares!

  This means that the agent can now give you a more complete picture of your
  application's response time, including time spent in middleware. It also means
  that requests which previously weren't captured by the agent because they
  never made it to the bottom of your middleware stack (usually a Rails or
  Sinatra application) will now be captured.

  After installing this version of the Ruby agent, you'll see a new 'Middleware'
  band on your application's overview graph, and individual middlewares will
  appear in transaction breakdown charts and transaction traces.

  The agent can instrument middlewares that are added from a config.ru file via
  Rack::Builder, or via Rails' middleware stack in Rails 3.0+.

  This instrumentation may be disabled with the
  disable_middlware_instrumentation configuration setting.

  For more details, see the documentation for this feature:

    - http://docs.newrelic.com/docs/ruby/rack-middlewares
    - http://docs.newrelic.com/docs/ruby/middleware-upgrade-changes

  * Capistrano 3.x support

  Recording application deployments using Capistrano 3.x is now supported.

  Many thanks to Jennifer Page for the contribution!

  * Better support for Sidekiq's Delayed extensions

  Sidekiq jobs executed via the Delayed extensions (e.g. the #delay method) will
  now be named after the actual class that #delay was invoked against, and will
  have their job arguments correctly captured if the sidekiq.capture_params
  configuration setting is enabled.

  Many thanks to printercu for the contribution!

  * Improved Apdex calculation with ignored error classes

  Previously, a transaction resulting in an exception that bubbled up to the top
  level would always be counted as failing for the purposes of Apdex
  calculations (unless the transaction name was ignored entirely). Now,
  exceptions whose classes have been ignored by the
  error_collector.ignore_errors configuration setting will not cause a
  transaction to be automatically counted as failing.

  * Allow URIs that are not parseable by stdlib's URI if addressable is present

  There are some URIs that are valid by RFC 3986, but not parseable by Ruby's
  stdlib URI class. The Ruby agent will now attempt to use the addressable gem
  to parse URIs if it is present, allowing requests against these problematic
  URIs to be instrumented.

  Many thanks to Craig R Webster and Amir Yalon for their help with this issue!

  * More robust error collection from Resque processes

  Previously, traced errors where the exception class was defined in the Resque
  worker but not in the Resque master process would not be correctly handled by
  the agent. This has been fixed.

  * Allow Sinatra apps to set the New Relic environment without setting RACK_ENV

  The NEW_RELIC_ENV environment variable may now be used to specify the
  environment the agent should use from its configuration file, independently of
  RACK_ENV.

  Many thanks to Mario Izquierdo for the contribution!

  * Better error handling in Browser Application Monitoring injection

  The agent middleware that injects the JavaScript code necessary for Browser
  Application Monitoring now does a better job of catching errors that might
  occur during the injection process.

  * Allow disabling of Net::HTTP instrumentation

  Most instrumentation in the Ruby agent can be disabled easily via a
  configuration setting. Our Net::HTTP instrumentation was previously an
  exception, but now it can also be disabled with the disable_net_http
  configuration setting.

  * Make Rails constant presence check more defensive

  The Ruby agent now guards against the (rare) case where an application has a
  Rails constant defined, but no Rails::VERSION constant (because Rails is not
  actually present).

  Many thanks to Vladimir Kiselev for the contribution!

## v3.8.1 ##

  * Better handling for Rack applications implemented as middlewares

  When using a Sinatra application as a middleware around another app (for
  example, a Rails app), or manually instrumenting a Rack middleware wrapped
  around another application, the agent would previously generate two separate
  transaction names in the New Relic UI (one for the middleware, and one for
  the inner application).

  As of this release, the agent will instead unify these two parts into a single
  transaction in the UI. The unified name will be the name assigned to the
  inner-most traced transaction by default. Calls to
  NewRelic::Agent.set_transaction_name will continue to override the default
  names assigned by the agent's instrumentation code.

  This change also makes it possible to run X-Ray sessions against transactions
  of the 'inner' application in cases where one instrumented app is wrapped in
  another that's implemented as a middleware.

  * Support for mongo-1.10.0

  The Ruby agent now instruments version 1.10.0 of the mongo gem (versions 1.8.x
  and 1.9.x were already supported, and continue to be).

  * Allow setting configuration file path via an option to manual_start

  Previously, passing the :config_path option to NewRelic::Agent.manual_start
  would not actually affect the location that the agent would use to look for
  its configuration file. This has been fixed, and the log messages emitted when
  a configuration file is not found should now be more helpful.

## v3.8.0 ##

  * Better support for forking and daemonizing dispatchers (e.g. Puma, Unicorn)

  The agent should now work out-of-the box with no special configuration on
  servers that fork or daemonize themselves (such as Unicorn or Puma in some
  configurations). The agent's background thread will be automatically restarted
  after the first transaction processed within each child process.

  This change means it's no longer necessary to set the
  'restart_thread_in_children setting' in your agent configuration file if you
  were doing so previously.

  * Rails 4.1 support

  Rails 4.1 has shipped, and the Ruby agent is ready for it! We've been running
  our test suites against the release candidates with no significant issues, so
  we're happy to announce full compatibility with this new release of Rails.

  * Ruby VM measurements

  The Ruby agent now records more detailed information about the performance and
  behavior of the Ruby VM, mainly focused around Ruby's garbage collector. This
  information is exposed on the new 'Ruby VM' tab in the UI. For details about
  what is recorded, see:

  http://docs.newrelic.com/docs/ruby/ruby-vm-stats

  * Separate in-transaction GC timings for web and background processes

  Previously, an application with GC instrumentation enabled, and both web and
  background processes reporting in to it would show an overly inflated GC band
  on the application overview graph, because data from both web and non-web
  transactions would be included. This has been fixed, and GC time during web
  and non-web transactions is now tracked separately.

  * More accurate GC measurements on multi-threaded web servers

  The agent could previously have reported inaccurate GC times on multi-threaded
  web servers such as Puma. It will now correctly report GC timings in
  multi-threaded contexts.

  * Improved ActiveMerchant instrumentation

  The agent will now trace the store, unstore, and update methods on
  ActiveMerchant gateways. In addition, a bug preventing ActiveMerchant
  instrumentation from working on Ruby 1.9+ has been fixed.

  Thanks to Troex Nevelin for the contribution!

  * More robust Real User Monitoring script injection with charset meta tags

  Previous versions of the agent with Real User Monitoring enabled could have
  injected JavaScript code into the page above a charset meta tag. By the HTML5
  spec, the charset tag must appear in the first 1024 bytes of the page, so the
  Ruby agent will now attempt to inject RUM script after a charset tag, if one
  is present.

  * More robust connection sequence with New Relic servers

  A rare bug that could cause the agent's initial connection handshake with
  New Relic servers to silently fail has been fixed, and better logging has been
  added to the related code path to ease diagnosis of any future issues.

  * Prevent over-counting of queue time with nested transactions

  When using add_transaction_tracer on methods called from within a Rails or
  Sinatra action, it was previously possible to get inflated queue time
  measurements, because queue time would be recorded for both the outer
  transaction (the Rails or Sinatra action) and the inner transaction (the
  method given to add_transaction_tracer). This has been fixed, so only the
  outermost transaction will now record queue time.

## v3.7.3 ##

  * Obfuscation for PostgreSQL explain plans

  Fixes an agent bug with PostgreSQL where parameters from the original query
  could appear in explain plans sent to New Relic servers, even when SQL
  obfuscation was enabled. Parameters from the query are now masked in explain
  plans prior to transmission when transaction_tracer.record_sql is set to
  'obfuscated' (the default setting).

  For more information, see:
  https://docs.newrelic.com/docs/traces/security-for-postgresql-explain-plans

  * More accurate categorization of SQL statements

  Some SQL SELECT statements that were previously being mis-categorized as
  'SQL - OTHER' will now correctly be tagged as 'SQL - SELECT'. This
  particularly affected ActiveRecord users using PostgreSQL.

  * More reliable Typhoeus instrumentation

  Fixed an issue where an exception raised from a user-specified on_complete
  block would cause our Typhoeus instrumentation to fail to record the request.

  * Fix for Puma 2.8.0 cluster mode (3.7.3.204)

  Puma's 2.8.0 release renamed a hook New Relic used to support Puma's cluster
  mode.  This resulted in missing data for users running Puma. Thanks Benjamin
  Kudria for the fix!

  * Fix for deployment command bug (3.7.3.204)

  Problems with file loading order could result in `newrelic deployments`
  failing with an unrecognized command error. This has been fixed.

## v3.7.2 ##

  * Mongo instrumentation improvements

  Users of the 'mongo' MongoDB client gem will get more detailed instrumentation
  including support for some operations that were not previously captured, and
  separation of aggregate metrics for web transactions from background jobs.

  An issue with ensure_index when passed a symbol or string was also fixed.
  Thanks Maxime RETY for the report!

  * More accurate error tracing in Rails 4

  Traced errors in Rails 4 applications will now be correctly associated with
  the transaction they occurred in, and custom attributes attached to the
  transaction will be correctly attached to the traced error as well.

  * More accurate partial-rendering metrics for Rails 4

  View partials are now correctly treated as sub-components of the containing
  template render in Rails 4 applications, meaning that the app server breakdown
  graphs for Rails 4 transactions should be more accurate and useful.

  * Improved Unicorn 4.8.0 compatibility

  A rare issue that could lead to spurious traced errors on app startup for
  applications using Unicorn 4.8.0 has been fixed.

  * meta_request gem compatibility

  An incompatibility with the meta_request gem has been fixed.

  * Typhoeus 0.6.4+ compatibility

  A potential crash with Typhoeus 0.6.4+ when passing a URI object instead of a
  String instance to one of Typhoeus's HTTP request methods has been fixed.

  * Sequel single threaded mode fix

  The agent will no longer attempt to run EXPLAIN queries for slow SQL
  statements issued using the Sequel gem in single-threaded mode, since
  doing so could potentially cause crashes.

  * Additional functionality for add_custom_parameters

  Calling add_custom_parameters adds parameters to the system codenamed
  Rubicon. For more information, see http://newrelic.com/software-analytics

  * Update gem signing cert (3.7.2.195)

  The certificate used to sign newrelic_rpm expired in February. This patch
  updates that for clients installing with verification.

## v3.7.1 ##

  * MongoDB support

  The Ruby agent provides support for the mongo gem, versions 1.8 and 1.9!
  Mongo calls are captured for transaction traces along with their parameters,
  and time spent in Mongo shows up on the Database tab.

  Support for more Mongo gems and more UI goodness will be coming, so watch
  http://docs.newrelic.com/docs/ruby/mongo for up-to-date status.

  * Harvest thread restarts for forked and daemonized processes

  Historically framework specific code was necessary for the Ruby agent to
  successfully report data after an app forked or daemonized. Gems or scripts
  with daemonizing modes had to wait for agent support or find workarounds.

  With 3.7.1 setting `restart_thread_in_children: true` in your newrelic.yml
  automatically restarts the agent in child processes without requiring custom
  code. For now the feature is opt-in, but future releases may default it on.

  * Fix for missing HTTP time

  The agent previously did not include connection establishment time for
  outgoing Net::HTTP requests. This has been corrected, and reported HTTP
  timings should now be more accurate.

  * Fix for Mongo ensure_index instrumentation (3.7.1.182)

  The Mongo instrumentation for ensure_index in 3.7.1.180 was not properly
  calling through to the uninstrumented version of this method. This has been
  fixed in 3.7.1.182. Thanks to Yuki Miyauchi for the fix!

  * Correct first reported metric timespan for forking dispatchers (3.7.1.188)

  The first time a newly-forked process (in some configurations) reported metric
  data, it would use the startup time of the parent process as the start time
  for that metric data instead of its own start time. This has been fixed.

## v3.7.0 ##

  * Official Rubinius support (for Rubinius >= 2.2.1)

  We're happy to say that all known issues with the Ruby agent running on
  Rubinius have been resolved as of Rubinius version 2.2.1! See
  http://docs.newrelic.com/docs/ruby/rubinius for the most up-to-date status.

  * RUM injection updates

  The Ruby agent's code for both automatic and manual injection of Real User
  Monitoring scripts has been improved. No application changes are required, but
  the new injection logic is simpler, faster, more robust, and paves the way for
  future improvements to Real User Monitoring.

  * More robust communication with New Relic

  Failures when transmitting data to New Relic could cause data to be held over
  unnecessarily to a later harvest. This has been improved both to handle
  errors more robustly and consistently, and to send data as soon as possible.

  * Fix for agent not restarting on server-side config changes

  A bug in 3.6.9 caused the agent to not reset correctly after server-side
  config changes. New settings would not be received without a full process
  restart. This has been fixed.

  * Blacklisting rake spec tasks

  A blacklist helps the agent avoid starting during rake tasks. Some default
  RSpec tasks were missing. Thanks for the contribution Kohei Hasegawa!

## v3.6.9 ##

  * Experimental Rubinius 2.x support

  The agent is now being tested against the latest version of Rubinius. While
  support is still considered experimental, you can track the progress at
  http://docs.newrelic.com/docs/ruby/rubinius for up to date status.

  * Capture arguments for Resque and Sidekiq jobs

  The agent can optionally record arguments for your Resque and Sidekiq jobs on
  transaction traces and traced errors. This is disabled by default, but may be
  enabled by setting resque.capture_params or sidekiq.capture_params.

  Thanks to Juan Ignacio Pumarino, Ken Mayer, Paul Henry, and Eric Saxby for
  their help with this feature!

  * Supported versions rake task and documentation

  We've improved our documentation for what Ruby and gem versions we support.
  Run `rake newrelic:supported_versions` or see the latest agent's versions at
  https://docs.newrelic.com/docs/ruby/supported-frameworks.

  * ActiveRecord 4.0 explain plans for JRuby and Rubinius

  The agent's ActiveRecord 4.0 instrumentation could not gather SQL explain
  plans on JRuby by default because of a dependency on ObjectSpace, which isn't
  avialable by default. This has been fixed.

  * Fix for Curb http_put_with_newrelic

  A bug in the agent caused PUT calls in the Curb gem to crash. This has been
  fixed. Thanks to Michael D'Auria and Kirk Diggler for the contributions!

  * Fix for head position on RUM injection

  Certain unusual HTML documents resulted in browser monitoring injecting
  incorrect content. Thanks Alex McHale for the contribution!

  * Specify the Content-Type header in developer mode

  Thanks Jared Ning for the contribution!

## v3.6.8 ##

  * X-Ray Sessions support

  X-Ray Sessions provide more targeted transaction trace samples and thread
  profiling for web transactions. For full details see our X-Ray sessions
  documentation at https://newrelic.com/docs/site/xray-sessions.

  * Percentiles and Histograms

  The Ruby Agent now captures data that provides percentile and histogram views
  in the New Relic UI.

  * CPU metrics re-enabled for JRuby >= 1.7.0

  To work around a JRuby bug, the Ruby agent stopped gathering CPU metrics on
  that platform.  With the bug fixed, the agent can gather those metrics again.
  Thanks Bram de Vries for the contribution!

  * Missing Resque transaction traces (3.6.8.168)

  A bug in 3.6.8.164 prevented transaction traces in Resque jobs from being
  communicated back to New Relic. 3.6.8.168 fixes this.

  * Retry on initial connect (3.6.8.168)

  Failure to contact New Relic on agent start-up would not properly retry. This
  has been fixed.

  * Fix potential memory leak on failure to send to New Relic (3.6.8.168)

  3.6.8.164 introduced a potential memory leak when transmission of some kinds
  of data to New Relic servers failed. 3.6.8.168 fixes this.

## v3.6.7 ##

  * Resque-pool support

  Resque processes started via the resque-pool gem weren't recognized by the
  Ruby agent. The agent now starts correctly in those worker processes.

  * Environment-based configuration

  All settings in newrelic.yml can now be configured via environment variables.
  See https://newrelic.com/docs/ruby/ruby-agent-configuration for full details.

  * Additional locking option for Resque (3.6.7.159)

  There have been reports of worker process deadlocks in Resque when using the
  Ruby agent. An optional lock is now available to avoid those deadlocks. See
  https://newrelic.com/docs/ruby/resque-instrumentation for more details.

  * HTTP connection setup timeout (3.6.7.159)

  HTTP initialization in the agent lacked an appropriate timeout,
  leading to dropouts in reporting under certain network error conditions.

  * Unnecessary requests from Resque jobs (3.6.7.159)

  An issue causing Resque jobs to unnecessarily make requests against New Relic
  servers was fixed.

  * Fix compatibility issues with excon and curb instrumentation

  This release of the agent fixes a warning seen under certain circumstances
  with the excon gem (most notably, when excon was used by fog), as well as
  a bug with the curb instrumentation that conflicted with the  feedzirra gem.

  * Allow license key to be set by Capistrano variables

  A license key can be passed via a Capistrano variable where previously it
  could only be in newrelic.yml. Thanks Chris Marshall for the contribution!

  * Make HTTP client instrumentation aware of "Host" request header

  If a "Host" header is set explicitly on an HTTP request, that hostname will
  be used for external metrics. Thanks Mislav Marohnić for the contribution!

  * Fix ActiveSupport::Concern warnings with MethodTracer

  Including NewRelic::Agent::MethodTracer in a class using Concerns could cause
  deprecation warnings. Thanks Mike Połtyn for the contribution!

  * Fix Authlogic constant name

  Code checking for the Authlogic module was using in the wrong case. Thanks
  Dharam Gollapudi for the contribution!

## v3.6.6 ##

  * HTTPClient and Curb support

  The Ruby agent now supports the HTTPClient and Curb HTTP libraries! Cross
  application tracing and more is fully supported for these libraries. For more
  details see https://newrelic.com/docs/ruby/ruby-http-clients.

  * Sinatra startup improvements

  In earlier agent versions, newrelic_rpm had to be required after Sinatra to
  get instrumentation. Now the agent should start when your Sinatra app starts
  up in rackup, thin, unicorn, or similar web servers.

  * Puma clustered mode support

  Clustered mode in Puma was not reporting data without manually adding a hook
  to Puma's configuration. The agent will now automatically add this hook.

  * SSL certificate verification

  Early versions of the agent's SSL support provided an option to skip
  certificate verification. This option has been removed.

## v3.6.5 ##

  * Rails 4.0 Support

  The Ruby agent is all set for the recent general release of Rails 4.0! We've
  been tracking the RC's, and that work paid off. Versions 3.6.5 and 3.6.4 of
  the Ruby agent should work fine with Rails 4.0.0.

  * Excon and Typhoeus support

  The Ruby agent now supports the Excon and Typhoeus HTTP libraries! For more
  details see https://newrelic.com/docs/ruby/ruby-http-clients.

## v3.6.4 ##

  * Exception Whitelist

  We've improved exception message handling for applications running in
  high security mode. Enabling 'high_security' now removes exception messages
  entirely rather than simply obfuscating any SQL.

  By default this feature affects all exceptions, though you can configure a
  whitelist of exceptions whose messages should be left intact.

  More details: https://newrelic.com/docs/ruby/ruby-agent-configuration

  * Fix a race condition affecting some Rails applications at startup

  Some Rails applications using newrelic_rpm were affected by a race condition
  at startup that manifested as an error when model classes with associations
  were first loaded. The cause of these errors has been addressed by moving the
  generation of the agent's EnvironmentReport on startup from a background
  thread to the main thread.

## v3.6.3 ##

  * Better Sinatra Support

  A number of improvements have been made to our Sinatra instrumentation.
  More details: https://newrelic.com/docs/ruby/sinatra-support-in-the-ruby-agent

  Sinatra instrumentation has been updated to more accurately reflect the final
  route that was actually executed, taking pass and conditions into account.

  New Relic middlewares for error collection, real user monitoring, and cross
  application tracing are automatically inserted into the middleware stack.

  Ignoring routes, similar to functionality available to Rails controllers, is
  now available in Sinatra as well.

  Routes in 1.4 are properly formatting in transaction names. Thanks Zachary
  Anker for the contribution!

  * Padrino Support

  Along with improving our support of Sinatra, we've also extended that to
  supporting Padrino, a framework that builds on Sinatra. Web transactions
  should show up in New Relic now for Padrino apps automatically. The agent has
  been tested against the latest Padrino in versions 0.11.x and 0.10.x.

  * Main overview graph only shows web transactions

  In the past database times from background jobs mixed with other web transaction
  metrics in the main overview graph. This often skewed graphs. A common workaround
  was to send background jobs to a separate application, but that should no longer
  be necessary as the overview graphs now only represent web transactions.

## v3.6.2 ##

  * Sequel support

  The Ruby agent now supports Sequel, a database toolkit for Ruby. This
  includes capturing SQL calls and model operations in transaction traces, and
  recording slow SQL calls. See https://newrelic.com/docs/ruby/sequel-instrumentation
  for full details.

  * Thread profiling fix

  The prior release of the agent (version 3.6.1) broke thread profiling. A
  profile would appear to run, but return no data. This has been fixed.

  * Fix for over-counted Net::HTTP calls

  Under some circumstances, calls into Net::HTTP were being counted twice in
  metrics and transaction traces. This has been fixed.

  * Missing traced errors for Resque applications

  Traced errors weren't displaying for some Resque workers, although the errors
  were factored into the overall count graphs. This has been fixed, and traced
  errors should be available again after upgrading the agent.

## v3.6.1 ##

  * Full URIs for HTTP requests are recorded in transaction traces

  When recording a transaction trace node for an outgoing HTTP call via
  Net::HTTP, the agent will now save the full URI (instead of just the hostname)
  for the request. Embedded credentials, the query string, and the fragment will
  be stripped from the URI before it is saved.

  * Simplify Agent Autostart Logic

  Previously the agent would only start when it detected a supported
  "Dispatcher", meaning a known web server or background task framework.  This
  was problematic for customers using webservers that the agent was not
  configured to detect (e.g. Puma).  Now the agent will attempt to report any
  time it detects it is running in a monitored environment (e.g. production).
  There are two exceptions to this.  The agent will not autostart in a rails
  console or irb session or when the process was invoked by a rake task (e.g.
  rake assets:precompile).  The NEWRELIC_ENABLE environment variable can be set
  to true or false to force the agent to start or not start.

  * Don't attempt to resolve collector hostname when proxy is in use

  When a proxy is configured, the agent will not attempt to lookup and cache the
  IP address of New Relic server to which it is sending data, since DNS may not
  be available in some environments. Thanks to Bill Kirtley for the contribution

  * Added NewRelic::Agent.set_transaction_name and NewRelic::Agent.get_transaction_name

  Ordinarily the name of your transaction is defined up-front, but if you'd like to
  change the name of a transaction while it is still running you can use
  **NewRelic::Agent.set_transaction_name()**.  Similarly, if you need to know the name
  of the currently running transaction, you can use **NewRelic::Agent.get_transaction_name()**.

## v3.6.0 ##

  * Sidekiq support

  The Ruby agent now supports the Sidekiq background job framework. Traces from
  Sidekiq jobs will automatically show up in the Background tasks on New Relic
  similar to Resque and Delayed::Job tasks.

  * Improved thread safety

  The primary metrics data structures in the Ruby agent are now thread safe.
  This should provide better reliability for the agent under JRuby and threaded
  scenarios such as Sidekiq or Puma.

  * More robust environment report

  The agent's analysis of the local environment (e.g. OS, Processors, loaded
  gems) will now work in a wider variety of app environments, including
  Sinatra.

  * Experimental Rainbows! support

  The Ruby agent now automatically detects and instruments the Rainbows! web
  server. This support is considered experimental at present, and has not been
  tested with all dispatch modes.

  Thanks to Joseph Chen for the contribution.

  * Fix a potential file descriptor leak in Resque instrumentation

  A file descriptor leak that occurred when DontPerform exceptions were used to
  abort processing of a job has been fixed. This should allow the Resque
  instrumentation work correctly with the resque-lonely_job gem.

## v3.5.8 ##

  * Key Transactions

    The Ruby agent now supports Key Transactions! Check out more details on the
    feature at https://newrelic.com/docs/site/key-transactions

  * Ruby 2.0

    The Ruby agent is compatible with Ruby 2.0.0 which was just released.

  * Improved Sinatra instrumentation

    Several cases around the use of conditions and pass in Sinatra are now
    better supported by the Ruby agent. Thanks Konstantin for the help!

  * Outbound HTTP headers

    Adds a 'X-NewRelic-ID' header to outbound Net::HTTP requests. This change
    helps improve the correlation of performance between services in a service-
    oriented architecture for a forthcoming feature. In the meantime, to disable
    the header, set this in your newrelic.yml:

      cross_application_tracer:
        enabled: false

  * Automatically detect Resque dispatcher

    The agent does better auto-detection for the Resque worker process.
    This should reduce the need to set NEW_RELIC_DISPATCHER=resque directly.

## v3.5.7 ##

  * Resolved some issues with tracking of frontend queue time, particularly
    when the agent is running on an app hosted on Heroku.  The agent will now
    more reliably parse the headers described in
    https://newrelic.com/docs/features/tracking-front-end-time and will
    automatically detect whether the times provided are in seconds,
    milliseconds or microseconds.

## v3.5.6 ##

  * Use HTTPS by default

    The agent now defaults to using SSL when it communicates with New Relic's
    servers.  By default is already configured New Relic does not transmit any
    sensitive information (e.g. SQL parameters are masked), but SSL adds an
    additional layer of security.  Upgrading customers may need to remove the
    "ssl: false" directive from their newrelic.yml to enable ssl.  Customers on
    Jruby may need to install the jruby-openssl gem to take advantage of this
    feature.

  * Fix two Resque-related issues

    Fixes a possible hang on exit of an instrumented Resque master process
    (https://github.com/defunkt/resque/issues/578), as well as a file descriptor
    leak that could occur during startup of the Resque master process.

  * Fix for error graph over 100%

    Some errors were double counted toward the overall error total. This
    resulted in graphs with error percentages over 100%. This duplication did
    not impact the specific error traces captured, only the total metric.

  * Notice gracefully handled errors in Sinatra

    When show_exceptions was set to false in Sinatra, errors weren't caught
    by New Relic's error collector. Now handled errors also have the chance
    to get reported back.

  * Ruby 2.0 compatibility fixes

    Ruby 2.0 no longer finds protected methods by default, but will with a flag.
    http://tenderlovemaking.com/2012/09/07/protected-methods-and-ruby-2-0.html

    Thanks Ravil Bayramgalin and Charlie Somerville for the fixes.

  * Auto-detect Trinidad as dispatcher

    Code already existing for detecting Trinidad as a dispatcher, but was only
    accessible via an ENV variable. This now auto-detects on startup. Thanks
    Robert Rasmussen for catching that.

  * Coercion of types in collector communication

    Certain metrics can be recorded with a Ruby Rational type, which JSON
    serializes as a string rather than a floating point value. We now treat
    coerce each outgoing value, and log issues before sending the data.

  * Developer mode fix for chart error

    Added require to fix a NameError in developer mode for summary page. Thanks
    to Ryan B. Harvey.

  * Don't touch deprecated RAILS_ROOT if on Rails 3

    Under some odd startup conditions, we would look for the RAILS_ROOT constant
    after failing to find the ::Rails.root in a Rails 3 app, causing deprecation
    warnings. Thanks for Adrian Irving-Beer for the fix.

## v3.5.5 ##

  * Add thread profiling support

    Thread profiling performs statistical sampling of backtraces of all threads
    within your Ruby processes. This feature requires MRI >= 1.9.2, and is
    controlled via the New Relic web UI. JRuby support (in 1.9.x compat mode) is
    considered experimental, due to issues with JRuby's Thread#backtrace.

  * Add audit logging capability

    The agent can now log all of the data it sends to the New Relic servers to
    a special log file for human inspection. This feature is off by default, and
    can be enabled by setting the audit_log.enabled configuration key to true.
    You may also control the location of the audit log with the audit_log.path key.

  * Use config system for dispatcher, framework, and config file detection

    Several aspects of the agent's configuration were not being handled by the
    configuration system.  Detection/configuration of the dispatcher (e.g. passenger,
    unicorn, resque), framework (e.g. rails3, sinatra), and newrelic.yml
    location are now handled via the Agent environment, manual, and default
    configuration sources.

  * Updates to logging across the agent

    We've carefully reviewed the logging messages that the agent outputs, adding
    details in some cases, and removing unnecessary clutter. We've also altered
    the startup sequence to ensure that we don't spam STDOUT with messages
    during initialization.

  * Fix passing environment to manual_start()

    Thanks to Justin Hannus.  The :env key, when passed to Agent.manual_start,
    can again be used to specify which section of newrelic.yml is loaded.

  * Rails 4 support

    This release includes preliminary support for Rails 4 as of 4.0.0.beta.
    Rails 4 is still in development, but the agent should work as expected for
    people who are experimenting with the beta.

## v3.5.4 ##

  * Add queue time support for sinatra apps

    Sinatra applications can now take advantage of front end queue time
    reporting. Thanks to Winfield Peterson for this contribution.

  * Simplify queue time configuration for nginx 1.2.6+

    Beginning in version 1.2.6, recently released as a development version, the
    $msec variable can be used to set an http header.  This change allows front
    end queue time to be tracked in New Relic simply by adding this line to the
    nginx config:

    proxy_set_header X-Queue-Start "t=${msec}000"

    It will no longer be necessary to compile a patched version of nginx or
    compile in the perl or lua module to enable this functionality.

    Thanks to Lawrence Pit for the contribution.

  * Report back build number and stage along with version info

    In the 3.5.3 series the agent would fail to report its full version number
    to NewRelic's environment report.  For example it would report its version
    as 3.5.3 instead of 3.5.3.25 or 3.5.3.25.beta.  The agent will now report
    its complete version number as defined in newrelic_rpm.gemspec.

  * The host and the port that the agent reports to can now be set from environment vars

    The host can be set with NEW_RELIC_HOST and the port with NEW_RELIC_PORT.  These setting
    will override any other settings in your newrelic.yml.

  * Fix RUM reporting to multiple applications

    When the agent is configured to report to multiple "roll up" applications
    RUM did not work correctly.

## v3.5.3 ##

  * Update the collector protocol to use JSON and Ruby primitives

    The communication between the agent and the NewRelic will not longer be
    marshaled Ruby objects, but rather JSON in the case of Ruby 1.9 and marshaled
    Ruby primitives in the case of 1.8.  This results in greater harvest efficiency
    as well as feature parity with other New Relic agents.

  * Fix incorrect application of conditions in sinatra instrumentation

    The agent's sinatra instrumentation was causing sinatra's conditions to
    be incorrectly applied in some obscure cases.  The bug was triggered
    when a condition was present on a lower priority route that would match
    the current request, except for the presence of a higher priority route.

## v3.5.2 ##

 * Simplified process of running agent test suite and documented code
   contribution process in GUIDELINES_FOR_CONTRIBUTING.

## v3.5.1 ##

 * Enabling Memory Profiling on Lion and Mountain Lion

   The agent's list of supported platforms for memory profiling wasn't correctly checking
   for more recent versions of OS X.

 * Fixed an arity issue encountered when calling newrelic_notice_error from Rails applications.

 * End user queue time was not being properly reported, works properly now.

 * Server-side configuration for ignoring errors was not being heeded by agent.

 * Better handling of a thread safety issue.

   Some issues may remain, which we are working to address, but they should be gracefully handled
   now, rather than crashing the running app.

 * Use "java_import" rather than "include_class" when require Java Jars into a JRuby app.

   Thanks to Jan Habermann for the pull request

 * Replaced alias_method mechanism with super call in DataMapper instrumentation.

   Thanks to Michael Rykov for the pull request

 * Fixed the Rubinius GC profiler.

   Thanks to Dirkjan Bussink

 * Use ActiveSupport.on_load to load controller instrumentation Rails 3.

   Thanks to Jonathan del Strother

 * Reduce the number of thread local reference in a particular high traffic method

   Thanks to Jeremy Kemper

## v3.5.0.1 ##

 * (Fix) Due to a serious resource leak we have ended support for versions of Phusion Passenger
   older than 2.1.1. Users of older versions are encouraged upgrade to a more recent version.

## v3.5.0 ##

 * (Fix) RUM Stops Working After 3.4.2.1 Agent Upgrade

   v3.4.2.1 introduced a bug that caused the browser monitor auto instrumentation
   (for RUM) default to be false. The correct value of true is now used

 * When the Ruby Agent detects Unicorn as the dispatcher it creates an INFO level log message
   with additional information

   To help customers using Unicorn, if the agent detects it (Unicorn) is being used as the
   dispatcher an INFO level log message it created that includes a link to New Relic
   online doc that has additional steps that may be required to get performance data reporting.

 * (Fix) In version 3.4.2 of the Ruby Agent the server side value for Apdex T was disregarded

   With version 3.4.2 of the agent, the value set in the newrelic.yml file took precedence over the
   value set in the New Relic UI.  As of version 3.5.0 only the value for Apdex T set in the
   New Relic UI will be used. Any setting in the yaml file will be ignored.

 * Improved Error Detection/Reporting capabilities for Rails 3 apps

   Some errors are missed by the agent's exception reporting handlers because they are
   generated in the rails stack, outside of the instrumented controller action. A Rack
   middleware is now included that can detect these errors as they bubble out of the middleware stack.
   Note that this does not include Routing Errors.

 * The Ruby Agent now logs certain information it receives from the New Relic servers

   After connecting to the New Relic servers the agent logs the New Relic URL
   of the app it is reporting to.

 * GC profiling overhead for Ruby 1.9 reduced

   For Ruby 1.9 the amount of time spent in GC profiling has been reduced.

 * Know issue with Ruby 1.8.7-p334, sqlite3-ruby 1.3.0 or older, and resque 1.23.0

   The Ruby Agent will not work in conjunction with Ruby 1.8.7-p334, sqlite3-ruby 1.3.3
   or earlier, and resque 1.23.0. Your app will likely stop functioning. This is a known problem
   with Ruby versions up to 1.8.7-p334. Upgrading to the last release of Ruby 1.8.7
   is recommended.  This issue has been present in every version of the agent we've tested
   going back for a year.


## v3.4.2.1 ##

* Fix issue when app_name is nil

  If the app_name setting ends up being nil an exception got generated and the application
  wouldn't run. This would notably occur when running a Heroku app locally without the
  NEW_RELIC_APP_NAME environment variable set. A nil app_name is now detected and an
  error logged specifying remediation.

## v3.4.2 ##

 * The RUM NRAGENT tk value gets more robustly sanitized to prevent potential XSS vulnerabilities

   The code that scrubs the token used in Real User Monitoring has been enhanced to be
   more robust.

 * Support for Apdex T in server side configuration

   For those using server side configuration the Ruby Agent now supports setting
   the Apdex T value via the New Relic UI.

 * Refactoring of agent config code

   The code that reads the configuration information and configures the agent
   got substantially reorganized, consolidated, simplified, and made more robust.

## v3.4.1 ##
#### Bug Fixes ####
 * Fix edge case in RUM auto instrumentation where X-UA-Compatible meta tag is
   present but </head> tag is missing.

   There is a somewhat obscure edge case where RUM auto instrumentation will
   crash a request. The issue seems to be triggered when the X-UA-Compatible
   meta tag is present and the </head> tag is missing.

 * Fixed reference to @service.request_timeout to @request_timeout in
   new_relic_service.rb. (Thanks to Matthew Savage)

   When a timeout occurred during connection to the collector an "undefined
   method `request_timeout' for nil:NilClass'" would get raised.

 * preserve visibility on traced methods.

   Aliased methods now have the same visibility as the original traced method.
   A couple of the esoteric methods created in the process weren't getting the
   visibility  set properly.

 * Agent service does not connect to directed shard collector after connecting
   to proxy

   After connecting to collector proxy name of real collector was updated, but
   ip address was not being updated causing connections to go to the proxy.
   Agent now looks up ip address for real collector.

 * corrupt marshal data from pipe children crashing agent

   If the agent received corrupted data from the Reqsue worker child agent
   it could crash the agent itself. fixed.

 * should reset RubyBench GC counter between polls

   On Ruby REE, the GC profiler does not reset the counter between polls. This
   is only a problem if GC could happen *between* transactions, as in, for
   example, out-of-band GC in Unicorn. fixed.

## v3.4.0.1
 * Prevent the agent from resolving the collector address when disabled.
 * Fix for error collector configuration that was introduced during beta.
 * Preserve method visibility when methods are traced with #add_method_tracer and #add_transaction_tracer

## v3.4.0
 * Major refactor of data transmission mechanism.  This enabled child processes to send data to parent processes, which then send the data to the New Relic service.  This should only affect Resque users, dramatically improving their experience.
 * Moved Resque instrumentation from rpm_contrib to main agent.  Resque users should discontinue use of rpm_contrib or upgrade to 2.1.11.
 * Resolve issue with configuring the Error Collector when using server-side configuration.

## v3.3.5
 * [FIX] Allow tracing of methods ending in ! and ?
 * [PERF] Give up after scanning first 50k of the response in RUM
   auto-instrumentation.
 * [FIX] Don't raise when extracting metrics from SQL queries with non UTF-8 bytes.
 * Replaced "Custom/DJ Locked Jobs" metric with new metrics for
   monitoring DelayedJob: queue_length, failed_jobs, and locked_jobs, all under
   Workers/DelayedJob.  queue_length is also broken out by queue name or priority
   depending on the version of DelayedJob deployed.

## v3.3.4.1
 * Bug fix when rendering empty collection in Rails 3.1+

## v3.3.4
  * Rails 3 view instrumentation

## v3.3.3
  * Improved Sinatra instrumentation
  * Limit the number of nodes collected in long running transactions to prevent leaking memory

## v3.3.2.1
  * [SECURITY] fix for cookie handling by End User Monitoring instrumentation

## v3.3.2
  * deployments recipe change: truncate git SHAs to 7 characters
  * Fixes for obfuscation of PostgreSQL and SQLite queries
  * Fix for lost database connections when using a forking framework
  * Workaround for RedHat kernel bug which prevented blocking reads of /proc fs
  * Do not trap signals when handling exceptions

## v3.3.1
  * improved Ruby 1.8.6 support
  * fix for issues with RAILS_ROOT deprecation warnings
  * fixed incorrect 1.9 GC time reporting
  * obfuscation for Slow SQL queries respects transaction trace config
  * fix for RUM instrumentation repoting bad timing info in some cases
  * refactored ActiveRecord instrumentation, no longer requires Rails

## v3.3.0
  * fix for GC instrumentation when using Ruby 1.9
  * new feature to correlate browser and server transaction traces
  * new feature to trace slow sql statements
  * fix to help cope with malformed rack responses
  * do not try to instrument versions of ActiveMerchant that are too old

## v3.2.0.1
  * Updated LICENSE
  * Updated links to support docs

## v3.2.0
  * Fix over-detection of mongrel and unicorn and only start the agent when
    actual server is running
  * Improve developer mode backtraces to support ruby 1.9.2, windows
  * Fixed some cases where Memcache instrumentation was failing to load
  * Ability to set log destination by NEW_RELIC_LOG env var
  * Fix to mutex lib load issue
  * Performance enhancements (thanks to Jeremy Kemper)
  * Fix overly verbose STDOUT message (thanks to Anselm Helbig)

## v3.1.2
  * Fixed some thread safety issues
  * Work around for Ruby 1.8.7 Marshal crash bug
  * Numerous community patches (Gabriel Horner, Bradley Harris, Diego Garcia,
    Tommy Sullivan, Greg Hazel, John Thomas Marino, Paul Elliott, Pan Thomakos)
  * Fixed RUM instrumentation bug

## v3.1.1
  * Support for Rails 3.1 (thanks to Ben Hoskings via github)
  * Support for Rubinius
  * Fixed issues affecting some Delayed Job users where log files were not appearing
  * Fixed an issue where some instrumentation might not get loaded in Rails apps
  * Fix for memcached cas method (thanks to Andrew Long and Joseph Palermo )
  * Fix for logger deprecation warning (thanks to Jonathan del Strother via github)
  * Support for logging to STDOUT
  * Support for Spymemcached client on jruby

## v3.1.0
  * Support for aggregating data from short-running
    processes to reduce reporting overhead
  * Numerous bug fixes
  * Increased unit test coverage

## v3.0.1
  * Updated Real User Monitoring to reduce javascript size and improve
    compatibility, fix a few known bugs

## v3.0.0
  * Support for Real User Monitoring
  * Back end work on internals to improve reliability
  * added a 'log_file_name' and 'log_file_path' configuration variable to allow
    setting the path and name of the agent log file
  * Improve reliability of statistics calculations
  * Remove some previously deprecated methods
  * Remove Sequel instrumentation pending more work

## v2.14.1
  * Avoid overriding methods named 'log' when including the MethodTracer module
  * Ensure that all load paths for 'new_relic/agent' go through 'new_relic/control' first
  * Remove some debugging output from tests

## v2.14.0
  * Dependency detection framework to prevent multi-loading or early-loading
    of instrumentation files

## v2.13.5
  * Moved the API helper to the github newrelic_api gem.
  * Revamped queue time to include server, queue, and middleware time
  * Increased test coverage and stability
  * Add Trinidad as a dispatcher (from Calavera, on github)
  * Sequel instrumentation from Aman Gupta
  * patches to 1.9 compatibility from dkastner on github
  * Support for 1.9.2's garbage collection instrumentation from Justin Weiss
  * On Heroku, existing queue time headers will be detected
  * Fix rack constant scoping in dev mode for 1.9 (Rack != ::Rack)
  * Fixes for instrumentation loading failing on Exception classes that
    are not subclasses of StandardError
  * Fix active record instrumentation load order for Rails 3

## v2.13.4
  * Update DNS lookup code to remove hardcoded IP addresses

## v2.13.3
  * Dalli instrumentation from Mike Perham (thanks Mike)
  * Datamapper instrumentation from Jordan Ritter (thanks Jordan)
  * Apdex now defaults to 0.5
    !!! Please be aware that if you are not setting an apdex,
    !!! this will cause a change in the apparent performance of your app.
  * Make metric hashes threadsafe (fixes problems sending metrics in Jruby
    threaded code)
  * Delete obsolete links to metric docs in developer mode
  * Detect gems when using Bundler
  * Fix newrelic_ignore in Rails 3
  * Break metric parser into a separate vendored gem
  * When using Unicorn, preload_app: true is recommended to get proper
    after_fork behavior.

## v2.13.2
  * Remove a puts. Yes, a whole release for a puts.

## v2.13.1
  * Add missing require in rails 3 framework control

## v2.13.0
  * developer mode is now a rack middleware and can be used on any framework;
    it is no longer supported automatically on versions of Rails prior to 2.3;
    see README for details
  * memcache key recording for transaction traces
  * use system_timer gem if available, fall back to timeout lib
  * address instability issues in JRuby 1.2
  * renamed executable 'newrelic_cmd' to 'newrelic'; old name still supported
    for backward compatibility
  * added 'newrelic install' command to install a newrelic.yml file in the
    current directory
  * optimization to execution time measurement
  * optimization to startup sequence
  * change startup sequence so that instrumentation is installed after all
    other gems and plugins have loaded
  * add option to override automatic flushing of data on exit--send_data_on_exit
    defaults to 'true'
  * ignored errors no longer affect apdex score
  * added record_transaction method to the api to allow recording
    details from web and background transactions occurring outside RPM
  * fixed a bug related to enabling a gold trial / upgrade not sending
    transaction traces correctly

## v2.12.3
  * fix regression in startup sequence

## v2.12.2
  * fix for regression in Rails 2.1 inline rendering
  * workaround bug found in some rubies that caused a segv and/or NoMemoryError
    when deflating content for upload
  * avoid creating connection thread in unicorn/passenger spawners

## v2.12.1
  * fix bug in profile mode
  * fix race condition in Delayed::Job instrumentation loading
  * fix glassfish detection in latest glassfish gem

## v2.12.0
  * support basic instrumentation for ActsAsSolr and Sunspot

## v2.11.3
  * fix bug in startup when running JRuby

## v2.11.2
  * fix for unicorn not reporting when the proc line had 'master' in it
  * fix regression for passenger 2.0 and earlier
  * fix after_fork in the shim

## v2.11.1
  * republished gem without generated rdocs

## v2.11.0
  * rails3 instrumentation (no developer mode support yet)
  * removed the ensure_worker_thread started and instead defined an after_fork
    handler that will set up the agent properly in forked processes.
  * change at_exit handler so the shutdown always goes after other shutdown
    handlers
  * add visibility to active record db transactions in the rpm transaction
    traces (thanks to jeremy kemper)
  * fix regression in merb support which caused merb apps not to start
  * added NewRelic::Agent.logger to the public api to write to the agent
    log file.
  * optimizations to background thread, controller instrumentation, memory
    usage
  * add logger method to public_api
  * support list notation for ignored exceptions in the newrelic.yml

## v2.10.8
  * fix bug in delayed_job instrumentation that caused the job queue sampler
    to run in the wrong place
  * change startup sequence and code that restarts the worker loop
    thread
  * detect the unicorn master and dont start the agent; hook in after_fork
  * fix problem with the Authlogic metric names which caused errors in
    developer mode.  Authlogic metrics now adhere to the convention of
    prefixing the name with  'Custom'
  * allow more correct overriding of transaction trace settings in the
    call to #manual_start
  * simplify WorkerLoop and add better protection for concurrency
  * preliminary support for rails3

## v2.10.6
  * fix missing URL and referrer on some traced errors and transactions
  * gather traced errors *after* executing the rescue chain in ActionController
  * always load controller instrumentation
  * pick up token validation from newrelic.yml

## v2.10.5
  * fix bug in delayed_job instrumentation occurring when there was no DJ log

## v2.10.4
  * fix incompatibility with Capistrano 2.5.16
  * strip down URLs reported in transactions and errors to path only

## v2.10.3
  * optimization to reduce overhead: move background samplers into foreground thread
  * change default config file to ignore RoutingErrors
  * moved the background task instrumentation into a separate tab in the RPM UI
  * allow override of the RPM application name via NEWRELIC_APP_NAME environment variable
  * revised Delayed::Job instrumentation so no manual_start is required
  * send buffered data on shutdown
  * expanded support for queue length and queue time
  * remove calls to starts_with to fix Sinatra and non-rails deployments
  * fix problem with apdex scores recording too low in some circumstances
  * switch to jeweler for gem building
  * minor fixes, test improvements, doc and rakefile improvements
  * fix incompatibility with Hoptoad where Hoptoad was not getting errors handled by New Relic
  * many other optimizations, bug fixes and documentation improvements

## v2.10.2.
  * beta release of 2.10
  * fix bugs with Sinatra app instrumentation
  * minor doc updates

## v2.10.1.
  * alpha release of 2.10
  * rack support, including metal; ignores 404s; requires a module inclusion (see docs)
  * sinatra support, displays actions named by the URI pattern matched
  * add API method to abort transaction recording for in-flight transactions
  * remove account management calls from newrelic_api.rb
  * truncating extremely large transaction traces for efficiency
  * fix error reporting in recipes; add newrelic_rails_env option to recipes to
    override the rails env used to pull the app_name out of newrelic.yml
  * added TorqueBox recognition (thanks Bob McWhirter)
  * renamed config settings: enabled => monitor_mode; developer => developer_mode;
    old names will still work in newrelic.yml
  * instrumentation for DelayedJob (thanks Travis Tilley)
  * added config switches to turn off certain instrumentation when you aren't
    interested in the metrics, to save on overhead--see newrelic.yml for details.
  * add profiling support to dev mode; very experimental!
  * add 'multi_threaded' config option to indicate when the app is running
    multi-threaded, so we can disable some instrumentation
  * fix test failures in JRuby, REE
  * improve Net::HTTP instrumentation so it's more efficient and distinguishes calls
    between web and non-web transactions.
  * database instrumentation notices all database commands in addition to the core commands
  * add support for textmate to dev mode
  * added add_transaction_tracer method to support instrumenting methods as
    if they were web transactions; this will facilitate better visibility of background
    tasks and eventually things like rack, metal and Sinatra
  * adjusted apdex scores to reflect time spent in the mongrel queue
  * fixed incompatibility with JRuby on startup
  * implemented CPU measure for JRuby which reflects the cpu burn for
    all controller actions (does not include background tasks)
  * fixed scope issue with GC instrumentation, subtracting time from caller
  * added # of GC calls to GC instrumentation
  * renamed the dispatcher metric
  * refactored stats_engine code for readability
  * optimization: reduce wakeup times for harvest thread

## v2.10.0.
  * alpha release of 2.10
  * support unicorn
  * instrumentation of GC for REE and MRE with GC patch
  * support agent restarting when changes are made to the account
  * removed #newrelic_notice_error from Object class, replaced by NewRelic::Agent#notice_error
  * collect histogram statistics
  * add custom parameters to newrelic_notice_error call to display
    extra info for errors
  * add method disable_all_tracing(&block) to execute a block without
    capturing metrics
  * newrelic_ignore now blocks all instrumentation collection for
    the specified actions
  * added doc to method_tracer API and removed second arg
    requirement for add_method_tracer call
  * instrumentation for Net::HTTP
  * remove method_tracer shim to avoid timing problems in monitoring daemons
  * for non-rails daemons, look at APP_ROOT and NRCONFIG env vars for custom locations

## v2.9.9.
  * Disable at_exit handler for Unicorn which sometimes caused the
    agent to stop reporting immediately.

## v2.9.8.
  * add instrumentation for Net::HTTP calls, to show up as "External"
  * added support for validating agents in the cloud.
  * recognize Unicorn dispatcher
  * add NewRelic module definitions to ActiveRecord instrumentation

## v2.9.5.
  * Snow Leopard memory fix

## v2.9.4.
  * clamp size of data sent to server
  * reset statistics for passenger when forking to avoid erroneous data
  * fix problem deserializing errors from the server
  * fix incompatibility with postgres introduced in 2.9.

## v2.9.3.
  * fix startup failure in Windows due to memory sampler
  * add JRuby environment information

## v2.9.2.
  * change default apdex_t to 0.5 seconds
  * fix bug in deployments introduced by multi_homed setting
  * support overriding the log in the agent api
  * fix JRuby problem using objectspace
  * display custom parameters when looking at transactions in dev mode
  * display count of sql statements on the list of transactions in dev mode
  * fixes for merb--thanks to Carl Lerche

## v2.9.1.
  * add newrelic_ignore_apdex method to controller classes to allow
    you to omit some actions from apdex statistics
  * Add hook for Passenger shutdown events to get more timely shutdown
    notices; this will help in more accurate memory readings in
    Passenger
  * add newrelic_notice_error to Object class
  * optional ability to verify SSL certificates, note that this has some
    performance and reliability implications
  * support multi-homed host with multiple apps running on duplicate
    ports

## v2.9.0.
  Noteworthy Enhancements
  * give visibility to templates and partials in Rails 2.1 and later, in
    dev mode and production
  * change active record metrics to capture statistics in adapter log()
    call, resulting in lower overhead and improved visibility into
    different DB operations; only AR operations that are not hitting the
    query cache will be measured to avoid overhead
  * added mongrel_rpm to the gem, a standalone daemon listening for custom
    metric values sent from local processes (experimental); do mongrel_rpm
    --help
  * add API for system monitoring daemons (refer to KB articles); changed
    API for manual starting of the agent; refer to
    NewRelic::Agent.manual_start for details
  * do certificate verification on ssl connections to
    collector.newrelic.com
  * support instances appearing in more than one application by allowing a
    semicolon separated list of names for the newrelic.yml app_name
    setting.
  * combined agent logfiles into a single logfile
  * use rpm server time for transaction traces rather than agent time

  Developer Mode (only) Enhancements
  * show partial rendering in traces
  * improved formatting of metric names in traces
  * added number of queries to transactions in the transaction list
  * added some sorting options for the transaction list
  * added a page showing the list of active threads

  Compatibility Enhancements
  * ruby 1.9.1 compatibility
  * support concurrency when determining busy times, for 2.2 compatibility
  * in jruby, use Java used heap for memory sampling if the system memory
    is not accessible from an unsupported platform
  * jruby will no longer start the agent now when running the console or
    rake tasks
  * API support for RPM as a footnote add-in
  * webrick support restored

  Noteworthy bugfixes
  * sample memory on linux by reading /proc/#{$$}/status file
  * fixed ambiguous 'View' metrics showing up in controller breakdown
  * removed Numeric extensions, including round_to, and to_ms
  * using a different timeout mechanism when we post data to RPM
  * remove usage of Rails::Info which had a side effect of enabling
    ActiveRecord even when it wasn't an active framework
  * moved CPU sampler off background thread and onto the harvest thread
  * tests now run cleanly in any rails app using test:newrelic or
    test:plugins

  Agent improvements to support future RPM enhancements
  * add instrumentation to capture metrics on response codes; not yet
    working in rails 2.3.*
  * added http referrer to traced errors
  * capture gem requirements from rails
  * capture cpu utilization adjusted for processor count
  * transaction sampling

## v2.8.10.
  * fix thin support with rails 2.3.2 when using script/server
  * fix incompatibility with rails 2.3.2 and script/server options
    processing
  * minor tweak to environment gathering for gem mode

## v2.8.9.
  * fix problem finding the newrelic controller in dev mode
  * fix incompatibility with older versions of optparse
  * fix potential jvm problem with jruby
  * remove test:all task definition to avoid conflicts
  * change error message about window sampler in windows not supported to a
    warning message

## v2.8.8.
  * fix error with jruby on windows
  * fix problem where webrick was being incorrectly detected causing some
    problems with mongrel application assignments--had to disable webrick
    for now

## v2.8.7.
  * fix for ssl connection hanging problems
  * fix problem recognizing mongrel in rails 2.3.2
  * fastcgi support in rails 2.3.2
  * put back webrick support

## v2.8.6.
  * fix for capture_params when using file uploads in controller actions
  * use pure ruby NS lookup for collector host to eliminate possibly
    blocking applications

## v2.8.5.
  * fix reference to CommandError which was breaking some cap scripts
  * fix incompatibility with Rails 2.0 in the server API
  * fix problem with litespeed with Lite accounts
  * fix problem when ActiveRecord is disabled
  * moved merb instrumentation to Merb::Controller instead of
    AbstractController to address incompatibility with MailController
  * fix problem in devmode displaying sql with embedded urls

## v2.8.4.
  * fix bug in capistrano recipe causing cap commands to fail with error
    about not finding Version class

## v2.8.3.
  * refactor unit tests so they will run in a generic rails environment
  * require classes in advance to avoid autoloading.  this is to address
    incompatibilities with desert as well as more flexibility in gem
    initialization
  * fixed newrelic_helper.rb 1.9 incompatibility

## v2.8.2.
  * fix Ruby 1.9 syntax compatibility errors
  * update the class loading sanity check, will notify server of errors
  * fix agent output on script and rake task execution

## v2.8.1.
  * Convert the deployment information upload script to an executable and
    put in the bin directory.  When installed as a gem this command is
    symlinked to /usr/bin.  Usage: newrelic_cmd deployments --help
  * Fix issue invoking api when host is not set in newrelic.yml
  * Fix deployments api so it will work from a gem
  * Fix thin incompatibility in developer mode

## v2.8.0.
  * add beta of api in new_relic_api.rb
  * instrumented dynamic finders in ActiveRecord
  * preliminary support for capturing deployment information via capistrano
  * change memory sampler for solaris to use /usr/bin/ps
  * allow ERB in newrelic.yml file
  * merged support for merb into this version
  * fix incompatibility in the developer mode with the safe_erb plugin
  * fix module namespace issue causing an error accessing
    NewRelic::Instrumentation modules
  * fix issue where the agent sometimes failed to start up if there was a
    transient network problem
  * fix IgnoreSilentlyException message

## v2.7.4.
  * fix error when trying to serialize some kinds of Enumerable objects
  * added extra debug logging
  * added app_name to app mapping

## v2.7.3.
  * fix compatibility issue with 1.8.5 causing error with Dir.glob

## v2.7.2.
  * fix problem with passenger edge not being a detected environment

## v2.7.1.
  * fix problem with skipped dispatcher instrumentation

## v2.7.0.
  * Repackage to support both plugin and Gem installation
  * Support passenger/litespeed/jruby application naming
  * Update method for calculating dispatcher queue time
  * Show stack traces in RPM Transaction Traces
  * Capture error source for TemplateErrors
  * Clean up error stack traces.
  * Support query plans from postgres
  * Performance tuning
  * bugfixes

## v2.5.3.
  * fix error in transaction tracing causing traces not to show up

## v2.5.2.
  * fixes for postgres explain plan support

## v2.5.1.
  * bugfixes

## v2.5.0.
  * add agent support for rpm 1.1 features
  * Fix regression error with thin support

## v2.4.3.
  * added 'newrelic_ignore' controller class method with :except and :only options for finer grained control
    over the blocking of instrumentation in controllers.
  * bugfixes

## v2.4.2.
  * error reporting in early access

## v2.4.1.
  * bugfix: initializing developer mode

## v2.4.0.
  * Beta support for LiteSpeed and Passenger

## v2.3.7.
  * bugfixes

## v2.3.6.
  * bugfixes

## v2.3.5.
  * bugfixes: pie chart data, rails 1.1 compatibility

## v2.3.4.
  * bugfix

## v2.3.3.
  * bugfix for non-mysql databases

## v2.3.2.
  * bugfixes
  * Add enhancement for Transaction Traces early access feature

## v2.3.1.
  * bugfixes

## v2.3.0.
  + Add support for Transaction Traces early access feature

## v2.2.2.
  * bugfixes

## v2.2.1.
  + Add rails 2.1 support for Developer Mode
  + Changes to memory sampler: Add support for JRuby and fix Solaris support.
  * Stop catching exceptions and start catching StandardError; other exception cleanup
  * Add protective exception catching to the stats engine
  * Improved support for thin domain sockets
  * Support JRuby environments

## v2.1.6.
  * bugfixes

## v2.1.5.
  * bugfixes

## v2.1.4.
  * bugfixes

## v2.1.3.
  * bugfixes

## v2.1.2.
  * bugfixes

## v2.1.1.
  * bugfixes

## v2.1.0.
  * release for private beta<|MERGE_RESOLUTION|>--- conflicted
+++ resolved
@@ -6,7 +6,6 @@
     With our release of v7.0.0, we updated our instrumentation to use Module#Prepend by default, instead of method chaining. We have received reports of conflicts and added a check for these known conflicts. If a known conflict with prepend is detected while using the default value of 'auto' for gem instrumentation, the agent will instead install method chaining instrumentation in order to avoid this conflict. This check can be bypassed by setting the instrumentation method for the gem to 'prepend'.
 
   * **Bugfix: Updated support for ActiveRecord 6.1+ instrumentation**
-<<<<<<< HEAD
 
     Previously, the agent depended on `connection_id` to be present in the Active Support instrumentation for `sql.active_record`
     to get the current ActiveRecord connection. As of Rails 6.1, `connection_id` has been dropped in favor of providing the connection
@@ -17,13 +16,7 @@
 
     Support for Resque's FORK_PER_JOB flag within the Ruby agent was incomplete and nonfunctional. The agent should now behave
     correctly when running in a non-forking Resque worker process.
-=======
-
-    Previously, the agent depended on `connection_id` to be present in the Active Support instrumentation for `sql.active_record`
-    to get the current ActiveRecord connection. As of Rails 6.1, `connection_id` has been dropped in favor of providing the connection
-    object through the `connection` value exclusively. This resulted in datastore spans displaying fallback behavior, including showing
-    "ActiveRecord" as the database vendor.
->>>>>>> 8c77b62c
+
 
   ## v7.0.0
 
