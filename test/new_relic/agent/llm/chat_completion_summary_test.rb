--- conflicted
+++ resolved
@@ -56,13 +56,7 @@
         summary.request_model = 'gpt-4-turbo-preview'
         summary.response_model = 'gpt-4'
         summary.response_organization = 'newrelic-org-abc123'
-<<<<<<< HEAD
-        summary.response_usage_total_tokens = 20
-        summary.response_usage_prompt_tokens = '24'
-        summary.response_usage_completion_tokens = '26'
-=======
         summary.response_number_of_messages = 5
->>>>>>> a155f8c3
         summary.response_choices_finish_reason = 'stop'
         summary.vendor = 'OpenAI'
         summary.duration = '500'
@@ -91,12 +85,6 @@
         assert_equal 'gpt-4-turbo-preview', attributes['request.model']
         assert_equal 'gpt-4', attributes['response.model']
         assert_equal 'newrelic-org-abc123', attributes['response.organization']
-<<<<<<< HEAD
-        assert_equal 20, attributes['response.usage.total_tokens']
-        assert_equal '24', attributes['response.usage.prompt_tokens']
-        assert_equal '26', attributes['response.usage.completion_tokens']
-=======
->>>>>>> a155f8c3
         assert_equal 'stop', attributes['response.choices.finish_reason']
         assert_equal 'OpenAI', attributes['vendor']
         assert_equal 'Ruby', attributes['ingest_source']
@@ -109,8 +97,6 @@
         assert_equal '103', attributes['response.headers.ratelimitResetRequests']
         assert_equal '104', attributes['response.headers.ratelimitRemainingTokens']
         assert_equal '105', attributes['response.headers.ratelimitRemainingRequests']
-<<<<<<< HEAD
-=======
       end
     end
 
@@ -174,7 +160,6 @@
            :body =>
             '{"messages":[{"role":"system","content":"You are a helpful assistant."},{"role":"user","content":"Who won the world series in 2020?"},{"role":"assistant","content":"The Los Angeles Dodgers won the World Series in 2020."},{"role":"user","content":"Where was it played?"}],"temperature":0.7}'}
         }
->>>>>>> a155f8c3
       end
     end
   end
