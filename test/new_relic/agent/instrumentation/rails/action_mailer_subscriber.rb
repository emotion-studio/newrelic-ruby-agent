# This file is distributed under New Relic's license terms.
# See https://github.com/newrelic/newrelic-ruby-agent/blob/main/LICENSE for complete details.
# frozen_string_literal: true

require_relative '../../../../test_helper'
require 'new_relic/agent/instrumentation/action_mailer_subscriber'

module NewRelic::Agent::Instrumentation
  class TestMailer < ActionMailer::Base
    SUBJECT = "Findings from Truart's estate"

    default to: 'karras@mechanists.com',
      from: 'garret@thecity.org',
      reply_to: 'viktoria@constantine.net'

    def test_action; end

    def welcome
      return unless attachments

      mail({subject: SUBJECT,
            body: '<html><body>Regarding the mechanical servants...</body></html>'})
    end
  end

  class ActionMailerSubscriberTest < Minitest::Test
    ACTION = 'deliver'
    NAME = "#{ACTION}.action_mailer"
    ID = 1947
    SUBSCRIBER = NewRelic::Agent::Instrumentation::ActionMailerSubscriber.new

    def setup
      @delivery_method = ActionMailer::Base.delivery_method
      ActionMailer::Base.delivery_method = :test
    end

    def teardown
      ActionMailer::Base.delivery_method = @delivery_method
    end

    def test_start
      in_transaction do |txn|
        time = Time.now.to_f
        SUBSCRIBER.start(NAME, ID, {mailer: TestMailer.name})
        segment = txn.segments.last

        assert_in_delta time, segment.start_time
        assert_equal "Ruby/ActionMailer/#{TestMailer.name}/#{ACTION}", segment.name
      end
    end

    def test_start_when_not_traced
      SUBSCRIBER.state.stub :is_execution_traced?, false do
        in_transaction do |txn|
          SUBSCRIBER.start(NAME, ID, {})

          assert_empty txn.segments
        end
      end
    end

    def test_start_with_exception_raised
      logger = MiniTest::Mock.new

      NewRelic::Agent.stub :logger, logger do
        logger.expect :error, nil, [/Error during .* callback/]
        logger.expect :log_exception, nil, [:error, ArgumentError]

        in_transaction do |txn|
          SUBSCRIBER.stub :start_segment, -> { raise 'kaboom' } do
            SUBSCRIBER.start(NAME, ID, {})
          end

          assert_equal 1, txn.segments.size
        end
      end
      logger.verify
    end

    def test_segment_naming_with_unknown_method
      assert_equal 'Ruby/ActionMailer/mailer/unknown',
        SUBSCRIBER.send(:metric_name, 'indecipherable', {mailer: 'mailer'})
    end

    def test_finish
      in_transaction do |txn|
        started_segment = NewRelic::Agent::Tracer.start_transaction_or_segment(name: NAME, category: :testing)
        SUBSCRIBER.push_segment(ID, started_segment)

        time = Time.now.to_f
        SUBSCRIBER.finish(NAME, ID, {})
        segment = txn.segments.last

        assert_in_delta time, segment.end_time
        assert_predicate(segment, :finished?)
      end
    end

    def test_finish_with_exception_payload
      skip_unless_minitest5_or_above

      exception_object = StandardError.new
      segment = MiniTest::Mock.new
      segment.expect :notice_error, nil, [exception_object]
      segment.expect :name, ''
      SUBSCRIBER.stub(:pop_segment, segment, [ID]) do
        SUBSCRIBER.finish(NAME, ID, {exception_object: exception_object})
      end

      segment.verify
    end

    def test_finish_with_exception_raised
      logger = MiniTest::Mock.new

      NewRelic::Agent.stub :logger, logger do
        logger.expect :error, nil, [/Error during .* callback/]
        logger.expect :log_exception, nil, [:error, RuntimeError]

        in_transaction do |txn|
          SUBSCRIBER.state.stub :is_execution_traced?, -> { raise 'kaboom' } do
            SUBSCRIBER.finish(NAME, ID, {})
          end

          assert_equal 1, txn.segments.size
        end
      end
      logger.verify
    end

    def test_finish_when_not_tracing
      state = MiniTest::Mock.new
      state.expect :is_execution_traced?, false

      SUBSCRIBER.stub :state, state do
        assert_nil SUBSCRIBER.finish(NAME, ID, {})
      end
    end

    def test_finish_segment_when_a_segment_does_not_exist
      SUBSCRIBER.stub :pop_segment, nil, [ID] do
        assert_nil SUBSCRIBER.send(:finish_segment, ID, {})
      end
    end

    def test_an_actual_mailer_process_call
      in_transaction do |txn|
        TestMailer.new.process(:test_action)

        assert_equal 2, txn.segments.size
        assert_equal "Ruby/ActionMailer/#{TestMailer.name}/process", txn.segments.last.name
        assert_equal :test_action, txn.segments.last.params[:action]
      end
    end

<<<<<<< HEAD
    # def test_an_actual_mail_delivery
    #   in_transaction do |txn|
    #     MAILER.welcome.deliver

    #     assert_equal 2, txn.segments.size
    #     segment = txn.segments.last
    #     params = segment.params

    #     assert_equal "Ruby/ActionMailer/#{TestMailer.name}/deliver", segment.name
    #     assert_equal MAILER.class.name, params[:mailer]
    #     assert_equal MAILER.class::SUBJECT, params[:subject]
    #     assert params[:perform_deliveries]
    #   end
    # end
=======
    def test_an_actual_mail_delivery
      message = TestMailer.new.welcome
      skip "Encountered odd ActionMailer issue with nil 'attachments' object!" unless message

      in_transaction do |txn|
        message.deliver

        assert_equal 2, txn.segments.size
        segment = txn.segments.last
        params = segment.params

        assert_equal "Ruby/ActionMailer/#{TestMailer.name}/deliver", segment.name
        assert_equal TestMailer.name, params[:mailer]
        assert_equal TestMailer::SUBJECT, params[:subject]
        assert params[:perform_deliveries]
      end
    end
>>>>>>> 483271ab
  end
end<|MERGE_RESOLUTION|>--- conflicted
+++ resolved
@@ -153,22 +153,6 @@
       end
     end
 
-<<<<<<< HEAD
-    # def test_an_actual_mail_delivery
-    #   in_transaction do |txn|
-    #     MAILER.welcome.deliver
-
-    #     assert_equal 2, txn.segments.size
-    #     segment = txn.segments.last
-    #     params = segment.params
-
-    #     assert_equal "Ruby/ActionMailer/#{TestMailer.name}/deliver", segment.name
-    #     assert_equal MAILER.class.name, params[:mailer]
-    #     assert_equal MAILER.class::SUBJECT, params[:subject]
-    #     assert params[:perform_deliveries]
-    #   end
-    # end
-=======
     def test_an_actual_mail_delivery
       message = TestMailer.new.welcome
       skip "Encountered odd ActionMailer issue with nil 'attachments' object!" unless message
@@ -186,6 +170,5 @@
         assert params[:perform_deliveries]
       end
     end
->>>>>>> 483271ab
   end
 end