require File.expand_path(File.join(File.dirname(__FILE__),'..','..','test_helper'))

class NewRelic::Agent::TransactionSamplerTest < Test::Unit::TestCase

  module MockGCStats

    def time
      return 0 if @@values.empty?
      raise "too many calls" if @@index >= @@values.size
      @@curtime ||= 0
      @@curtime += (@@values[@@index] * 1e09).to_i
      @@index += 1
      @@curtime
    end

    def self.mock_values= array
      @@values = array
      @@index = 0
    end

  end

  def setup
    Thread::current[:record_sql] = nil
    agent = NewRelic::Agent.instance
    stats_engine = NewRelic::Agent::StatsEngine.new
    agent.stubs(:stats_engine).returns(stats_engine)
    @sampler = NewRelic::Agent::TransactionSampler.new
    stats_engine.transaction_sampler = @sampler
  end

  def teardown
    super
    Thread.current[:transaction_sample_builder] = nil
  end

  def test_initialize
    defaults =      {
      :samples => [],
      :harvest_count => 0,
      :max_samples => 100,
      :random_sample => nil,
    }
    defaults.each do |variable, default_value|
      assert_equal(default_value, @sampler.instance_variable_get('@' + variable.to_s))
    end
    
    segment_limit = @sampler.instance_variable_get('@segment_limit')
    assert(segment_limit.is_a?(Numeric), "Segment limit should be numeric")
    assert(segment_limit > 0, "Segment limit should be above zero")

    stack_trace_threshold = @sampler.instance_variable_get('@stack_trace_threshold')
    assert(stack_trace_threshold.is_a?((0.1).class), "Stack trace threshold should be a #{(0.1).class.inspect}, but is #{stack_trace_threshold.inspect}")
    assert(stack_trace_threshold > 0.0, "Stack trace threshold should be above zero")
    
    lock = @sampler.instance_variable_get('@samples_lock')
    assert(lock.is_a?(Mutex), "Samples lock should be a mutex, is: #{lock.inspect}")
  end

  def test_current_sample_id_default
    builder = mock('builder')
    builder.expects(:sample_id).returns(11111)
    @sampler.expects(:builder).returns(builder)
    assert_equal(11111, @sampler.current_sample_id)
  end

  def test_current_sample_id_no_builder
    @sampler.expects(:builder).returns(nil)
    assert_equal(nil, @sampler.current_sample_id)
  end
  
  def test_enable
    assert_equal(nil, @sampler.instance_variable_get('@disabled'))
    @sampler.enable
    assert_equal(false, @sampler.instance_variable_get('@disabled'))
    assert_equal(@sampler, NewRelic::Agent.instance.stats_engine.instance_variable_get('@transaction_sampler'))
  end

  def test_disable
    assert_equal(nil, @sampler.instance_variable_get('@disabled'))
    @sampler.disable
    assert_equal(true, @sampler.instance_variable_get('@disabled'))
    assert_equal(nil, NewRelic::Agent.instance.stats_engine.instance_variable_get('@transaction_sampler'))
  end

  def test_sampling_rate_equals_default
    @sampler.sampling_rate = 1
    assert_equal(1, @sampler.instance_variable_get('@sampling_rate'))
    # rand(1) is always zero, so we can be sure here
    assert_equal(0, @sampler.instance_variable_get('@harvest_count'))
  end

  def test_sampling_rate_equals_with_a_float
    @sampler.sampling_rate = 5.5
    assert_equal(5, @sampler.instance_variable_get('@sampling_rate'))
    harvest_count = @sampler.instance_variable_get('@harvest_count')
    assert((0..4).include?(harvest_count), "should be in the range 0..4")
  end

  def test_notice_first_scope_push_default
    @sampler.expects(:disabled).returns(false)
    @sampler.expects(:start_builder).with(100.0)
    @sampler.notice_first_scope_push(Time.at(100))
  end

  def test_notice_first_scope_push_disabled
    @sampler.expects(:disabled).returns(true)
    @sampler.expects(:start_builder).never
    @sampler.notice_first_scope_push(Time.at(100))
  end

  def test_notice_push_scope_no_builder
    @sampler.expects(:builder)
    assert_equal(nil, @sampler.notice_push_scope('a scope'))
  end

  def test_notice_push_scope_with_builder
    NewRelic::Control.instance.expects(:developer_mode?).returns(false)
    builder = mock('builder')
    builder.expects(:trace_entry).with('a scope', 100.0)
    @sampler.expects(:builder).returns(builder).twice
    
    @sampler.notice_push_scope('a scope', Time.at(100))
  end

  def test_notice_push_scope_in_dev_mode
    NewRelic::Control.instance.expects(:developer_mode?).returns(true)
    
    builder = mock('builder')
    builder.expects(:trace_entry).with('a scope', 100.0)
    @sampler.expects(:builder).returns(builder).twice
    @sampler.expects(:capture_segment_trace)

    @sampler.notice_push_scope('a scope', Time.at(100))
  end

  def test_scope_depth_no_builder
    @sampler.expects(:builder).returns(nil)
    assert_equal(0, @sampler.scope_depth, "should default to zero with no builder")
  end

  def test_scope_depth_with_builder
    builder = mock('builder')
    builder.expects(:scope_depth).returns('scope_depth')
    @sampler.expects(:builder).returns(builder).twice
    
    assert_equal('scope_depth', @sampler.scope_depth, "should delegate scope depth to the builder")
  end

  def test_notice_pop_scope_no_builder
    @sampler.expects(:builder).returns(nil)
    assert_equal(nil, @sampler.notice_pop_scope('a scope', Time.at(100)))
  end

  def test_notice_pop_scope_with_frozen_sample
    builder = mock('builder')
    sample = mock('sample')
    builder.expects(:sample).returns(sample)
    sample.expects(:frozen?).returns(true)
    @sampler.expects(:builder).returns(builder).twice
    
    assert_raise(RuntimeError) do
      @sampler.notice_pop_scope('a scope', Time.at(100))
    end
  end

  def test_notice_pop_scope_builder_delegation
    builder = mock('builder')
    builder.expects(:trace_exit).with('a scope', 100.0)
    sample = mock('sample')
    builder.expects(:sample).returns(sample)
    sample.expects(:frozen?).returns(false)
    @sampler.expects(:builder).returns(builder).times(3)

    @sampler.notice_pop_scope('a scope', Time.at(100))
  end

  def test_notice_scope_empty_no_builder
    @sampler.expects(:builder).returns(nil)
    assert_equal(nil, @sampler.notice_scope_empty)
  end

  def test_notice_scope_empty_ignored_transaction
    builder = mock('builder')
    # the builder should be cached, so only called once
    @sampler.expects(:builder).returns(builder).once
    
    builder.expects(:finish_trace).with(100.0)
    
    @sampler.expects(:clear_builder)
    
    builder.expects(:ignored?).returns(true)
    
    assert_equal(nil, @sampler.notice_scope_empty(Time.at(100)))
  end

  def test_notice_scope_empty_with_builder
    builder = mock('builder')
    # the builder should be cached, so only called once
    @sampler.expects(:builder).returns(builder).once
    
    
    builder.expects(:finish_trace).with(100.0)
    @sampler.expects(:clear_builder)

    builder.expects(:ignored?).returns(false)

    sample = mock('sample')
    builder.expects(:sample).returns(sample)
    @sampler.expects(:store_sample).with(sample)
    
    @sampler.notice_scope_empty(Time.at(100))
    
    assert_equal(sample, @sampler.instance_variable_get('@last_sample'))
  end

  def test_store_random_sample_no_random_sampling
    @sampler.instance_eval { @random_sampling = false }
    assert_equal(nil, @sampler.instance_variable_get('@random_sample'))
    @sampler.store_random_sample(mock('sample'))
    assert_equal(nil, @sampler.instance_variable_get('@random_sample'))
  end

  def test_store_random_sample_random_sampling
    @sampler.instance_eval { @random_sampling = true }
    sample = mock('sample')
    assert_equal(nil, @sampler.instance_variable_get('@random_sample'))
    @sampler.store_random_sample(sample)
    assert_equal(sample, @sampler.instance_variable_get('@random_sample'))
  end

  def test_store_sample_for_developer_mode_in_dev_mode
    NewRelic::Control.instance.expects(:developer_mode?).returns(true)
    sample = mock('sample')
    @sampler.expects(:truncate_samples)
    @sampler.store_sample_for_developer_mode(sample)    
    assert_equal([sample], @sampler.instance_variable_get('@samples'))
  end

  def test_store_sample_for_developer_mode_no_dev
    NewRelic::Control.instance.expects(:developer_mode?).returns(false)
    sample = mock('sample')
    @sampler.store_sample_for_developer_mode(sample)    
    assert_equal([], @sampler.instance_variable_get('@samples'))
  end

  def test_store_slowest_sample_new_is_slowest
    old_sample = mock('old_sample')
    new_sample = mock('new_sample')
    @sampler.instance_eval { @slowest_sample = old_sample }
    @sampler.expects(:slowest_sample?).with(old_sample, new_sample).returns(true)

    @sampler.store_slowest_sample(new_sample)
    
    assert_equal(new_sample, @sampler.instance_variable_get('@slowest_sample'))
  end
  
  
  def test_store_slowest_sample_not_slowest
    old_sample = mock('old_sample')
    new_sample = mock('new_sample')
    @sampler.instance_eval { @slowest_sample = old_sample }
    @sampler.expects(:slowest_sample?).with(old_sample, new_sample).returns(false)

    @sampler.store_slowest_sample(new_sample)
    
    assert_equal(old_sample, @sampler.instance_variable_get('@slowest_sample'))
  end

  def test_slowest_sample_no_sample
    old_sample = nil
    new_sample = mock('new_sample')
    assert_equal(true, @sampler.slowest_sample?(old_sample, new_sample))
  end

  def test_slowest_sample_faster_sample
    old_sample = mock('old_sample')
    new_sample = mock('new_sample')
    old_sample.expects(:duration).returns(1.0)
    new_sample.expects(:duration).returns(0.5)
    assert_equal(false, @sampler.slowest_sample?(old_sample, new_sample))
  end

  def test_slowest_sample_slower_sample
    old_sample = mock('old_sample')
    new_sample = mock('new_sample')
    old_sample.expects(:duration).returns(0.5)
    new_sample.expects(:duration).returns(1.0)
    assert_equal(true, @sampler.slowest_sample?(old_sample, new_sample))
  end  

  def test_truncate_samples_no_samples
    @sampler.instance_eval { @max_samples = 10 }
    @sampler.instance_eval { @samples = [] }
    @sampler.truncate_samples
    assert_equal([], @sampler.instance_variable_get('@samples'))
  end

  def test_truncate_samples_equal_samples
    @sampler.instance_eval { @max_samples = 2 }
    @sampler.instance_eval { @samples = [1, 2] }
    @sampler.truncate_samples
    assert_equal([1, 2], @sampler.instance_variable_get('@samples'))
  end

  def test_truncate_samples_extra_samples
    @sampler.instance_eval { @max_samples = 2 }
    @sampler.instance_eval { @samples = [1, 2, 3] }
    @sampler.truncate_samples
    assert_equal([2, 3], @sampler.instance_variable_get('@samples'))
  end

  def test_notice_transaction_disabled
    @sampler.expects(:disabled).returns(true)
    @sampler.expects(:builder).never # since we're disabled
    @sampler.notice_transaction('foo')
  end

  def test_notice_transaction_no_builder
    @sampler.expects(:disabled).returns(false)
    @sampler.expects(:builder).returns(nil).once
    @sampler.notice_transaction('foo')
  end

  def test_notice_transaction_with_builder
    builder = mock('builder')
    builder.expects(:set_transaction_info).with('a path', 'a uri', {:some => :params})
    @sampler.expects(:builder).returns(builder).twice
    @sampler.expects(:disabled).returns(false)
    @sampler.notice_transaction('a path', 'a uri', {:some => :params})
  end

  def test_ignore_transaction_no_builder
    @sampler.expects(:builder).returns(nil).once
    @sampler.ignore_transaction
  end

  def test_ignore_transaction_with_builder
    builder = mock('builder')
    builder.expects(:ignore_transaction)
    @sampler.expects(:builder).returns(builder).twice
    @sampler.ignore_transaction
  end

  def test_notice_profile_no_builder
    @sampler.expects(:builder).returns(nil).once
    @sampler.notice_profile(nil)
  end

  def test_notice_profile_with_builder
    profile = mock('profile')
    builder = mock('builder')
    @sampler.expects(:builder).returns(builder).twice    
    builder.expects(:set_profile).with(profile)

    @sampler.notice_profile(profile)
  end

  def test_notice_transaction_cpu_time_no_builder
    @sampler.expects(:builder).returns(nil).once
    @sampler.notice_transaction_cpu_time(0.0)
  end

  def test_notice_transaction_cpu_time_with_builder
    cpu_time = mock('cpu_time')
    builder = mock('builder')
    @sampler.expects(:builder).returns(builder).twice    
    builder.expects(:set_transaction_cpu_time).with(cpu_time)

    @sampler.notice_transaction_cpu_time(cpu_time)
  end

  def test_notice_extra_data_no_builder
    @sampler.expects(:builder).returns(nil).once
    @sampler.send(:notice_extra_data, nil, nil, nil)
  end

  def test_notice_extra_data_no_segment
    builder = mock('builder')
    @sampler.expects(:builder).returns(builder).twice
    builder.expects(:current_segment).returns(nil)
    @sampler.send(:notice_extra_data, nil, nil, nil)
  end

  def test_notice_extra_data_with_segment_no_old_message_no_config_key
    key = :a_key
    builder = mock('builder')
    segment = mock('segment')
    @sampler.expects(:builder).returns(builder).twice
    builder.expects(:current_segment).returns(segment)
    segment.expects(:[]).with(key).returns(nil)
    @sampler.expects(:append_new_message).with(nil, 'a message').returns('a message')
    @sampler.expects(:truncate_message).with('a message').returns('truncated_message')
    segment.expects(:[]=).with(key, 'truncated_message')
    @sampler.expects(:append_backtrace).with(segment, 1.0)
    @sampler.send(:notice_extra_data, 'a message', 1.0, key)
  end

  def test_truncate_message_short_message
    message = 'a message'
    assert_equal(message, @sampler.truncate_message(message))
  end

  def test_truncate_message_long_message
    message = 'a' * 16384
    truncated_message = @sampler.truncate_message(message)
    assert_equal(16384, truncated_message.length)
    assert_equal('a' * 16381 + '...', truncated_message)
  end

  def test_append_new_message_no_old_message
    old_message = nil
    new_message = 'a message'
    assert_equal(new_message, @sampler.append_new_message(old_message, new_message))
  end

  def test_append_new_message_with_old_message
    old_message = 'old message'
    new_message = ' a message'
    assert_equal("old message;\n a message", @sampler.append_new_message(old_message, new_message))
  end

  def test_append_backtrace_under_duration
    @sampler.instance_eval { @stack_trace_threshold = 2.0 }
    segment = mock('segment')
    segment.expects(:[]=).with(:backtrace, any_parameters).never
    @sampler.append_backtrace(mock('segment'), 1.0)
  end

  def test_append_backtrace_over_duration
    @sampler.instance_eval { @stack_trace_threshold = 2.0 }
    segment = mock('segment')
    # note the mocha expectation matcher - you can't hardcode a
    # backtrace so we match on any string, which should be okay.
    segment.expects(:[]=).with(:backtrace, instance_of(String))
    @sampler.append_backtrace(segment, 2.5)
  end

  def test_notice_sql_recording_sql
    Thread.current[:record_sql] = true
    @sampler.expects(:notice_extra_data).with('some sql', 1.0, :sql, 'a config', :connection_config)
    @sampler.notice_sql('some sql', 'a config', 1.0)
  end

  def test_notice_sql_not_recording
    Thread.current[:record_sql] = false
    @sampler.expects(:notice_extra_data).with('some sql', 1.0, :sql, 'a config', :connection_config).never # <--- important
    @sampler.notice_sql('some sql', 'a config', 1.0)
  end

  def test_notice_nosql
    @sampler.expects(:notice_extra_data).with('a key', 1.0, :key)
    @sampler.notice_nosql('a key', 1.0)
  end

  def test_harvest_when_disabled
    @sampler.expects(:disabled).returns(true)
    assert_equal([], @sampler.harvest)
  end

  def test_harvest_defaults
    # making sure the sampler clears out the old samples
    @sampler.instance_eval do
      @slowest_sample = 'a sample'
      @random_sample = 'a sample'
      @last_sample = 'a sample'
    end
    
    @sampler.expects(:disabled).returns(false)
    @sampler.expects(:add_samples_to).with([], 2.0).returns([])
    
    assert_equal([], @sampler.harvest)
    
    # make sure the samples have been cleared
    assert_equal(nil, @sampler.instance_variable_get('@slowest_sample'))
    assert_equal(nil, @sampler.instance_variable_get('@random_sample'))
    assert_equal(nil, @sampler.instance_variable_get('@last_sample'))
  end

  def test_harvest_with_previous_samples
    sample = mock('sample')
    @sampler.expects(:disabled).returns(false)
    @sampler.expects(:add_samples_to).with([sample], 2.0).returns([sample])
    @sampler.instance_eval { @segment_limit = 2000 }
    sample.expects(:truncate).with(2000)
    assert_equal([sample], @sampler.harvest([sample]))
  end

  def test_add_random_sample_to_not_random_sampling
    @sampler.instance_eval { @random_sampling = false }
    result = []
    @sampler.add_random_sample_to(result)
    assert_equal([], result, "should not add anything to the array if we are not random sampling")
  end

  def test_add_random_sample_to_no_random_sample
    @sampler.instance_eval { @random_sampling = true }    
    @sampler.instance_eval {
      @harvest_count = 1
      @sampling_rate = 2
      @random_sample = nil
    }
    result = []
    @sampler.add_random_sample_to(result)
    assert_equal([], result, "should not add sample to the array when it is nil")
  end
  
  def test_add_random_sample_to_not_active
    @sampler.instance_eval { @random_sampling = true }    
    sample = mock('sample')
    @sampler.instance_eval {
      @harvest_count = 4
      @sampling_rate = 40 # 4 % 40 = 4, so the sample should not be added
      @random_sample = sample
    }
    result = []
    @sampler.add_random_sample_to(result)
    assert_equal([], result, "should not add samples to the array when harvest count is not moduli sampling rate")
  end  
  
  def test_add_random_sample_to_duplicate
    @sampler.instance_eval { @random_sampling = true }
    sample = mock('sample')
    @sampler.instance_eval {
      @harvest_count = 1
      @sampling_rate = 2
      @random_sample = sample
    }
    result = [sample]
    @sampler.add_random_sample_to(result)
    assert_equal([sample], result, "should not add duplicate samples to the array")
  end  

  def test_add_random_sample_to_activated
    @sampler.instance_eval { @random_sampling = true }    
    sample = mock('sample')
    @sampler.instance_eval {
      @harvest_count = 3
      @sampling_rate = 1
      @random_sample = sample
    }
    result = []
    @sampler.add_random_sample_to(result)
    assert_equal([sample], result, "should add the random sample to the array")
  end

  def test_add_random_sample_to_sampling_rate_zero
    @sampler.instance_eval { @random_sampling = true }    
    sample = mock('sample')
    @sampler.instance_eval {
      @harvest_count = 3
      @sampling_rate = 0
      @random_sample = sample
    }
    result = []
    @sampler.add_random_sample_to(result)
    assert_equal([], result, "should not add the sample to the array")
  end
  

  def test_add_samples_to_no_data
    result = []
    slow_threshold = 2.0
    @sampler.instance_eval { @slowest_sample = nil }
    @sampler.expects(:add_random_sample_to).with([])
    assert_equal([], @sampler.add_samples_to(result, slow_threshold))
  end

  def test_add_samples_to_one_result
    sample = mock('sample')
    sample.expects(:duration).returns(1).at_least_once
    result = [sample]
    slow_threshold = 2.0
    @sampler.instance_eval { @slowest_sample = nil }
    @sampler.expects(:add_random_sample_to).with([sample])
    assert_equal([sample], @sampler.add_samples_to(result, slow_threshold))
  end

  def test_add_samples_to_adding_slowest
    sample = mock('sample')
    sample.expects(:duration).returns(2.5).at_least_once
    result = []
    slow_threshold = 2.0
    @sampler.instance_eval { @slowest_sample = sample }
    @sampler.expects(:add_random_sample_to).with([sample])
    assert_equal([sample], @sampler.add_samples_to(result, slow_threshold))
  end
  
  def test_add_samples_to_under_threshold
    result = []
    slow_threshold = 2.0    
    sample = mock('sample')
    sample.expects(:duration).returns(1.0).at_least_once
    @sampler.instance_eval { @slowest_sample = sample }
    @sampler.expects(:add_random_sample_to).with([])
    assert_equal([], @sampler.add_samples_to(result, slow_threshold))
  end

  def test_add_samples_to_two_sample_enter_one_sample_leave
    slower_sample = mock('slower')
    slower_sample.expects(:duration).returns(10.0).at_least_once    
    faster_sample = mock('faster')
    faster_sample.expects(:duration).returns(5.0).at_least_once        
    result = [faster_sample]
    slow_threshold = 2.0    
    @sampler.instance_eval { @slowest_sample = slower_sample }
    @sampler.expects(:add_random_sample_to).with([slower_sample])
    assert_equal([slower_sample], @sampler.add_samples_to(result, slow_threshold))
  end
  
  def test_add_samples_to_keep_older_slower_sample
    slower_sample = mock('slower')
    slower_sample.expects(:duration).returns(10.0).at_least_once    
    faster_sample = mock('faster')
    faster_sample.expects(:duration).returns(5.0).at_least_once        
    result = [slower_sample]
    slow_threshold = 2.0    
    @sampler.instance_eval { @slowest_sample = faster_sample }
    @sampler.expects(:add_random_sample_to).with([slower_sample])
    assert_equal([slower_sample], @sampler.add_samples_to(result, slow_threshold))
  end

  def test_start_builder_default
    Thread.current[:record_tt] = true
    @sampler.expects(:disabled).returns(false)
    NewRelic::Agent.expects(:is_execution_traced?).returns(true)
    @sampler.send(:start_builder)
    assert(Thread.current[:transaction_sample_builder].is_a?(NewRelic::Agent::TransactionSampleBuilder), "should set up a new builder by default")
  end

  def test_start_builder_disabled
    Thread.current[:transaction_sample_builder] = 'not nil.'
    @sampler.expects(:disabled).returns(true)    
    @sampler.send(:start_builder)
    assert_equal(nil, Thread.current[:transaction_sample_builder], "should clear the transaction builder when disabled")
  end
  
  def test_start_builder_dont_replace_existing_builder
    fake_builder = mock('transaction sample builder')
    Thread.current[:transaction_sample_builder] = fake_builder
    @sampler.expects(:disabled).returns(false)
    @sampler.send(:start_builder)
    assert_equal(fake_builder, Thread.current[:transaction_sample_builder], "should not overwrite an existing transaction sample builder")
  end
  
  def test_builder
    Thread.current[:transaction_sample_builder] = 'shamalamadingdong, brother.'
    assert_equal('shamalamadingdong, brother.', @sampler.send(:builder), 'should return the value from the thread local variable')
    Thread.current[:transaction_sample_builder] = nil
  end

  def test_clear_builder
    Thread.current[:transaction_sample_builder] = 'shamalamadingdong, brother.'
    assert_equal(nil, @sampler.send(:clear_builder), 'should clear the thread local variable')
  end
  
  # Tests below this line are functional tests for the sampler, not
  # unit tests per se - some overlap with the tests above, but
  # generally usefully so
  
  def test_multiple_samples

    run_sample_trace
    run_sample_trace
    run_sample_trace
    run_sample_trace

    samples = @sampler.samples
    assert_equal 4, samples.length
    assert_equal "a", samples.first.root_segment.called_segments[0].metric_name
    assert_equal "a", samples.last.root_segment.called_segments[0].metric_name
  end

  def test_sample_tree
    assert_equal 0, @sampler.scope_depth

    @sampler.notice_first_scope_push Time.now.to_f
    @sampler.notice_transaction "/path", nil, {}
    @sampler.notice_push_scope "a"

    @sampler.notice_push_scope "b"
    @sampler.notice_pop_scope "b"

    @sampler.notice_push_scope "c"
    @sampler.notice_push_scope "d"
    @sampler.notice_pop_scope "d"
    @sampler.notice_pop_scope "c"

    @sampler.notice_pop_scope "a"
    @sampler.notice_scope_empty
    sample = @sampler.harvest([],0.0).first
    assert_equal "ROOT{a{b,c{d}}}", sample.to_s_compact

  end

  def test_sample__gc_stats
    GC.extend MockGCStats
    # These are effectively Garbage Collects, detected each time GC.time is
    # called by the transaction sampler.  One time value in seconds for each call.
    MockGCStats.mock_values = [0,0,0,1,0,0,1,0,0,0,0,0,0,0,0]
    assert_equal 0, @sampler.scope_depth

    @sampler.notice_first_scope_push Time.now.to_f
    @sampler.notice_transaction "/path", nil, {}
    @sampler.notice_push_scope "a"

    @sampler.notice_push_scope "b"
    @sampler.notice_pop_scope "b"

    @sampler.notice_push_scope "c"
    @sampler.notice_push_scope "d"
    @sampler.notice_pop_scope "d"
    @sampler.notice_pop_scope "c"

    @sampler.notice_pop_scope "a"
    @sampler.notice_scope_empty

    sample = @sampler.harvest([],0.0).first
    assert_equal "ROOT{a{b,c{d}}}", sample.to_s_compact
  ensure
    MockGCStats.mock_values = []
  end

  def test_sample_id
    run_sample_trace do
      assert((@sampler.current_sample_id && @sampler.current_sample_id != 0), @sampler.current_sample_id.to_s + ' should not be zero')
    end
  end

<<<<<<< HEAD
=======

  # NB this test occasionally fails due to a GC during one of the
  # sample traces, for example. It's unfortunate, but we can't
  # reliably turn off GC on all versions of ruby under test
>>>>>>> b2c27e93
  def test_harvest_slowest

    run_sample_trace
    run_sample_trace
    run_sample_trace { sleep 0.06 }
    run_sample_trace
    run_sample_trace

    slowest = @sampler.harvest(nil, 0)[0]
    assert slowest.duration >= 0.06, "sample duration: #{slowest.duration}"
    
    run_sample_trace { sleep 0.001 }
    not_as_slow = @sampler.harvest(slowest, 0)[0]
    assert not_as_slow == slowest
    
    run_sample_trace { sleep 0.07 }
    new_slowest = @sampler.harvest(slowest, 0)[0]
    assert new_slowest != slowest
    assert new_slowest.duration >= 0.06, "Slowest duration must be > 0.06: #{new_slowest.duration}"
  end
<<<<<<< HEAD


  def test_prepare_to_send

    run_sample_trace { sleep 0.2 }
=======
  
  
  def test_prepare_to_send
    
    run_sample_trace { sleep 0.002 }
>>>>>>> b2c27e93
    sample = @sampler.harvest(nil, 0)[0]

    ready_to_send = sample.prepare_to_send
    assert sample.duration == ready_to_send.duration

    assert ready_to_send.start_time.is_a?(Time)
  end

  def test_multithread
    threads = []
    
    5.times do
      t = Thread.new(@sampler) do |the_sampler|
        @sampler = the_sampler
        10.times do
          run_sample_trace { sleep 0.0001 }
        end
      end

      threads << t
    end
    threads.each {|t| t.join }
  end

  def test_sample_with_parallel_paths

    assert_equal 0, @sampler.scope_depth

    @sampler.notice_first_scope_push Time.now.to_f
    @sampler.notice_transaction "/path", nil, {}
    @sampler.notice_push_scope "a"

    assert_equal 1, @sampler.scope_depth

    @sampler.notice_pop_scope "a"
    @sampler.notice_scope_empty

    assert_equal 0, @sampler.scope_depth

    @sampler.notice_first_scope_push Time.now.to_f
    @sampler.notice_transaction "/path", nil, {}
    @sampler.notice_push_scope "a"
    @sampler.notice_pop_scope "a"
    @sampler.notice_scope_empty

    assert_equal 0, @sampler.scope_depth
    sample = @sampler.harvest(nil, 0.0).first
    assert_equal "ROOT{a}", sample.to_s_compact
  end

  def test_double_scope_stack_empty

    @sampler.notice_first_scope_push Time.now.to_f
    @sampler.notice_transaction "/path", nil, {}
    @sampler.notice_push_scope "a"
    @sampler.notice_pop_scope "a"
    @sampler.notice_scope_empty
    @sampler.notice_scope_empty
    @sampler.notice_scope_empty
    @sampler.notice_scope_empty

    assert_not_nil @sampler.harvest(nil, 0)[0]
  end


  def test_record_sql_off

    @sampler.notice_first_scope_push Time.now.to_f

    Thread::current[:record_sql] = false

    @sampler.notice_sql("test", nil, 0)

    segment = @sampler.send(:builder).current_segment

    assert_nil segment[:sql]
  end

  def test_stack_trace__sql
    @sampler.stack_trace_threshold = 0

    @sampler.notice_first_scope_push Time.now.to_f

    @sampler.notice_sql("test", nil, 1)

    segment = @sampler.send(:builder).current_segment

    assert segment[:sql]
    assert segment[:backtrace]
  end
  def test_stack_trace__scope

    @sampler.stack_trace_threshold = 0
    t = Time.now
    @sampler.notice_first_scope_push t.to_f
    @sampler.notice_push_scope 'Bill', (t+1).to_f

    segment = @sampler.send(:builder).current_segment
    assert segment[:backtrace]
  end

  def test_nil_stacktrace

    @sampler.stack_trace_threshold = 2

    @sampler.notice_first_scope_push Time.now.to_f

    @sampler.notice_sql("test", nil, 1)

    segment = @sampler.send(:builder).current_segment

    assert segment[:sql]
    assert_nil segment[:backtrace]
  end

  def test_big_sql

    @sampler.notice_first_scope_push Time.now.to_f

    sql = "SADJKHASDHASD KAJSDH ASKDH ASKDHASDK JASHD KASJDH ASKDJHSAKDJHAS DKJHSADKJSAH DKJASHD SAKJDH SAKDJHS"

    len = 0
    while len <= 16384
      @sampler.notice_sql(sql, nil, 0)
      len += sql.length
    end

    segment = @sampler.send(:builder).current_segment

    sql = segment[:sql]
<<<<<<< HEAD

    assert sql.length <= NewRelic::Agent::TransactionSampler::MAX_SQL_LENGTH
=======
    
    assert sql.length <= 16384
>>>>>>> b2c27e93
  end


  def test_segment_obfuscated

    @sampler.notice_first_scope_push Time.now.to_f
    @sampler.notice_push_scope "foo"

    orig_sql = "SELECT * from Jim where id=66"

    @sampler.notice_sql(orig_sql, nil, 0)

    segment = @sampler.send(:builder).current_segment

    assert_equal orig_sql, segment[:sql]
    assert_equal "SELECT * from Jim where id=?", segment.obfuscated_sql
    @sampler.notice_pop_scope "foo"
  end


  def test_param_capture
    [true, false].each do |capture|
      NewRelic::Control.instance.stubs(:capture_params).returns(capture)
      @sampler.notice_first_scope_push Time.now.to_f
      @sampler.notice_transaction('/path', nil, {:param => 'hi'})
      @sampler.notice_scope_empty

      tt = @sampler.harvest(nil,0)[0]

      assert_equal (capture) ? 1 : 0, tt.params[:request_params].length
    end
  end
<<<<<<< HEAD


  def test_sql_normalization

    # basic statement
    assert_equal "INSERT INTO X values(?,?, ? , ?)",
    NewRelic::Agent.instance.send(:default_sql_obfuscator, "INSERT INTO X values('test',0, 1 , 2)")

    # escaped literals
    assert_equal "INSERT INTO X values(?, ?,?, ? , ?)",
    NewRelic::Agent.instance.send(:default_sql_obfuscator, "INSERT INTO X values('', 'jim''s ssn',0, 1 , 'jim''s son''s son')")

    # multiple string literals
    assert_equal "INSERT INTO X values(?,?,?, ? , ?)",
    NewRelic::Agent.instance.send(:default_sql_obfuscator, "INSERT INTO X values('jim''s ssn','x',0, 1 , 2)")

    # empty string literal
    # NOTE: the empty string literal resolves to empty string, which for our purposes is acceptable
    assert_equal "INSERT INTO X values(?,?,?, ? , ?)",
    NewRelic::Agent.instance.send(:default_sql_obfuscator, "INSERT INTO X values('','x',0, 1 , 2)")

    # try a select statement
    assert_equal "select * from table where name=? and ssn=?",
    NewRelic::Agent.instance.send(:default_sql_obfuscator, "select * from table where name='jim gochee' and ssn=0012211223")

    # number literals embedded in sql - oh well
    assert_equal "select * from table_? where name=? and ssn=?",
    NewRelic::Agent.instance.send(:default_sql_obfuscator, "select * from table_007 where name='jim gochee' and ssn=0012211223")
  end

  def test_sql_normalization__single_quotes
    assert_equal "INSERT ? into table",
    NewRelic::Agent.instance.send(:default_sql_obfuscator, "INSERT 'this isn''t a real value' into table")
    assert_equal "INSERT ? into table",
    NewRelic::Agent.instance.send(:default_sql_obfuscator, %q[INSERT '"' into table])
    assert_equal "INSERT ? into table",
    NewRelic::Agent.instance.send(:default_sql_obfuscator, %q[INSERT ' "some text" \" ' into table])
#    could not get this one licked.  no biggie
#    assert_equal "INSERT ? into table",
#    NewRelic::Agent.instance.send(:default_sql_obfuscator, %q[INSERT '\'' into table])
    assert_equal "INSERT ? into table",
    NewRelic::Agent.instance.send(:default_sql_obfuscator, %q[INSERT ''' ' into table])
  end
  def test_sql_normalization__double_quotes
    assert_equal "INSERT ? into table",
    NewRelic::Agent.instance.send(:default_sql_obfuscator, %q[INSERT "this isn't a real value" into table])
    assert_equal "INSERT ? into table",
    NewRelic::Agent.instance.send(:default_sql_obfuscator, %q[INSERT "'" into table])
    assert_equal "INSERT ? into table",
    NewRelic::Agent.instance.send(:default_sql_obfuscator, %q[INSERT " \" " into table])
    assert_equal "INSERT ? into table",
    NewRelic::Agent.instance.send(:default_sql_obfuscator, %q[INSERT " 'some text' " into table])
  end
  def test_sql_obfuscation_filters
    orig =  NewRelic::Agent.agent.obfuscator

    NewRelic::Agent.set_sql_obfuscator(:replace) do |sql|
      sql = "1" + sql
    end

    sql = "SELECT * FROM TABLE 123 'jim'"

    assert_equal "1" + sql, NewRelic::Agent.instance.obfuscator.call(sql)

    NewRelic::Agent.set_sql_obfuscator(:before) do |sql|
      sql = "2" + sql
    end

    assert_equal "12" + sql, NewRelic::Agent.instance.obfuscator.call(sql)

    NewRelic::Agent.set_sql_obfuscator(:after) do |sql|
      sql = sql + "3"
    end

    assert_equal "12" + sql + "3", NewRelic::Agent.instance.obfuscator.call(sql)

    NewRelic::Agent.agent.set_sql_obfuscator(:replace, &orig)
  end


  private
=======
  
  
  private      
>>>>>>> b2c27e93
  def run_sample_trace(&proc)
    @sampler.notice_first_scope_push Time.now.to_f
    @sampler.notice_transaction '/path', nil, {}
    @sampler.notice_push_scope "a"
    @sampler.notice_sql("SELECT * FROM sandwiches WHERE bread = 'wheat'", nil, 0)
    @sampler.notice_push_scope "ab"
    @sampler.notice_sql("SELECT * FROM sandwiches WHERE bread = 'white'", nil, 0)
    proc.call if proc
    @sampler.notice_pop_scope "ab"
    @sampler.notice_push_scope "lew"
    @sampler.notice_sql("SELECT * FROM sandwiches WHERE bread = 'french'", nil, 0)
    @sampler.notice_pop_scope "lew"
    @sampler.notice_pop_scope "a"
    @sampler.notice_scope_empty
  end

end<|MERGE_RESOLUTION|>--- conflicted
+++ resolved
@@ -727,13 +727,10 @@
     end
   end
 
-<<<<<<< HEAD
-=======
 
   # NB this test occasionally fails due to a GC during one of the
   # sample traces, for example. It's unfortunate, but we can't
   # reliably turn off GC on all versions of ruby under test
->>>>>>> b2c27e93
   def test_harvest_slowest
 
     run_sample_trace
@@ -754,19 +751,11 @@
     assert new_slowest != slowest
     assert new_slowest.duration >= 0.06, "Slowest duration must be > 0.06: #{new_slowest.duration}"
   end
-<<<<<<< HEAD
-
-
+  
+  
   def test_prepare_to_send
-
-    run_sample_trace { sleep 0.2 }
-=======
-  
-  
-  def test_prepare_to_send
     
     run_sample_trace { sleep 0.002 }
->>>>>>> b2c27e93
     sample = @sampler.harvest(nil, 0)[0]
 
     ready_to_send = sample.prepare_to_send
@@ -897,13 +886,8 @@
     segment = @sampler.send(:builder).current_segment
 
     sql = segment[:sql]
-<<<<<<< HEAD
-
-    assert sql.length <= NewRelic::Agent::TransactionSampler::MAX_SQL_LENGTH
-=======
     
     assert sql.length <= 16384
->>>>>>> b2c27e93
   end
 
 
@@ -936,93 +920,9 @@
       assert_equal (capture) ? 1 : 0, tt.params[:request_params].length
     end
   end
-<<<<<<< HEAD
-
-
-  def test_sql_normalization
-
-    # basic statement
-    assert_equal "INSERT INTO X values(?,?, ? , ?)",
-    NewRelic::Agent.instance.send(:default_sql_obfuscator, "INSERT INTO X values('test',0, 1 , 2)")
-
-    # escaped literals
-    assert_equal "INSERT INTO X values(?, ?,?, ? , ?)",
-    NewRelic::Agent.instance.send(:default_sql_obfuscator, "INSERT INTO X values('', 'jim''s ssn',0, 1 , 'jim''s son''s son')")
-
-    # multiple string literals
-    assert_equal "INSERT INTO X values(?,?,?, ? , ?)",
-    NewRelic::Agent.instance.send(:default_sql_obfuscator, "INSERT INTO X values('jim''s ssn','x',0, 1 , 2)")
-
-    # empty string literal
-    # NOTE: the empty string literal resolves to empty string, which for our purposes is acceptable
-    assert_equal "INSERT INTO X values(?,?,?, ? , ?)",
-    NewRelic::Agent.instance.send(:default_sql_obfuscator, "INSERT INTO X values('','x',0, 1 , 2)")
-
-    # try a select statement
-    assert_equal "select * from table where name=? and ssn=?",
-    NewRelic::Agent.instance.send(:default_sql_obfuscator, "select * from table where name='jim gochee' and ssn=0012211223")
-
-    # number literals embedded in sql - oh well
-    assert_equal "select * from table_? where name=? and ssn=?",
-    NewRelic::Agent.instance.send(:default_sql_obfuscator, "select * from table_007 where name='jim gochee' and ssn=0012211223")
-  end
-
-  def test_sql_normalization__single_quotes
-    assert_equal "INSERT ? into table",
-    NewRelic::Agent.instance.send(:default_sql_obfuscator, "INSERT 'this isn''t a real value' into table")
-    assert_equal "INSERT ? into table",
-    NewRelic::Agent.instance.send(:default_sql_obfuscator, %q[INSERT '"' into table])
-    assert_equal "INSERT ? into table",
-    NewRelic::Agent.instance.send(:default_sql_obfuscator, %q[INSERT ' "some text" \" ' into table])
-#    could not get this one licked.  no biggie
-#    assert_equal "INSERT ? into table",
-#    NewRelic::Agent.instance.send(:default_sql_obfuscator, %q[INSERT '\'' into table])
-    assert_equal "INSERT ? into table",
-    NewRelic::Agent.instance.send(:default_sql_obfuscator, %q[INSERT ''' ' into table])
-  end
-  def test_sql_normalization__double_quotes
-    assert_equal "INSERT ? into table",
-    NewRelic::Agent.instance.send(:default_sql_obfuscator, %q[INSERT "this isn't a real value" into table])
-    assert_equal "INSERT ? into table",
-    NewRelic::Agent.instance.send(:default_sql_obfuscator, %q[INSERT "'" into table])
-    assert_equal "INSERT ? into table",
-    NewRelic::Agent.instance.send(:default_sql_obfuscator, %q[INSERT " \" " into table])
-    assert_equal "INSERT ? into table",
-    NewRelic::Agent.instance.send(:default_sql_obfuscator, %q[INSERT " 'some text' " into table])
-  end
-  def test_sql_obfuscation_filters
-    orig =  NewRelic::Agent.agent.obfuscator
-
-    NewRelic::Agent.set_sql_obfuscator(:replace) do |sql|
-      sql = "1" + sql
-    end
-
-    sql = "SELECT * FROM TABLE 123 'jim'"
-
-    assert_equal "1" + sql, NewRelic::Agent.instance.obfuscator.call(sql)
-
-    NewRelic::Agent.set_sql_obfuscator(:before) do |sql|
-      sql = "2" + sql
-    end
-
-    assert_equal "12" + sql, NewRelic::Agent.instance.obfuscator.call(sql)
-
-    NewRelic::Agent.set_sql_obfuscator(:after) do |sql|
-      sql = sql + "3"
-    end
-
-    assert_equal "12" + sql + "3", NewRelic::Agent.instance.obfuscator.call(sql)
-
-    NewRelic::Agent.agent.set_sql_obfuscator(:replace, &orig)
-  end
-
-
-  private
-=======
   
   
   private      
->>>>>>> b2c27e93
   def run_sample_trace(&proc)
     @sampler.notice_first_scope_push Time.now.to_f
     @sampler.notice_transaction '/path', nil, {}
