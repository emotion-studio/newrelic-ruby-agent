--- conflicted
+++ resolved
@@ -29,11 +29,7 @@
   end
 
   def test_bad_paths
-<<<<<<< HEAD
-    NewRelic::Control.instance.expects(:log_path).returns("/bad/path")
-=======
     NewRelic::Control.instance.stubs(:log_path).returns("/bad/path")
->>>>>>> 82ed8625
     assert NewRelic::DataSerialization.should_send_data?
     NewRelic::DataSerialization.read_and_write_to_file do
       'a happy string'
