source 'https://rubygems.org'

gem "rails", "~> 2.3.18"

<<<<<<< HEAD
gem "mocha"
=======
gem 'minitest', '~>4.7.5'
gem 'mocha', :require => false
>>>>>>> 1c0cd9a0
gem 'rack'
gem 'rack-test'
gem 'rdoc'

gem "newrelic_rpm", :path => '../../..'

if(RUBY_PLATFORM == 'java')
  gem "activerecord-jdbcmysql-adapter", "~>1.2.9"
  gem "activerecord-jdbcsqlite3-adapter", "~>1.2.9"
  gem "jruby-openssl"
else
  gem "mysql", "~>2.9.1"
  gem "sqlite3-ruby", "1.2.5"
end<|MERGE_RESOLUTION|>--- conflicted
+++ resolved
@@ -2,12 +2,8 @@
 
 gem "rails", "~> 2.3.18"
 
-<<<<<<< HEAD
-gem "mocha"
-=======
 gem 'minitest', '~>4.7.5'
 gem 'mocha', :require => false
->>>>>>> 1c0cd9a0
 gem 'rack'
 gem 'rack-test'
 gem 'rdoc'
