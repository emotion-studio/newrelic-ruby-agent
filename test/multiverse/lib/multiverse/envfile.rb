# encoding: utf-8
# This file is distributed under New Relic's license terms.
# See https://github.com/newrelic/newrelic-ruby-agent/blob/main/LICENSE for complete details.
# frozen_string_literal: true

module Multiverse
  # Reads an envfile.rb and converts it into gemfiles that can be used by
  # bundler
  class Envfile
    attr_accessor :file_path, :condition
    attr_reader :before, :after, :mode, :skip_message, :omit_collector
    attr_reader :instrumentation_permutations

    def initialize(file_path)
      self.file_path = file_path
      @instrumentation_permutations = ["chain"]
      @gemfiles = []
      @mode = 'fork'
      if File.exist?(file_path)
        @text = File.read(self.file_path)
        instance_eval(@text)
      end
      @gemfiles = [''] if @gemfiles.empty?
    end

    def suite_condition(skip_message, &block)
      @skip_message = skip_message
      @condition = block
    end

    def create_gemfiles(versions, gem_list)
      versions.each do |version|
        if version.is_a?(Array)
          version, first_supported_ruby_version, last_supported_ruby_version = version
          next if unsupported_ruby_version?(
            last_supported_ruby_version,
            first_supported_ruby_version
          )
        end

<<<<<<< HEAD
        version = add_version(version.sub('= ', ''), !version.start_with?('='))
=======
        version = if version && version.start_with?('=')
          add_version(version.sub('= ', ''), false) # don't twiddle wakka
        else
          add_version(version)
        end
>>>>>>> fa3b385c

        gemfile(gem_list(version))
      end
    end

    def unsupported_ruby_version?(last_supported_ruby_version, first_supported_ruby_version)
      last_supported_ruby_version?(last_supported_ruby_version) ||
        first_supported_ruby_version?(first_supported_ruby_version)
    end

    def strip_leading_spaces(content)
      content.split("\n").map(&:strip).join("\n") << "\n" if content
    end

    def gemfile(content)
      content = strip_leading_spaces(content)
      @gemfiles.push(content) unless content.nil? || content.empty?
    end

    def ruby3_gem_webrick
      RUBY_VERSION >= "3.0.0" ? "gem 'webrick'" : ""
    end

    def ruby3_gem_sorted_set
      RUBY_VERSION >= "3.0.0" ? "gem 'sorted_set'" : ""
    end

    def omit_collector!
      @omit_collector = true
    end

    def instrumentation_methods(*args)
      @instrumentation_permutations = args.map(&:to_s)
    end

    def before_suite(&block)
      @before = block
    end

    def after_suite(&block)
      @after = block
    end

    def execute_mode(mode)
      valid_modes = %w[ fork spawn ]
      unless valid_modes.member?(mode)
        raise ArgumentError, "#{mode.inspect} is not a valid execute mode.  Valid modes: #{valid_modes.inspect}"
      end
      @mode = mode
    end

    include Enumerable
    def each(&block)
      @gemfiles.each(&block)
    end

    def [](key)
      @gemfiles[key]
    end

    def permutations
      @instrumentation_permutations.size
    end

    def size
      @gemfiles.size * permutations
    end

    def add_version(version, twiddle_wakka = true)
      return unless version

      ", '#{'~> ' if twiddle_wakka}#{version}'"
    end

    private

    def last_supported_ruby_version?(last_supported_ruby_version)
      return false if last_supported_ruby_version.nil?
      last_supported_ruby_version && RUBY_VERSION.to_f > last_supported_ruby_version
    end

    def first_supported_ruby_version?(first_supported_ruby_version)
      return false if first_supported_ruby_version.nil?
      RUBY_VERSION.to_f < first_supported_ruby_version
    end
  end
end<|MERGE_RESOLUTION|>--- conflicted
+++ resolved
@@ -38,15 +38,11 @@
           )
         end
 
-<<<<<<< HEAD
-        version = add_version(version.sub('= ', ''), !version.start_with?('='))
-=======
         version = if version && version.start_with?('=')
           add_version(version.sub('= ', ''), false) # don't twiddle wakka
         else
           add_version(version)
         end
->>>>>>> fa3b385c
 
         gemfile(gem_list(version))
       end
