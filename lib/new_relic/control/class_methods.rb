--- conflicted
+++ resolved
@@ -5,16 +5,7 @@
       def instance
         @instance ||= new_instance
       end
-<<<<<<< HEAD
-
-      def mark_browser_request
-        Thread::current[:browser_request] = true
-      end
-
-
-=======
       
->>>>>>> b08ff10c
       # Create the concrete class for environment specific behavior:
       def new_instance
         @local_env = NewRelic::LocalEnvironment.new
