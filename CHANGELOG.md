--- conflicted
+++ resolved
@@ -2,7 +2,6 @@
 
   ## v8.7.0
 
-<<<<<<< HEAD
   * **Improved async support and Thread instrumentation**
 
     Previously, the agent was not able to record events and metrics inside Threads created inside of an already running transaction. This release includes 2 new configuration options to support multithreaded applications to automatically instrument threads. To support applications that only want some threads instrumented by New Relic, a new class is available `NewRelic::TracedThread` that will create a thread that includes New Relic instrumentation, see our [API documentation](https://rubydoc.info/github/newrelic/newrelic-ruby-agent/NewRelic) for more details. 
@@ -13,11 +12,11 @@
     | `instrumentation.thread`  | `auto` (enabled) | Allows the agent to correctly nest spans inside of an asyncronous transaction   |
     | `instrumentation.thread.tracing` | `false` (disabled)   |  Automatically add tracing to all Threads created in the application. This may be enabled by default in a future release. |
 
-=======
+
   * **Enables Environment Variables setting Array configurations to be converted to Arrays**
 
     Prior to this change, when comma-separated lists were passed as environment variables, an error would be emitted to the newrelic_agent.log and a string would be set as the value. Now, Arrays will be accurately coerced.
->>>>>>> eaf8feb3
+
 
   ## v8.6.0
 
