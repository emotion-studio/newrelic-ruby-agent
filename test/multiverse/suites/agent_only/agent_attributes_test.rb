# encoding: utf-8
# This file is distributed under New Relic's license terms.
# See https://github.com/newrelic/rpm/blob/master/LICENSE for complete details.

class AgentAttributesTest < Minitest::Test

  include MultiverseHelpers

  setup_and_teardown_agent

  def test_http_response_code_default_destinations
    run_transaction do |txn|
      txn.http_response_code = 418
    end

    assert_transaction_trace_has_agent_attribute("httpResponseCode", 418)
    assert_event_has_agent_attribute("httpResponseCode", 418)
    assert_error_has_agent_attribute("httpResponseCode", 418)

    refute_browser_monitoring_has_agent_attribute("httpResponseCode")
  end

  def test_request_headers_referer_default_destinations
    txn_options = {:request => stub(:referer => "referrer", :path => "/")}
    run_transaction({}, txn_options) do |txn|
    end

    assert_error_has_agent_attribute("request.headers.referer", "referrer")

    refute_transaction_trace_has_agent_attribute("request.headers.referer")
    refute_event_has_agent_attribute("request.headers.referer")
    refute_browser_monitoring_has_agent_attribute("request.headers.referer")
  end

  def test_request_parameters_default_destinations_without_capture_params
    run_transaction(:capture_params => false) do |txn|
      txn.merge_request_parameters(:duly => "noted")
    end

    refute_transaction_trace_has_agent_attribute("request.parameters.duly")
    refute_event_has_agent_attribute("request.parameters.duly")
    refute_error_has_agent_attribute("request.parameters.duly")
    refute_browser_monitoring_has_agent_attribute("request.parameters.duly")
  end

  def test_request_parameters_default_destinations_with_capture_params
    run_transaction(:capture_params => true) do |txn|
      txn.merge_request_parameters(:duly => "noted")
    end

    assert_transaction_trace_has_agent_attribute("request.parameters.duly", "noted")
    assert_error_has_agent_attribute("request.parameters.duly", "noted")

    refute_event_has_agent_attribute("request.parameters.duly")
    refute_browser_monitoring_has_agent_attribute("request.parameters.duly")
  end

<<<<<<< HEAD
  def test_custom_attributes_included
    run_transaction do
      NewRelic::Agent.add_custom_attributes(:foo => 'bar')
    end

    assert_transaction_tracer_has_custom_attributes('foo', 'bar')
    assert_transaction_event_has_custom_attributes('foo', 'bar')
    assert_error_collector_has_custom_attributes('foo', 'bar')
    assert_browser_monitoring_has_custom_attributes('foo', 'bar')
  end

  def test_custom_attributes_excluded
    config = {
      :'transaction_tracer.attributes.enabled' => false,
      :'transaction_events.attributes.enabled' => false,
      :'error_collector.attributes.enabled'    => false,
      :'browser_monitoring.attributes.enabled' => false
    }

    run_transaction(config) do
      NewRelic::Agent.add_custom_attributes(:foo => 'bar')
    end

    refute_transaction_tracer_has_custom_attributes('foo')
    refute_transaction_event_has_custom_attributes('foo')
    refute_error_collector_has_custom_attributes('foo')
    refute_browser_monitoring_has_custom_attributes('foo')
  end

  def test_custom_attributes_excluded_with_global_config
    run_transaction(:'attributes.enabled' => false) do
      NewRelic::Agent.add_custom_attributes(:foo => 'bar')
    end

    refute_transaction_tracer_has_custom_attributes('foo')
    refute_transaction_event_has_custom_attributes('foo')
    refute_error_collector_has_custom_attributes('foo')
    refute_browser_monitoring_has_custom_attributes('foo')
  end

  def run_transaction(config = {})
=======
  def run_transaction(config = {}, txn_options = {})
>>>>>>> 641179c3
    default_config = {
      :'transaction_tracer.attributes.enabled' => true,
      :'transaction_events.attributes.enabled' => true,
      :'error_collector.attributes.enabled'    => true,
      :'browser_monitoring.attributes.enabled' => true
    }

    assert_raises(RuntimeError) do
      with_config(default_config.merge(config)) do
        in_transaction(txn_options) do |txn|
          yield(txn)

          # JS instrumentation happens within transaction, so capture it now
          capture_js_data

          # Have to raise an error to exercise attribute capture there
          raise "O_o"
        end
      end
    end

    run_harvest
  end

  def capture_js_data
    state = NewRelic::Agent::TransactionState.tl_get
    events = stub(:subscribe => nil)
    @instrumentor = NewRelic::Agent::JavascriptInstrumentor.new(events)
    @js_data = @instrumentor.data_for_js_agent(state)

    raw_attributes = @js_data["atts"]

    if raw_attributes
      attributes = JSON.load @instrumentor.obfuscator.deobfuscate(raw_attributes)
      @js_custom_attributes = attributes['u']
      @js_agent_attributes = attributes['a']
    end
  end

  def assert_transaction_trace_has_agent_attribute(attribute, expected)
    # TODO: Implement once we've updated TT's with attributes!
  end

  def assert_event_has_agent_attribute(attribute, expected)
    assert_equal expected, single_event_posted.last[attribute]
  end

  def assert_error_has_agent_attribute(attribute, expected)
    assert_equal expected, single_error_posted.params["agentAttributes"][attribute]
  end

  def assert_transaction_tracer_has_custom_attributes(attribute, expected)
    # assert_equal expected, nil
  end

  def assert_transaction_event_has_custom_attributes(attribute, expected)
    assert_equal expected, single_event_posted[1][attribute]
  end

  def assert_error_collector_has_custom_attributes(attribute, expected)
    assert_equal expected, single_error_posted.params["userAttributes"][attribute]
  end

  def assert_browser_monitoring_has_custom_attributes(attribute, expected)
    assert_equal expected, @js_custom_attributes[attribute]
  end

  def refute_transaction_tracer_has_custom_attributes(attribute)
    # refute_includes something, attribute
  end

  def refute_transaction_event_has_custom_attributes(attribute)
    refute_includes single_event_posted[1], attribute
  end

  def refute_error_collector_has_custom_attributes(attribute)
    refute_includes single_error_posted.params["userAttributes"], attribute
  end

  def refute_browser_monitoring_has_custom_attributes(_)
    refute_includes @js_data, "atts"
  end

  def refute_transaction_trace_has_agent_attribute(attribute)
    # TODO: Implement once we've updated TT's with attributes!
  end

  def refute_event_has_agent_attribute(attribute)
    refute_includes single_event_posted.last, attribute
  end

  def refute_error_has_agent_attribute(attribute)
    refute_includes single_error_posted.params["agentAttributes"], attribute
  end

  def refute_browser_monitoring_has_agent_attribute(_)
    refute_includes @js_data, "atts"
  end
end<|MERGE_RESOLUTION|>--- conflicted
+++ resolved
@@ -55,7 +55,6 @@
     refute_browser_monitoring_has_agent_attribute("request.parameters.duly")
   end
 
-<<<<<<< HEAD
   def test_custom_attributes_included
     run_transaction do
       NewRelic::Agent.add_custom_attributes(:foo => 'bar')
@@ -96,10 +95,7 @@
     refute_browser_monitoring_has_custom_attributes('foo')
   end
 
-  def run_transaction(config = {})
-=======
   def run_transaction(config = {}, txn_options = {})
->>>>>>> 641179c3
     default_config = {
       :'transaction_tracer.attributes.enabled' => true,
       :'transaction_events.attributes.enabled' => true,
