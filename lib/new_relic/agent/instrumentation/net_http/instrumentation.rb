# This file is distributed under New Relic's license terms.
# See https://github.com/newrelic/newrelic-ruby-agent/blob/main/LICENSE for complete details.
# frozen_string_literal: true

module NewRelic
  module Agent
    module Instrumentation
      module NetHTTP
        INSTRUMENTATION_NAME = NewRelic::Agent.base_name(name)
        OPENAI_SEGMENT_PATTERN = %r{Llm/.*/OpenAI/.*}.freeze

        def request_with_tracing(request)
          NewRelic::Agent.record_instrumentation_invocation(INSTRUMENTATION_NAME)

          wrapped_request = NewRelic::Agent::HTTPClients::NetHTTPRequest.new(self, request)

          segment = NewRelic::Agent::Tracer.start_external_request_segment(
            library: wrapped_request.type,
            uri: wrapped_request.uri,
            procedure: wrapped_request.method
          )

          begin
            response = nil
            segment.add_request_headers(wrapped_request)

            # RUBY-1244 Disable further tracing in request to avoid double
            # counting if connection wasn't started (which calls request again).
            NewRelic::Agent.disable_all_tracing do
              response = NewRelic::Agent::Tracer.capture_segment_error(segment) do
                yield
              end
            end

            wrapped_response = NewRelic::Agent::HTTPClients::NetHTTPResponse.new(response)

            if openai_parent?(segment)
              populate_openai_response_headers(wrapped_response, segment.parent)
<<<<<<< HEAD
            elsif bedrock_parent?(segment)
              populate_bedrock_response_headers(wrapped_response, segment.parent)
=======
>>>>>>> a155f8c3
            end

            segment.process_response_headers(wrapped_response)

            response
          ensure
            segment&.finish
          end
        end

        def openai_parent?(segment)
<<<<<<< HEAD
          segment&.parent&.name&.match?(/Llm\/.*\/OpenAI\/.*/)
=======
          segment&.parent&.name&.match?(OPENAI_SEGMENT_PATTERN)
>>>>>>> a155f8c3
        end

        def populate_openai_response_headers(response, parent)
          return unless parent.instance_variable_defined?(:@llm_event)

          parent.llm_event.populate_openai_response_headers(response.to_hash)
        end
<<<<<<< HEAD

        def bedrock_parent?(segment)
          segment&.parent&.name&.match?(/Llm\/.*\/Bedrock\/.*/)
        end

        def populate_bedrock_response_headers(response, parent)
          return unless parent.instance_variable_defined?(:@llm_event)

          NewRelic::Agent::Llm::ResponseHeaders.populate_bedrock_response_headers(parent, response.to_hash)
        end
=======
>>>>>>> a155f8c3
      end
    end
  end
end<|MERGE_RESOLUTION|>--- conflicted
+++ resolved
@@ -36,11 +36,8 @@
 
             if openai_parent?(segment)
               populate_openai_response_headers(wrapped_response, segment.parent)
-<<<<<<< HEAD
             elsif bedrock_parent?(segment)
               populate_bedrock_response_headers(wrapped_response, segment.parent)
-=======
->>>>>>> a155f8c3
             end
 
             segment.process_response_headers(wrapped_response)
@@ -52,11 +49,7 @@
         end
 
         def openai_parent?(segment)
-<<<<<<< HEAD
-          segment&.parent&.name&.match?(/Llm\/.*\/OpenAI\/.*/)
-=======
           segment&.parent&.name&.match?(OPENAI_SEGMENT_PATTERN)
->>>>>>> a155f8c3
         end
 
         def populate_openai_response_headers(response, parent)
@@ -64,7 +57,6 @@
 
           parent.llm_event.populate_openai_response_headers(response.to_hash)
         end
-<<<<<<< HEAD
 
         def bedrock_parent?(segment)
           segment&.parent&.name&.match?(/Llm\/.*\/Bedrock\/.*/)
@@ -75,8 +67,6 @@
 
           NewRelic::Agent::Llm::ResponseHeaders.populate_bedrock_response_headers(parent, response.to_hash)
         end
-=======
->>>>>>> a155f8c3
       end
     end
   end
