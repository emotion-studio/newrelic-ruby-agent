require File.expand_path(File.join(File.dirname(__FILE__),'/../../test_helper'))
class NewRelic::Control::ConfigurationTest < Test::Unit::TestCase
  require 'new_relic/control/configuration'
  include NewRelic::Control::Configuration
  
  def setup
    # The log stuff is memoized so let's clear it each time.
    NewRelic::Control.instance.instance_variable_set '@log_path', nil
    NewRelic::Control.instance.instance_variable_set '@log_file', nil
    @root = ::Rails::VERSION::MAJOR == 3 ? Rails.root : RAILS_ROOT
  end
  
  def teardown
    NewRelic::Control.instance.settings.delete 'log_file_path'
  end
  
  def test_license_key_defaults_to_env_variable
    ENV['NEWRELIC_LICENSE_KEY'] = nil
    self.expects(:fetch).with('license_key', nil)
    license_key

    ENV['NEWRELIC_LICENSE_KEY'] = "a string"
    self.expects(:fetch).with('license_key', 'a string')
    license_key
  end
  
  def test_log_path_uses_default_if_not_set
    NewRelic::Control.instance.setup_log
    assert_equal(File.expand_path("log/newrelic_agent.log"),
                 NewRelic::Control.instance.log_file)
  end

  def test_log_file_path_uses_given_value
<<<<<<< HEAD
    NewRelic::Control.instance['log_file_path'] = '/lerg'
    NewRelic::Control.instance.setup_log
    assert_equal "#{@root}/lerg/newrelic_agent.log", NewRelic::Control.instance.log_file
=======
    Dir.stubs(:mkdir).returns(true)
    NewRelic::Control.instance['log_file_path'] = 'lerg'
    NewRelic::Control.instance.setup_log
    assert_match(/\/lerg\/newrelic_agent.log/,
                 NewRelic::Control.instance.log_file)
>>>>>>> 82ed8625
  end
end<|MERGE_RESOLUTION|>--- conflicted
+++ resolved
@@ -31,16 +31,10 @@
   end
 
   def test_log_file_path_uses_given_value
-<<<<<<< HEAD
-    NewRelic::Control.instance['log_file_path'] = '/lerg'
-    NewRelic::Control.instance.setup_log
-    assert_equal "#{@root}/lerg/newrelic_agent.log", NewRelic::Control.instance.log_file
-=======
     Dir.stubs(:mkdir).returns(true)
     NewRelic::Control.instance['log_file_path'] = 'lerg'
     NewRelic::Control.instance.setup_log
     assert_match(/\/lerg\/newrelic_agent.log/,
                  NewRelic::Control.instance.log_file)
->>>>>>> 82ed8625
   end
 end