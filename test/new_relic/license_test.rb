# encoding: utf-8
# This file is distributed under New Relic's license terms.
# See https://github.com/newrelic/newrelic-ruby-agent/blob/main/LICENSE for complete details.

require_relative '../test_helper'

# look through the source code to enforce some simple rules that help us keep
# our license data up to date.
class LicenseTest < Minitest::Test
  PROJECT_ROOT = File.expand_path('../../..', __FILE__).freeze
  LICENSE_LINE1 = Regexp.escape(%q(# This file is distributed under New Relic's license terms.)).freeze
  LICENSE_LINE2 = Regexp.escape(%q(# See https://github.com/newrelic/newrelic-ruby-agent/blob/main/LICENSE for complete details.)).freeze
  LICENSE_HEADER_REGEX = %r{^#{LICENSE_LINE1}\n#{LICENSE_LINE2}$}.freeze

<<<<<<< HEAD
  # A list of regexs that will likely match license info
  LICENSE_TERMS = {
    'GPL' => /GPL/i,
    '(c)' => /\(c\)/i,
    'Copyright' => /copyright/i,
    'BSD' => /\bBSD\b/i,
    'MIT' => /\bMIT\b/i,
    'Apache' => /\bapache\b/i,
    'rights reserved' => /rights reserved/i
  }

  # Known occurrences of the above license terms
  # format is:
  # [ file, term ] => expected_number_of_occurances
  # unless listed here the expectation is that these terms will not occur in
  # the source code.
  EXPECTED_LICENSE_OCCURRENCES = {
    ['/LICENSE', '(c)'] => 1, # this one is for item c, not a copyright symbol
    ['/LICENSE', 'Copyright'] => 12,
    ['/LICENSE', 'Apache'] => 6,
    ['/README.md', 'Apache'] => 1,
    ['/THIRD_PARTY_NOTICES.md', 'Copyright'] => 1,
    ['/newrelic_rpm.gemspec', 'Apache'] => 1,
    ['/infinite_tracing/LICENSE', '(c)'] => 1,
    ['/infinite_tracing/LICENSE', 'Copyright'] => 12,
    ['/infinite_tracing/LICENSE', 'Apache'] => 6,
    ['/infinite_tracing/newrelic-infinite_tracing.gemspec', 'Apache'] => 1,
    ['/CHANGELOG.md', 'BSD'] => 3, # reference to BSD the operating system, not BSD the license
    ['/lib/new_relic/agent/new_relic_service.rb', 'Apache'] => 1, # reference to Apache Tomcat in comments
    ['/lib/new_relic/agent/system_info.rb', 'BSD'] => 4, # reference to the operating system, not the license
    ['/test/new_relic/agent/system_info_test.rb', 'BSD'] => 5 # reference to the operating system, not the license
  }

  def shebang
    /^#!/
  end

  def encoding
    /^# ?(en)?coding: utf-8/
  end

  def syntax_mark
    /^# -\*- ruby -\*-/
  end

  def should_skip?(path)
    (
      # skip directories
      !File.file?(path) ||
      # skip binary files and js files
      %w[ .sqlite3 .log .png .ico .gif .pdf .gem .js ].include?(File.extname(path)) ||
      # skip this file
      File.expand_path(__FILE__) == path ||
      # skip tmp directories overall
      path.include?('/tmp/') ||
      # skip vendor/bundle
      path.include?(gem_root + '/vendor/bundle') ||
      # skip the auto-generated build.rb file
      path =~ %r{lib/new_relic/build\.rb} ||
      # skip the YARD-generated doc directory
      path.include?(gem_root + '/doc') ||
      # skip tags file
      path =~ %r{/tags$}i ||
      # skip multiverse auto-generated gemfiles
      path =~ %r{/test/multiverse/suites/.*/Gemfile\.\d+(\.lock)?$} ||
      # skip multiverse auto-generated db/schema
      path =~ %r{/test/multiverse/suites/.*/db/schema.rb$} ||
      # skip multiverse error log output
      path =~ %r{/test/multiverse/lib/multiverse/errors.txt$} ||
      # skip the artifacts directory
      path =~ %r{/artifacts/} ||
      # skip the changelog
      path =~ %r{CHANGELOG.md} ||
      # skip simplecov reports
      path =~ %r{/coverage/}
    )
  end

  def test_all_rb_and_js_files_have_license_header
    all_rb_and_js_files.each do |filename|
      next if should_skip?(filename)

      first_thousand_bytes = File.read(filename, 1000)
      refute_nil first_thousand_bytes, "#{filename} is shorter than 1000 bytes."

      first_four_lines = first_thousand_bytes.split("\n")[0...4]

      if first_four_lines.first =~ shebang
        first_four_lines.shift # discard it
      end
      if first_four_lines.first =~ syntax_mark
        first_four_lines.shift # discard it
      end
      if first_four_lines.first =~ encoding
        first_four_lines.shift # discard it
      end

      assert_match(/This file is distributed under .+ license terms\./, first_four_lines[0], "#{filename} does not contain the proper license header.")
      assert_match(%r{See https://github.com/newrelic/newrelic-ruby-agent/blob/main/LICENSE for complete details.}, first_four_lines[1])
    end
=======
  def ruby_files
    Dir.glob(File.join(PROJECT_ROOT, '**', '*.{rb,rake}')).reject { |path| path =~ %r{/(?:vendor|tmp|db)/} }
>>>>>>> bec52bef
  end

  def test_all_files_have_license_header
    ruby_files.each do |file|
      lines = []
      File.open(file, 'r') do |file|
        file.each_line do |line|
          break unless line.start_with?('#')
          lines << line
        end
      end
      assert_match(LICENSE_HEADER_REGEX, lines.join, "#{file} does not contain the proper license header.")
    end
  end
end<|MERGE_RESOLUTION|>--- conflicted
+++ resolved
@@ -12,111 +12,8 @@
   LICENSE_LINE2 = Regexp.escape(%q(# See https://github.com/newrelic/newrelic-ruby-agent/blob/main/LICENSE for complete details.)).freeze
   LICENSE_HEADER_REGEX = %r{^#{LICENSE_LINE1}\n#{LICENSE_LINE2}$}.freeze
 
-<<<<<<< HEAD
-  # A list of regexs that will likely match license info
-  LICENSE_TERMS = {
-    'GPL' => /GPL/i,
-    '(c)' => /\(c\)/i,
-    'Copyright' => /copyright/i,
-    'BSD' => /\bBSD\b/i,
-    'MIT' => /\bMIT\b/i,
-    'Apache' => /\bapache\b/i,
-    'rights reserved' => /rights reserved/i
-  }
-
-  # Known occurrences of the above license terms
-  # format is:
-  # [ file, term ] => expected_number_of_occurances
-  # unless listed here the expectation is that these terms will not occur in
-  # the source code.
-  EXPECTED_LICENSE_OCCURRENCES = {
-    ['/LICENSE', '(c)'] => 1, # this one is for item c, not a copyright symbol
-    ['/LICENSE', 'Copyright'] => 12,
-    ['/LICENSE', 'Apache'] => 6,
-    ['/README.md', 'Apache'] => 1,
-    ['/THIRD_PARTY_NOTICES.md', 'Copyright'] => 1,
-    ['/newrelic_rpm.gemspec', 'Apache'] => 1,
-    ['/infinite_tracing/LICENSE', '(c)'] => 1,
-    ['/infinite_tracing/LICENSE', 'Copyright'] => 12,
-    ['/infinite_tracing/LICENSE', 'Apache'] => 6,
-    ['/infinite_tracing/newrelic-infinite_tracing.gemspec', 'Apache'] => 1,
-    ['/CHANGELOG.md', 'BSD'] => 3, # reference to BSD the operating system, not BSD the license
-    ['/lib/new_relic/agent/new_relic_service.rb', 'Apache'] => 1, # reference to Apache Tomcat in comments
-    ['/lib/new_relic/agent/system_info.rb', 'BSD'] => 4, # reference to the operating system, not the license
-    ['/test/new_relic/agent/system_info_test.rb', 'BSD'] => 5 # reference to the operating system, not the license
-  }
-
-  def shebang
-    /^#!/
-  end
-
-  def encoding
-    /^# ?(en)?coding: utf-8/
-  end
-
-  def syntax_mark
-    /^# -\*- ruby -\*-/
-  end
-
-  def should_skip?(path)
-    (
-      # skip directories
-      !File.file?(path) ||
-      # skip binary files and js files
-      %w[ .sqlite3 .log .png .ico .gif .pdf .gem .js ].include?(File.extname(path)) ||
-      # skip this file
-      File.expand_path(__FILE__) == path ||
-      # skip tmp directories overall
-      path.include?('/tmp/') ||
-      # skip vendor/bundle
-      path.include?(gem_root + '/vendor/bundle') ||
-      # skip the auto-generated build.rb file
-      path =~ %r{lib/new_relic/build\.rb} ||
-      # skip the YARD-generated doc directory
-      path.include?(gem_root + '/doc') ||
-      # skip tags file
-      path =~ %r{/tags$}i ||
-      # skip multiverse auto-generated gemfiles
-      path =~ %r{/test/multiverse/suites/.*/Gemfile\.\d+(\.lock)?$} ||
-      # skip multiverse auto-generated db/schema
-      path =~ %r{/test/multiverse/suites/.*/db/schema.rb$} ||
-      # skip multiverse error log output
-      path =~ %r{/test/multiverse/lib/multiverse/errors.txt$} ||
-      # skip the artifacts directory
-      path =~ %r{/artifacts/} ||
-      # skip the changelog
-      path =~ %r{CHANGELOG.md} ||
-      # skip simplecov reports
-      path =~ %r{/coverage/}
-    )
-  end
-
-  def test_all_rb_and_js_files_have_license_header
-    all_rb_and_js_files.each do |filename|
-      next if should_skip?(filename)
-
-      first_thousand_bytes = File.read(filename, 1000)
-      refute_nil first_thousand_bytes, "#{filename} is shorter than 1000 bytes."
-
-      first_four_lines = first_thousand_bytes.split("\n")[0...4]
-
-      if first_four_lines.first =~ shebang
-        first_four_lines.shift # discard it
-      end
-      if first_four_lines.first =~ syntax_mark
-        first_four_lines.shift # discard it
-      end
-      if first_four_lines.first =~ encoding
-        first_four_lines.shift # discard it
-      end
-
-      assert_match(/This file is distributed under .+ license terms\./, first_four_lines[0], "#{filename} does not contain the proper license header.")
-      assert_match(%r{See https://github.com/newrelic/newrelic-ruby-agent/blob/main/LICENSE for complete details.}, first_four_lines[1])
-    end
-=======
   def ruby_files
     Dir.glob(File.join(PROJECT_ROOT, '**', '*.{rb,rake}')).reject { |path| path =~ %r{/(?:vendor|tmp|db)/} }
->>>>>>> bec52bef
   end
 
   def test_all_files_have_license_header
