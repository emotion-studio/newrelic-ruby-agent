<<<<<<< HEAD
v3.3.0
  * fix for GC instrumentation when using Ruby 1.9
  * new feature to correlate browser and server transaction traces
  * new feature to trace slow sql statements
  * fix to help cope with malformed rack responses
  * do not try to instrument versions of ActiveMerchant that are too old

=======
v3.2.0.1
  * Updated LICENSE
  * Updated links to support docs
>>>>>>> 09bc57c7
v3.2.0
  * Fix over-detection of mongrel and unicorn and only start the agent when
    actual server is running
  * Improve developer mode backtraces to support ruby 1.9.2, windows
  * Fixed some cases where Memcache instrumentation was failing to load
  * Ability to set log destination by NEW_RELIC_LOG env var
  * Fix to mutex lib load issue
  * Performance enhancements (thanks to Jeremy Kemper)
  * Fix overly verbose STDOUT message (thanks to Anselm Helbig)
  
v3.1.2
  * Fixed some thread safety issues
  * Work around for Ruby 1.8.7 Marshal crash bug
  * Numerous community patches (Gabriel Horner, Bradley Harris, Diego Garcia, 
    Tommy Sullivan, Greg Hazel, John Thomas Marino, Paul Elliott, Pan Thomakos)
  * Fixed RUM instrumentation bug

v3.1.1
  * Support for Rails 3.1 (thanks to Ben Hoskings via github)
  * Support for Rubinius
  * Fixed issues affecting some Delayed Job users where log files were not appearing
  * Fixed an issue where some instrumentation might not get loaded in Rails apps
  * Fix for memcached cas method (thanks to Andrew Long and Joseph Palermo )
  * Fix for logger deprecation warning (thanks to Jonathan del Strother via github)
  * Support for logging to STDOUT
  * Support for Spymemcached client on jruby

v3.1.0 
  * Support for aggregating data from short-running
    processes to reduce reporting overhead
  * Numerous bug fixes
  * Increased unit test coverage

v3.0.1 
  * Updated Real User Monitoring to reduce javascript size and improve
    compatibility, fix a few known bugs

v3.0.0
  * Support for Real User Monitoring
  * Back end work on internals to improve reliability
  * added a 'log_file_name' and 'log_file_path' configuration variable to allow
    setting the path and name of the agent log file
  * Improve reliability of statistics calculations
  * Remove some previously deprecated methods
  * Remove Sequel instrumentation pending more work

v2.14.1
  * Avoid overriding methods named 'log' when including the MethodTracer module
  * Ensure that all load paths for 'new_relic/agent' go through 'new_relic/control' first
  * Remove some debugging output from tests

v2.14.0
  * Dependency detection framework to prevent multi-loading or early-loading
    of instrumentation files

v2.13.5
  * Moved the API helper to the github newrelic_api gem.
  * Revamped queue time to include server, queue, and middleware time
  * Increased test coverage and stability
  * Add Trinidad as a dispatcher (from Calavera, on github)
  * Sequel instrumentation from Aman Gupta
  * patches to 1.9 compatibility from dkastner on github
  * Support for 1.9.2's garbage collection instrumentation from Justin Weiss
  * On Heroku, existing queue time headers will be detected
  * Fix rack constant scoping in dev mode for 1.9 (Rack != ::Rack)
  * Fixes for instrumentation loading failing on Exception classes that
    are not subclasses of StandardError
  * Fix active record instrumentation load order for Rails 3

v2.13.4
  * Update DNS lookup code to remove hardcoded IP addresses

v2.13.3
  * Dalli instrumentation from Mike Perham (thanks Mike)
  * Datamapper instrumentation from Jordan Ritter (thanks Jordan)
  * Apdex now defaults to 0.5
    !!! Please be aware that if you are not setting an apdex, 
    !!! this will cause a change in the apparent performance of your app.
  * Make metric hashes threadsafe (fixes problems sending metrics in Jruby
    threaded code)
  * Delete obsolete links to metric docs in developer mode
  * Detect gems when using Bundler
  * Fix newrelic_ignore in Rails 3
  * Break metric parser into a seperate vendored gem
  * When using Unicorn, preload_app: true is recommended to get proper
    after_fork behavior.

v2.13.2
  * Remove a puts. Yes, a whole release for a puts.

v2.13.1
  * Add missing require in rails 3 framework control

v2.13.0
  * developer mode is now a rack middleware and can be used on any framework;
    it is no longer supported automatically on versions of Rails prior to 2.3;
    see README for details
  * memcache key recording for transaction traces
  * use system_timer gem if available, fall back to timeout lib
  * address instability issues in JRuby 1.2
  * renamed executable 'newrelic_cmd' to 'newrelic'; old name still supported
    for backward compatibility
  * added 'newrelic install' command to install a newrelic.yml file in the
    current directory
  * optimization to execution time measurement
  * optimization to startup sequence
  * change startup sequence so that instrumentation is installed after all
    other gems and plugins have loaded
  * add option to override automatic flushing of data on exit--send_data_on_exit
    defaults to 'true'
  * ignored errors no longer affect apdex score
  * added record_transaction method to the api to allow recording
    details from web and background transactions occurring outside RPM
  * fixed a bug related to enabling a gold trial / upgrade not sending
    trasaction traces correctly
    
v2.12.3
  * fix regression in startup sequence

v2.12.2
  * fix for regression in Rails 2.1 inline rendering
  * workaround bug found in some rubies that caused a segv and/or NoMemoryError
    when deflating content for upload
  * avoid creating connection thread in unicorn/passenger spawners

v2.12.1
  * fix bug in profile mode
  * fix race condition in Delayed::Job instrumentation loading
  * fix glassfish detection in latest glassfish gem

v2.12.0
  * support basic instrumentation for ActsAsSolr and Sunspot

v2.11.3
  * fix bug in startup when running JRuby

v2.11.2
  * fix for unicorn not reporting when the proc line had 'master' in it
  * fix regression for passenger 2.0 and earlier
  * fix after_fork in the shim
  
v2.11.1
  * republished gem without generated rdocs

v2.11.0
  * rails3 instrumentation (no developer mode support yet)
  * removed the ensure_worker_thread started and instead defined an after_fork
    handler that will set up the agent properly in forked processes.
  * change at_exit handler so the shutdown always goes after other shutdown 
    handlers
  * add visibility to active record db transactions in the rpm transaction
    traces (thanks to jeremy kemper)
  * fix regression in merb support which caused merb apps not to start
  * added NewRelic::Agent.logger to the public api to write to the agent 
    log file.
  * optimizations to background thread, controller instrumentation, memory
    usage
  * add logger method to public_api
  * support list notation for ignored exceptions in the newrelic.yml
    
v2.10.8
  * fix bug in delayed_job instrumentation that caused the job queue sampler
    to run in the wrong place
  * change startup sequence and code that restarts the worker loop
    thread
  * detect the unicorn master and dont start the agent; hook in after_fork
  * fix problem with the Authlogic metric names which caused errors in
    developer mode.  Authlogic metrics now adhere to the convention of
    prefixing the name with  'Custom'
  * allow more correct overriding of transaction trace settings in the 
    call to #manual_start
  * simplify WorkerLoop and add better protection for concurrency
  * preliminary support for rails3
    
v2.10.6
  * fix missing URL and referer on some traced errors and transactions
  * gather traced errors *after* executing the rescue chain in ActionController
  * always load controller instrumentation
  * pick up token validation from newrelic.yml
  
v2.10.5
  * fix bug in delayed_job instrumentation occurring when there was no DJ log
  
v2.10.4
  * fix incompatibility with Capistrano 2.5.16
  * strip down URLs reported in transactions and errors to path only
  
v2.10.3
  * optimization to reduce overhead: move background samplers into foreground thread
  * change default config file to ignore RoutingErrors
  * moved the background task instrumentation into a separate tab in the RPM UI
  * allow override of the RPM application name via NEWRELIC_APP_NAME environment variable
  * revised Delayed::Job instrumentation so no manual_start is required 
  * send buffered data on shutdown
  * expanded support for queue length and queue time
  * remove calls to starts_with to fix Sinatra and non-rails deployments
  * fix problem with apdex scores recording too low in some circumstances
  * switch to jeweler for gem building
  * minor fixes, test improvements, doc and rakefile improvements
  * fix incompatibility with Hoptoad where Hoptoad was not getting errors handled by New Relic
  * many other optimizations, bug fixes and documentation improvements

v2.10.2.
  * beta release of 2.10
  * fix bugs with Sinatra app instrumentation 
  * minor doc updates
  
v2.10.1.
  * alpha release of 2.10
  * rack support, including metal; ignores 404s; requires a module inclusion (see docs)
  * sinatra support, displays actions named by the URI pattern matched
  * add API method to abort transaction recording for in-flight transactions
  * remove account management calls from newrelic_api.rb
  * truncating extremely large transaction traces for efficiency
  * fix error reporting in recipes; add newrelic_rails_env option to recipes to 
    override the rails env used to pull the app_name out of newrelic.yml
  * added TorqueBox recognition (thanks Bob McWhirter)
  * renamed config settings: enabled => monitor_mode; developer => developer_mode;
    old names will still work in newrelic.yml
  * instrumentation for DelayedJob (thanks Travis Tilley)
  * added config switches to turn off certain instrumentation when you aren't 
    interested in the metrics, to save on overhead--see newrelic.yml for details. 
  * add profiling support to dev mode; very experimental!
  * add 'multi_threaded' config option to indicate when the app is running
    multi-threaded, so we can disable some instrumentation
  * fix test failures in JRuby, REE
  * improve Net::HTTP instrumentation so its more efficient and distinguishes calls
    between web and non-web transactions.
  * database instrumentation notices all database commands in addition to the core commands
  * add support for textmate to dev mode
  * added add_transaction_tracer method to support instrumenting methods as
    if they were web transactions; this will facilitate better visibility of background
    tasks and eventually things like rack, metal and Sinatra
  * adjusted apdex scores to reflect time spent in the mongrel queue
  * fixed incompatibility with JRuby on startup
  * implmented CPU measure for JRuby which reflects the cpu burn for
    all controller actions (does not include background tasks)
  * fixed scope issue with GC instrumentation, subtracting time from caller
  * added # of GC calls to GC instrumentation
  * renamed the dispatcher metric
  * refactored stats_engine code for readability
  * optimization: reduce wakeup times for harvest thread
  
v2.10.0.
  * alpha release of 2.10
  * support unicorn
  * instrumentation of GC for REE and MRE with GC patch
  * support agent restarting when changes are made to the account
  * removed #newrelic_notice_error from Object class, replaced by NewRelic::Agent#notic_error 
  * collect histogram statistics
  * add custom parameters to newrelic_notice_error call to display
    extra info for errors
  * add method disable_all_tracing(&block) to execute a block without
    capturing metrics
  * newrelic_ignore now blocks all instrumentation collection for
    the specified actions
  * added doc to method_tracer API and removed second arg
    requirement for add_method_tracer call
  * instrumentation for Net::HTTP
  * remove method_tracer shim to avoid timing problems in monitoring daemons
  * for non-rails daemons, look at APP_ROOT and NRCONFIG env vars for custom locations

v2.9.9.
  * Disable at_exit handler for Unicorn which sometimes caused the
    agent to stop reporting immediately.

v2.9.8.
  * add instrumentation for Net::HTTP calls, to show up as "External"
  * added support for validating agents in the cloud.
  * recognize Unicorn dispatcher
  * add NewRelic module definitions to ActiveRecord instrumentation

v2.9.5.
  * Snow Leopard memory fix

v2.9.4.
  * clamp size of data sent to server
  * reset statistics for passenger when forking to avoid erroneous data
  * fix problem deserializing errors from the server
  * fix incompatibility with postgres introduced in 2.9.

v2.9.3.
  * fix startup failure in Windows due to memory sampler
  * add JRuby environment information
   
v2.9.2.
  * change default apdex_t to 0.5 seconds 
  * fix bug in deployments introduced by multi_homed setting
  * support overriding the log in the agent api
  * fix JRuby problem using objectspace
  * display custom parameters when looking at transactions in dev mode 
  * display count of sql statements on the list of transactions in dev mode
  * fixes for merb--thanks to Carl Lerche

v2.9.1.
  * add newrelic_ignore_apdex method to controller classes to allow
    you to omit some actions from apdex statistics
  * Add hook for Passenger shutdown events to get more timely shutdown
    notices; this will help in more accurate memory readings in 
    Passenger
  * add newrelic_notice_error to Object class
  * optional ability to verify SSL certificates, note that this has some 
    performance and reliability implications
  * support multi-homed host with multiple apps running on duplicate
    ports
  
v2.9.0.
  Noteworthy Enhancements
  * give visibility to templates and partials in Rails 2.1 and later, in
    dev mode and production
  * change active record metrics to capture statistics in adapter log()
    call, resulting in lower overhead and improved visibility into
    different DB operations; only AR operations that are not hitting the
    query cache will be measured to avoid overhead
  * added mongrel_rpm to the gem, a standalone daemon listening for custom
    metric values sent from local processes (experimental); do mongrel_rpm
    --help
  * add API for system monitoring daemons (refer to KB articles); changed
    API for manual starting of the agent; refer to
    NewRelic::Agent.manual_start for details
  * do certificate verification on ssl connections to 
    collector.newrelic.com
  * support instances appearing in more than one application by allowing a
    semicolon separated list of names for the newrelic.yml app_name
    setting.
  * combined agent logfiles into a single logfile
  * use rpm server time for transaction traces rather than agent time

  Developer Mode (only) Enhancements
  * show partial rendering in traces
  * improved formatting of metric names in traces
  * added number of queries to transactions in the transaction list
  * added some sorting options for the transaction list
  * added a page showing the list of active threads
      
  Compatibility Enhancements
  * ruby 1.9.1 compatibility
  * support concurrency when determining busy times, for 2.2 compatibility
  * in jruby, use Java used heap for memory sampling if the system memory
    is not accessible from an unsupported platform
  * jruby will no longer start the agent now when running the console or 
    rake tasks
  * API support for RPM as a footnote add-in
  * webrick support restored
  
  Noteworthy bugfixes
  * sample memory on linux by reading /proc/#{$$}/status file
  * fixed ambiguous 'View' metrics showing up in controller breakdown
  * removed Numeric extensions, including round_to, and to_ms
  * using a different timeout mechanism when we post data to RPM
  * remove usage of Rails::Info which had a side effect of enabling
    ActiveRecord even when it wasn't an active framework
  * moved CPU sampler off background thread and onto the harvest thread
  * tests now run cleanly in any rails app using test:newrelic or
    test:plugins
    
  Agent improvements to support future RPM enhancements
  * add instrumentation to capture metrics on response codes; not yet
    working in rails 2.3.*
  * added http referer to traced errors
  * capture gem requirements from rails
  * capture cpu utilization adjusted for processor count
  * transaction sampling

v2.8.10.
  * fix thin support with rails 2.3.2 when using script/server
  * fix incompatibility with rails 2.3.2 and script/server options
    processing
  * minor tweak to environment gathering for gem mode

v2.8.9.
  * fix problem finding the newrelic controller in dev mode
  * fix incompatibility with older versions of optparse
  * fix potential jvm problem with jruby
  * remove test:all task definition to avoid conflicts
  * change error message about window sampler in windows not supported to a
    warning message

v2.8.8.
  * fix error with jruby on windows
  * fix problem where webrick was being incorrectly detected causing some
    problems with mongrel application assignments--had to disable webrick
    for now

v2.8.7.
  * fix for ssl connection hanging problems
  * fix problem recognizing mongrel in rails 2.3.2
  * fastcgi support in rails 2.3.2
  * put back webrick support

v2.8.6.
  * fix for capture_params when using file uploads in controller actions
  * use pure ruby NS lookup for collector host to eliminate possibly
    blocking applications

v2.8.5.
  * fix reference to CommandError which was breaking some cap scripts
  * fix incompatibility with Rails 2.0 in the server API
  * fix problem with litespeed with Lite accounts
  * fix problem when ActiveRecord is disabled
  * moved merb instrumentation to Merb::Controller instead of
    AbstractController to address incompatibility with MailController
  * fix problem in devmode displaying sql with embedded urls

v2.8.4.
  * fix bug in capistrano recipe causing cap commands to fail with error
    about not finding Version class

v2.8.3.
  * refactor unit tests so they will run in a generic rails environment
  * require classes in advance to avoid autoloading.  this is to address
    incompatibilities with desert as well as more flexibility in gem
    initialization
  * fixed newrelic_helper.rb 1.9 incompatibility

v2.8.2.
  * fix Ruby 1.9 syntax compatibility errors
  * update the class loading sanity check, will notify server of errors
  * fix agent output on script and rake task execution

v2.8.1.
  * Convert the deployment information upload script to an executable and
    put in the bin directory.  When installed as a gem this command is
    symlinked to /usr/bin.  Usage: newrelic_cmd deployments --help
  * Fix issue invoking api when host is not set in newrelic.yml
  * Fix deployments api so it will work from a gem
  * Fix thin incompatibility in developer mode 

v2.8.0.
  * add beta of api in new_relic_api.rb
  * instrumented dynamic finders in ActiveRecord
  * preliminary support for capturing deployment information via capistrano
  * change memory sampler for solaris to use /usr/bin/ps
  * allow ERB in newrelic.yml file
  * merged support for merb into this version 
  * fix incompatibility in the developer mode with the safe_erb plugin
  * fix module namespace issue causing an error accessing
    NewRelic::Instrumentation modules
  * fix issue where the agent sometimes failed to start up if there was a
    transient network problem
  * fix IgnoreSilentlyException message

v2.7.4.
  * fix error when trying to serialize some kinds of Enumerable objects
  * added extra debug logging
  * added app_name to app mapping

v2.7.3.
  * fix compatibility issue with 1.8.5 causing error with Dir.glob

v2.7.2.
  * fix problem with passenger edge not being a detected environment

v2.7.1.
  * fix problem with skipped dispatcher instrumentation

v2.7.0.
  * Repackage to support both plugin and Gem installation
  * Support passenger/litespeed/jruby application naming
  * Update method for calculating dispatcher queue time
  * Show stack traces in RPM Transaction Traces
  * Capture error source for TemplateErrors
  * Clean up error stack traces.
  * Support query plans from postgres
  * Performance tuning
  * bugfixes

v2.5.3.
  * fix error in transaction tracing causing traces not to show up

v2.5.2.
  * fixes for postgres explain plan support

v2.5.1.
  * bugfixes

v2.5.0.
  * add agent support for rpm 1.1 features
  * Fix regression error with thin support

v2.4.3.
  * added 'newrelic_ignore' controller class method with :except and :only options for finer grained control
    over the blocking of instrumentation in controllers.
  * bugfixes

v2.4.2.
  * error reporting in early access

v2.4.1.
  * bugfix: initializing developer mode

v2.4.0.
  * Beta support for LiteSpeed and Passenger

v2.3.7.
  * bugfixes

v2.3.6.
  * bugfixes

v2.3.5.
  * bugfixes: pie chart data, rails 1.1 compability

v2.3.4.
  * bugfix

v2.3.3.
  * bugfix for non-mysql databases

v2.3.2.
  * bugfixes
  * Add enhancement for Transaction Traces early access feature

v2.3.1.
  * bugfixes

v2.3.0.
  + Add support for Transaction Traces early access feature

v2.2.2.
  * bugfixes

v2.2.1.
  + Add rails 2.1 support for Developer Mode
  + Changes to memory sampler: Add support for JRuby and fix Solaris support.  
  * Stop catching exceptions and start catching StandardError; other exception cleanup
  * Add protective exception catching to the stats engine
  * Improved support for thin domain sockets
  * Support JRuby environments

v2.1.6.
  * bugfixes

v2.1.5.
  * bugfixes

v2.1.4.
  * bugfixes

v2.1.3.
  * bugfixes

v2.1.2.
  * bugfixes

v2.1.1.
  * bugfixes

v2.1.0.
  * release for private beta

<|MERGE_RESOLUTION|>--- conflicted
+++ resolved
@@ -1,4 +1,3 @@
-<<<<<<< HEAD
 v3.3.0
   * fix for GC instrumentation when using Ruby 1.9
   * new feature to correlate browser and server transaction traces
@@ -6,11 +5,10 @@
   * fix to help cope with malformed rack responses
   * do not try to instrument versions of ActiveMerchant that are too old
 
-=======
 v3.2.0.1
   * Updated LICENSE
   * Updated links to support docs
->>>>>>> 09bc57c7
+
 v3.2.0
   * Fix over-detection of mongrel and unicorn and only start the agent when
     actual server is running
