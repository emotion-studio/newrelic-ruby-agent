# encoding: utf-8
# This file is distributed under New Relic's license terms.
# See https://github.com/newrelic/rpm/blob/master/LICENSE for complete details.

require File.expand_path(File.join(File.dirname(__FILE__), "..", "agent_helper"))

class Minitest::Test
  def after_teardown
    unfreeze_time
    super
  end
end

module MultiverseHelpers

  #
  # Agent startup/shutdown
  #
  # These are considered to be the standard steps for each test to take.
  # If your tests do something different, it's important that they clean up
  # after themselves!

  def self.included(base)
    base.extend(self)
  end

  def agent
    NewRelic::Agent.instance
  end

  def setup_and_teardown_agent(opts = {}, &block)
    define_method(:setup) do
      setup_agent(opts, &block)
    end

    define_method(:teardown) do
      teardown_agent
    end
  end

  def setup_agent(opts = {}, &block)
    ensure_fake_collector unless omit_collector?

    # Give caller a shot to setup before we start
    # Don't just yield, as that won't necessarily have the intended receiver
    # (the test case instance itself)
    self.instance_exec($collector, &block) if block_given? && self.respond_to?(:instance_exec)

    # It's important that this is called after the insance_exec above, so that
    # test cases have the chance to change settings on the fake collector first
    start_fake_collector unless omit_collector?

    # If a test not using the multiverse helper runs before us, we might need
    # to clean up before a test too.
    NewRelic::Agent.drop_buffered_data

    trigger_agent_reconnect(opts)
  end

  def teardown_agent
    # Put the configs back where they belong....
    NewRelic::Agent.config.reset_to_defaults

    # Renaming rules don't get cleared on connect--only appended to
    NewRelic::Agent.instance.transaction_rules.clear
    NewRelic::Agent.instance.stats_engine.metric_rules.clear

    # Clear out lingering stats we didn't transmit
    NewRelic::Agent.drop_buffered_data

    # Clear the error collector's ignore_filter
    NewRelic::Agent.instance.error_collector.instance_variable_set(:@ignore_filter, nil)

    # Clean up any thread-local variables starting with 'newrelic'
    NewRelic::Agent::TransactionState.tl_clear_for_testing

    NewRelic::Agent.instance.transaction_sampler.reset!

    NewRelic::Agent.shutdown

    # If we didn't start up right, our Control might not have reset on shutdown
    NewRelic::Control.reset
  end

  def run_agent(options={}, &block)
    setup_agent(options)
    yield if block_given?
    teardown_agent
  end

  def trigger_agent_reconnect(opts={})
    # Clean-up if others don't (or we're first test after auto-loading of agent)
    if NewRelic::Agent.instance.started?
      NewRelic::Agent.shutdown
      NewRelic::Agent.logger.warn("TESTING: Agent wasn't shut down before test")
    end

    # This will force a reconnect when we start again
    NewRelic::Agent.instance.instance_variable_set(:@connect_state, :pending)

    # Almost always want a test to force a new connect when setting up
    defaults = { :sync_startup => true, :force_reconnect => true }

    NewRelic::Agent.manual_start(defaults.merge(opts))
  end

  #
  # Collector interactions
  #
  # These are here to ease interactions with the fake collector, and allow
  # classes that don't need them to avoid it by an environment variable.
  # This helps so the runner process can decide before spawning the child
  # whether we want the collector running or not.

  def ensure_fake_collector
    require 'fake_collector'
    $collector ||= NewRelic::FakeCollector.new
    $collector.reset
  end

  def start_fake_collector
    $collector.restart if $collector.needs_restart?
    agent.service.collector.port = $collector.port if agent
  end

  def omit_collector?
    ENV["NEWRELIC_OMIT_FAKE_COLLECTOR"] == "true"
  end

  def run_harvest
    NewRelic::Agent.instance.send(:transmit_data)
    NewRelic::Agent.instance.send(:transmit_event_data)
  end

  def single_transaction_trace_posted
    posts = $collector.calls_for("transaction_sample_data")
    assert_equal 1, posts.length, "Unexpected post count"

    transactions = posts.first.samples
    assert_equal 1, transactions.length, "Unexpected trace count"

    transactions.first
  end

  def single_error_posted
    assert_equal 1, $collector.calls_for("error_data").length
    assert_equal 1, $collector.calls_for("error_data").first.errors.length

    $collector.calls_for("error_data").first.errors.first
  end

  def single_event_posted
    assert_equal 1, $collector.calls_for("analytic_event_data").length
    assert_equal 1, $collector.calls_for("analytic_event_data").first.events.length

    $collector.calls_for("analytic_event_data").first.events.first
  end

<<<<<<< HEAD
  def capture_js_data
    state = NewRelic::Agent::TransactionState.tl_get
    events = stub(:subscribe => nil)
    @instrumentor = NewRelic::Agent::JavascriptInstrumentor.new(events)
    @js_data = @instrumentor.data_for_js_agent(state)

    raw_attributes = @js_data["atts"]

    if raw_attributes
      attributes = NewRelic::JSONWrapper.load @instrumentor.obfuscator.deobfuscate(raw_attributes)
      @js_custom_attributes = attributes['u']
      @js_agent_attributes = attributes['a']
    end
  end

  def assert_transaction_trace_has_agent_attribute(attribute, expected)
    actual = single_transaction_trace_posted.agent_attributes[attribute]
    assert_equal expected, actual
  end

  def assert_event_has_agent_attribute(attribute, expected)
    assert_equal expected, single_event_posted.last[attribute]
  end

  def assert_error_has_agent_attribute(attribute, expected)
    assert_equal expected, single_error_posted.params["agentAttributes"][attribute]
  end

  def assert_transaction_tracer_has_custom_attributes(attribute, expected)
    actual = single_transaction_trace_posted.custom_attributes[attribute]
    assert_equal expected, actual
  end

  def assert_transaction_event_has_custom_attributes(attribute, expected)
    assert_equal expected, single_event_posted[1][attribute]
  end

  def assert_error_collector_has_custom_attributes(attribute, expected)
    assert_equal expected, single_error_posted.params["userAttributes"][attribute]
  end

  def assert_browser_monitoring_has_custom_attributes(attribute, expected)
    assert_equal expected, @js_custom_attributes[attribute]
  end

  def refute_transaction_tracer_has_custom_attributes(attribute)
    refute_includes single_transaction_trace_posted.custom_attributes, attribute
  end

  def refute_transaction_event_has_custom_attributes(attribute)
    refute_includes single_event_posted[1], attribute
  end

  def refute_error_collector_has_custom_attributes(attribute)
    refute_includes single_error_posted.params["userAttributes"], attribute
  end

  def refute_browser_monitoring_has_custom_attributes(_)
    assert_nil @js_custom_attributes
  end

  def refute_transaction_trace_has_agent_attribute(attribute)
    refute_includes single_transaction_trace_posted.agent_attributes, attribute
  end

  def refute_event_has_agent_attribute(attribute)
    refute_includes single_event_posted.last, attribute
  end

  def refute_error_has_agent_attribute(attribute)
    refute_includes single_error_posted.params["agentAttributes"], attribute
  end

  def refute_browser_monitoring_has_any_attributes
    refute_includes @js_data, "atts"
  end

  def refute_browser_monitoring_has_agent_attribute(_)
    assert_nil @js_agent_attributes
=======
  def attributes_for_single_error_posted(key)
    run_harvest
    single_error_posted.params[key]
  end

  def user_attributes_for_single_error_posted
    attributes_for_single_error_posted("userAttributes")
  end

  def agent_attributes_for_single_error_posted
    attributes_for_single_error_posted("agentAttributes")
  end

  def agent_attributes_for_single_event_posted
    run_harvest
    single_event_posted[2]
  end

  def agent_attributes_for_single_event_posted_without_ignored_attributes
    ignored_keys = ["httpResponseCode", "request.headers.referer",
      "request.parameters.controller", "request.parameters.action"]
    attrs = agent_attributes_for_single_event_posted
    ignored_keys.each { |k| attrs.delete(k) }
    attrs
>>>>>>> 14b3fc18
  end

  extend self
end<|MERGE_RESOLUTION|>--- conflicted
+++ resolved
@@ -156,7 +156,6 @@
     $collector.calls_for("analytic_event_data").first.events.first
   end
 
-<<<<<<< HEAD
   def capture_js_data
     state = NewRelic::Agent::TransactionState.tl_get
     events = stub(:subscribe => nil)
@@ -202,6 +201,10 @@
     assert_equal expected, @js_custom_attributes[attribute]
   end
 
+  def assert_browser_monitoring_has_agent_attribute(attribute, expected)
+    assert_equal expected, @js_agent_attributes[attribute]
+  end
+
   def refute_transaction_tracer_has_custom_attributes(attribute)
     refute_includes single_transaction_trace_posted.custom_attributes, attribute
   end
@@ -236,7 +239,8 @@
 
   def refute_browser_monitoring_has_agent_attribute(_)
     assert_nil @js_agent_attributes
-=======
+  end
+
   def attributes_for_single_error_posted(key)
     run_harvest
     single_error_posted.params[key]
@@ -261,7 +265,6 @@
     attrs = agent_attributes_for_single_event_posted
     ignored_keys.each { |k| attrs.delete(k) }
     attrs
->>>>>>> 14b3fc18
   end
 
   extend self
