if defined?(Sinatra::Base)
  require 'new_relic/agent/instrumentation/controller_instrumentation'
  module NewRelic
    module Agent
      module Instrumentation
        # NewRelic instrumentation for Sinatra applications.  Sinatra actions will
        # appear in the UI similar to controller actions, and have breakdown charts
        # and transaction traces.
        #
        # The actions in the UI will correspond to the pattern expression used
        # to match them.  HTTP operations are not distinguished.  Multiple matches
        # will all be tracked as separate actions.
        module Sinatra

          include NewRelic::Agent::Instrumentation::ControllerInstrumentation

          def route_eval_with_newrelic(&block_arg)
            path = unescape(@request.path_info)
            name = path
            # Go through each route and look for a match
            if routes = self.class.routes[@request.request_method]
              routes.detect do |pattern, keys, conditions, block|
                if block_arg.equal? block
                  name = pattern.source
                end
              end
            end
            # strip off leading ^ and / chars and trailing $ and /
            name.gsub!(%r{^[/^]*(.*?)[/\$\?]*$}, '\1')
            name = 'root' if name.empty?
<<<<<<< HEAD
            perform_action_with_newrelic_trace(:category => :sinatra, :name => name, :params => @request.params) do
=======
            name.insert(0, @request.env['REQUEST_METHOD'] + ' ')
            perform_action_with_newrelic_trace(:category => :sinatra, :name => name) do
>>>>>>> 0cf0b5a9
              route_eval_without_newrelic(&block_arg)
            end
          end
        end

        ::Sinatra::Base.class_eval do
          include NewRelic::Agent::Instrumentation::Sinatra
          alias route_eval_without_newrelic route_eval
          alias route_eval route_eval_with_newrelic
        end

      end
    end
  end
end<|MERGE_RESOLUTION|>--- conflicted
+++ resolved
@@ -28,12 +28,8 @@
             # strip off leading ^ and / chars and trailing $ and /
             name.gsub!(%r{^[/^]*(.*?)[/\$\?]*$}, '\1')
             name = 'root' if name.empty?
-<<<<<<< HEAD
+            name = @request.request_method + ' ' + name if @request && @request.respond_to?(request_method)
             perform_action_with_newrelic_trace(:category => :sinatra, :name => name, :params => @request.params) do
-=======
-            name.insert(0, @request.env['REQUEST_METHOD'] + ' ')
-            perform_action_with_newrelic_trace(:category => :sinatra, :name => name) do
->>>>>>> 0cf0b5a9
               route_eval_without_newrelic(&block_arg)
             end
           end
